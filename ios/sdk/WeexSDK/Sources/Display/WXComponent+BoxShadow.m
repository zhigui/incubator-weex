/*
 * Licensed to the Apache Software Foundation (ASF) under one
 * or more contributor license agreements.  See the NOTICE file
 * distributed with this work for additional information
 * regarding copyright ownership.  The ASF licenses this file
 * to you under the Apache License, Version 2.0 (the
 * "License"); you may not use this file except in compliance
 * with the License.  You may obtain a copy of the License at
 * 
 *   http://www.apache.org/licenses/LICENSE-2.0
 * 
 * Unless required by applicable law or agreed to in writing,
 * software distributed under the License is distributed on an
 * "AS IS" BASIS, WITHOUT WARRANTIES OR CONDITIONS OF ANY
 * KIND, either express or implied.  See the License for the
 * specific language governing permissions and limitations
 * under the License.
 */

#import "WXComponent+BoxShadow.h"
#import "WXBoxShadow.h"
#import "WXConvert.h"
#import "WXUtility.h"
#import "WXComponent_internal.h"

@implementation WXComponent (BoxShadow)


- (WXBoxShadow *_Nullable)getViewBoxShadow:(UIView *_Nullable)view
{
    WXBoxShadow *boxShadow = [WXBoxShadow new];
<<<<<<< HEAD
    boxShadow.shadowColor =  [UIColor colorWithCGColor:view.layer.shadowColor];
=======
    boxShadow.shadowColor = [UIColor colorWithCGColor:view.layer.shadowColor];
>>>>>>> 39006789
    boxShadow.shadowOffset = view.layer.shadowOffset;
    boxShadow.shadowRadius = view.layer.shadowRadius;
    boxShadow.shadowOpacity =  view.layer.shadowOpacity;
    return boxShadow;
}

- (void)resetViewLayer
{
    UIBezierPath *shadowPath = [UIBezierPath bezierPathWithRect:self.view.bounds];
    self.view.layer.masksToBounds = NO;
    self.view.layer.shadowColor = _originalBoxShadow.shadowColor.CGColor;
    self.view.layer.shadowOffset = _originalBoxShadow.shadowOffset;
    self.view.layer.shadowRadius = _originalBoxShadow.shadowRadius;
    self.view.layer.shadowOpacity = _originalBoxShadow.shadowOpacity;
    self.view.layer.shadowPath = shadowPath.CGPath;
    
    
    if (_lastBoxShadow.isInset) {
        if (_lastBoxShadow.innerLayer) {
            [_lastBoxShadow.innerLayer removeFromSuperlayer];
        }
    }
}

// if not equal return NO, if equal return YES
- (BOOL)equalBoxShadow:(WXBoxShadow *_Nullable)boxShadow withBoxShadow:(WXBoxShadow *_Nullable)compareBoxShadow
{
    if(!compareBoxShadow && !boxShadow) {
        return YES;
    } else if (CGColorEqualToColor(boxShadow.shadowColor.CGColor,compareBoxShadow.shadowColor.CGColor) &&
               CGSizeEqualToSize(boxShadow.shadowOffset,compareBoxShadow.shadowOffset) &&
               WXFloatEqual(boxShadow.shadowRadius,compareBoxShadow.shadowRadius)&& (boxShadow.isInset == compareBoxShadow.isInset))
    {
        return YES;
    }
    return NO;
    
}

- (void)configBoxShadow:(WXBoxShadow *_Nullable)boxShadow
{
    if (!_originalBoxShadow) {
        _originalBoxShadow = [self getViewBoxShadow:self.view];
    }
    if (!boxShadow && !_lastBoxShadow) {
        return;
    }
    [self resetViewLayer];
    if (!boxShadow) {
        return;
    }
    if (boxShadow.isInset) {
        if (boxShadow.innerLayer) {
            boxShadow.innerLayer.frame = self.view.bounds;
            if (![boxShadow.innerLayer superlayer] ){
                [self.view.layer addSublayer:boxShadow.innerLayer];
            }
        }
    } else {
        UIBezierPath *shadowPath = [UIBezierPath bezierPathWithRect:self.view.bounds];
        self.view.layer.masksToBounds = NO;
        self.view.layer.shadowColor = boxShadow.shadowColor.CGColor;
        self.view.layer.shadowOffset = boxShadow.shadowOffset;
        self.view.layer.shadowRadius = boxShadow.shadowRadius;
        self.view.layer.shadowOpacity = boxShadow.shadowOpacity;
        self.view.layer.shadowPath = shadowPath.CGPath;
    }
}

@end<|MERGE_RESOLUTION|>--- conflicted
+++ resolved
@@ -29,11 +29,7 @@
 - (WXBoxShadow *_Nullable)getViewBoxShadow:(UIView *_Nullable)view
 {
     WXBoxShadow *boxShadow = [WXBoxShadow new];
-<<<<<<< HEAD
-    boxShadow.shadowColor =  [UIColor colorWithCGColor:view.layer.shadowColor];
-=======
     boxShadow.shadowColor = [UIColor colorWithCGColor:view.layer.shadowColor];
->>>>>>> 39006789
     boxShadow.shadowOffset = view.layer.shadowOffset;
     boxShadow.shadowRadius = view.layer.shadowRadius;
     boxShadow.shadowOpacity =  view.layer.shadowOpacity;
