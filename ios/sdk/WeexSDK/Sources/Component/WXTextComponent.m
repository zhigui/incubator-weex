--- conflicted
+++ resolved
@@ -117,11 +117,7 @@
     CGFloat _letterSpacing;
     BOOL _truncationLine; // support trunk tail
     
-<<<<<<< HEAD
-    BOOL _notifyRepaint;
-=======
     BOOL _needsRemoveObserver;
->>>>>>> 98b5b852
 }
 
 + (void)setRenderUsingCoreText:(BOOL)usingCoreText
@@ -177,11 +173,7 @@
 
 - (void)dealloc
 {
-<<<<<<< HEAD
-    if (_notifyRepaint) {
-=======
     if (_needsRemoveObserver) {
->>>>>>> 98b5b852
         [[NSNotificationCenter defaultCenter] removeObserver:self name:WX_ICONFONT_DOWNLOAD_NOTIFICATION object:nil];
     }
 }
@@ -375,11 +367,7 @@
         //custom localSrc is cached
         if (!fontLocalSrc && fontSrc) {
             // if use custom font, when the custom font download finish, refresh text.
-<<<<<<< HEAD
-            _notifyRepaint = YES;
-=======
             _needsRemoveObserver = YES;
->>>>>>> 98b5b852
             [[NSNotificationCenter defaultCenter] addObserver:self selector:@selector(repaintText:) name:WX_ICONFONT_DOWNLOAD_NOTIFICATION object:nil];
         }
     }
