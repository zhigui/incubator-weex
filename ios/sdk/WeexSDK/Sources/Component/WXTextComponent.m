/**
 * Created by Weex.
 * Copyright (c) 2016, Alibaba, Inc. All rights reserved.
 *
 * This source code is licensed under the Apache Licence 2.0.
 * For the full copyright and license information,please view the LICENSE file in the root directory of this source tree.
 */

#import "WXTextComponent.h"
#import "WXSDKInstance_private.h"
#import "WXComponent_internal.h"
#import "WXLayer.h"
#import "WXUtility.h"
#import "WXConvert.h"
#import "WXRuleManager.h"
#import "WXDefine.h"
#import <pthread/pthread.h>
#import <CoreText/CoreText.h>

@interface WXText : UIView

@property (nonatomic, strong) NSTextStorage *textStorage;
@property (nonatomic, strong) NSMutableAttributedString * attributedString;

@end

@implementation WXText

- (instancetype)initWithFrame:(CGRect)frame
{
    if ((self = [super initWithFrame:frame])) {
        self.isAccessibilityElement = YES;
        self.accessibilityTraits |= UIAccessibilityTraitStaticText;
        
        self.opaque = NO;
        self.contentMode = UIViewContentModeRedraw;
        self.textStorage = [NSTextStorage new];
    }
    return self;
}

+ (Class)layerClass
{
    return [WXLayer class];
}

<<<<<<< HEAD
- (UIImage *)drawTextWithBounds:(CGRect)bounds padding:(UIEdgeInsets)padding
{
    if (bounds.size.width <=0 || bounds.size.height <= 0) {
        return nil;
    }
    UIGraphicsBeginImageContextWithOptions(bounds.size, self.layer.opaque, WXScreenScale());
    CGContextRef context = UIGraphicsGetCurrentContext();
    
    if ([self.wx_component _needsDrawBorder]) {
        [self.wx_component _drawBorderWithContext:context size:bounds.size];
    } else {
        WXPerformBlockOnMainThread(^{
            [self.wx_component _resetNativeBorderRadius];
        });
    }
    if (![[self.wx_component valueForKey:@"coretext"] boolValue]) {
        NSLayoutManager *layoutManager = _textStorage.layoutManagers.firstObject;
        NSTextContainer *textContainer = layoutManager.textContainers.firstObject;
        
        CGRect textFrame = UIEdgeInsetsInsetRect(bounds, padding);
        NSRange glyphRange = [layoutManager glyphRangeForTextContainer:textContainer];
        
        [layoutManager drawBackgroundForGlyphRange:glyphRange atPoint:textFrame.origin];
        [layoutManager drawGlyphsForGlyphRange:glyphRange atPoint:textFrame.origin];
        UIImage *image = UIGraphicsGetImageFromCurrentImageContext();
        UIGraphicsEndImageContext();
        return image;
    }else {
        CGRect textFrame = UIEdgeInsetsInsetRect(bounds, padding);
        // sufficient height for text to draw, or frame lines will be empty
        textFrame.size.height = bounds.size.height*2;
        
        //flip the coordinate system
        CGContextRetain(context);
        CGContextSetTextMatrix(context, CGAffineTransformIdentity);
        CGContextTranslateCTM(context, 0, textFrame.size.height);
        CGContextScaleCTM(context, 1.0, -1.0);
        
        //add path
        CGMutablePathRef path = CGPathCreateMutable();
        CGPathAddRect(path, NULL, textFrame);
        NSMutableAttributedString * attributedStringCopy = [_attributedString mutableCopy];
        CTFramesetterRef framesetter = CTFramesetterCreateWithAttributedString((__bridge  CFAttributedStringRef)attributedStringCopy);
        CTFrameRef frame = CTFramesetterCreateFrame(framesetter, CFRangeMake(0, 0), path, NULL);
        
        CFArrayRef lines = CTFrameGetLines(frame);
        CFIndex lineCount = CFArrayGetCount(lines);
        CGPoint lineOrigins[lineCount];
        CTFrameGetLineOrigins(frame, CFRangeMake(0, 0), lineOrigins);
        
        CGFloat frameY = 0;
        for (CFIndex index = 0; index < lineCount; index ++) {
            CTLineRef lineRef = CFArrayGetValueAtIndex(lines, index);
            CGFloat lineAscent;
            CGFloat lineDescent;
            CGFloat lineLeading;
            
            CTLineGetTypographicBounds(lineRef, &lineAscent, &lineDescent, &lineLeading);
            CGPoint lineOrigin = lineOrigins[index];
            
            NSLog(@"lineAscent = %f",lineAscent);
            NSLog(@"lineDescent = %f",lineDescent);
            NSLog(@"lineLeading = %f",lineLeading);
            
            if (index > 0) {
                frameY = frameY - lineAscent;
            }else {
                frameY = lineOrigin.y;
            }
            lineOrigin.x += padding.left;
            lineOrigin.y -= padding.top;
            NSLog(@"lines: %ld origin: %@",index, NSStringFromCGPoint(lineOrigin));
            CGContextSetTextPosition(context, lineOrigin.x, lineOrigin.y);
//            CTLineDraw(lineRef, context);
            CFArrayRef runs = CTLineGetGlyphRuns(lineRef);
            for (CFIndex runIndex = 0; runIndex < CFArrayGetCount(runs); runIndex ++) {
                CTRunRef run = CFArrayGetValueAtIndex(runs, runIndex);
                CTRunDraw(run, context, CFRangeMake(0, 0));
            }
            frameY = frameY - lineDescent;
        }
        
        UIImage *image = UIGraphicsGetImageFromCurrentImageContext();
        UIGraphicsEndImageContext();
        
        CFRelease(frame);
        CFRelease(framesetter);
        CGPathRelease(path);
        CGContextRelease(context);
        
        return image;
    }
}

=======
>>>>>>> b22d7b52
- (void)setTextStorage:(NSTextStorage *)textStorage
{
    if (_textStorage != textStorage) {
        _textStorage = textStorage;
        [self.wx_component setNeedsDisplay];
    }
}

- (void)setAttributedString:(NSMutableAttributedString *)attributedString {
    if (_attributedString != attributedString) {
        _attributedString = attributedString;
        [self.wx_component setNeedsDisplay];
    }
}

- (NSString *)description
{
    NSString *superDescription = super.description;
    NSRange semicolonRange = [superDescription rangeOfString:@";"];
    NSString *replacement = [NSString stringWithFormat:@"; text: %@; frame:%f,%f,%f,%f", _textStorage.string, self.frame.origin.x, self.frame.origin.y, self.frame.size.width, self.frame.size.height];
    return [superDescription stringByReplacingCharactersInRange:semicolonRange withString:replacement];
}

- (NSString *)accessibilityValue
{
    if (self.wx_component) {
        if (self.wx_component->_ariaLabel) {
            return self.wx_component->_ariaLabel;
        }
    }
    return _textStorage.string;
}

@end

@interface WXTextComponent()
@property (nonatomic, assign)BOOL coretext;
@end

@implementation WXTextComponent
{
    UIEdgeInsets _border;
    UIEdgeInsets _padding;
    NSTextStorage *_textStorage;
    CGFloat _textStorageWidth;
    
    NSString *_text;
    UIColor *_color;
    NSString *_fontFamily;
    CGFloat _fontSize;
    CGFloat _fontWeight;
    WXTextStyle _fontStyle;
    NSUInteger _lines;
    NSTextAlignment _textAlign;
    WXTextDecoration _textDecoration;
    NSString *_textOverflow;
    CGFloat _lineHeight;
<<<<<<< HEAD
   
    pthread_mutex_t _textStorageMutex;
    pthread_mutexattr_t _textStorageMutexAttr;
}

static BOOL _isUsingTextStorageLock = NO;
+ (void)useTextStorageLock:(BOOL)isUsingTextStorageLock
{
    _isUsingTextStorageLock = isUsingTextStorageLock;
=======
>>>>>>> b22d7b52
}

- (instancetype)initWithRef:(NSString *)ref
                       type:(NSString *)type
                     styles:(NSDictionary *)styles
                 attributes:(NSDictionary *)attributes
                     events:(NSArray *)events
               weexInstance:(WXSDKInstance *)weexInstance
{
    self = [super initWithRef:ref type:type styles:styles attributes:attributes events:events weexInstance:weexInstance];
    if (self) {
<<<<<<< HEAD
        if (_isUsingTextStorageLock) {
            pthread_mutexattr_init(&_textStorageMutexAttr);
            pthread_mutexattr_settype(&_textStorageMutexAttr, PTHREAD_MUTEX_RECURSIVE);
            pthread_mutex_init(&_textStorageMutex, &_textStorageMutexAttr);
        }
        if (attributes[@"coretext"]) {
            _coretext = [WXConvert BOOL:attributes[@"coretext"]];
        } else {
            _coretext = YES;
        }
=======
>>>>>>> b22d7b52
        [self fillCSSStyles:styles];
        [self fillAttributes:attributes];
    }
    
    return self;
}

- (void)dealloc
{
    [[NSNotificationCenter defaultCenter] removeObserver:self];
}



#define WX_STYLE_FILL_TEXT(key, prop, type, needLayout)\
do {\
    id value = styles[@#key];\
    if (value) {\
        _##prop = [WXConvert type:value];\
        [self setNeedsRepaint];\
        if (needLayout) {\
            [self setNeedsLayout];\
        }\
    }\
} while(0);

#define WX_STYLE_FILL_TEXT_PIXEL(key, prop, needLayout)\
do {\
    id value = styles[@#key];\
    if (value) {\
        _##prop = [WXConvert WXPixelType:value scaleFactor:self.weexInstance.pixelScaleFactor];\
        [self setNeedsRepaint];\
    if (needLayout) {\
        [self setNeedsLayout];\
    }\
}\
} while(0);

- (void)fillCSSStyles:(NSDictionary *)styles
{
    WX_STYLE_FILL_TEXT(color, color, UIColor, NO)
    WX_STYLE_FILL_TEXT(fontFamily, fontFamily, NSString, YES)
    WX_STYLE_FILL_TEXT_PIXEL(fontSize, fontSize, YES)
    WX_STYLE_FILL_TEXT(fontWeight, fontWeight, WXTextWeight, YES)
    WX_STYLE_FILL_TEXT(fontStyle, fontStyle, WXTextStyle, YES)
    WX_STYLE_FILL_TEXT(lines, lines, NSUInteger, YES)
    WX_STYLE_FILL_TEXT(textAlign, textAlign, NSTextAlignment, NO)
    WX_STYLE_FILL_TEXT(textDecoration, textDecoration, WXTextDecoration, YES)
    WX_STYLE_FILL_TEXT(textOverflow, textOverflow, NSString, NO)
    WX_STYLE_FILL_TEXT_PIXEL(lineHeight, lineHeight, YES)
    
    UIEdgeInsets padding = {
        WXFloorPixelValue(self.cssNode->style.padding[CSS_TOP] + self.cssNode->style.border[CSS_TOP]),
        WXFloorPixelValue(self.cssNode->style.padding[CSS_LEFT] + self.cssNode->style.border[CSS_LEFT]),
        WXFloorPixelValue(self.cssNode->style.padding[CSS_BOTTOM] + self.cssNode->style.border[CSS_BOTTOM]),
        WXFloorPixelValue(self.cssNode->style.padding[CSS_RIGHT] + self.cssNode->style.border[CSS_RIGHT])
    };
    
    if (!UIEdgeInsetsEqualToEdgeInsets(padding, _padding)) {
        _padding = padding;
        [self setNeedsRepaint];
    }
}

- (void)fillAttributes:(NSDictionary *)attributes
{
    id text = attributes[@"value"];
    if (text) {
        _text = [WXConvert NSString:text];
        [self setNeedsRepaint];
        [self setNeedsLayout];
    }
}

- (void)setNeedsRepaint
{
    _textStorage = nil;
}

#pragma mark - Subclass

- (void)setNeedsLayout
{
    [super setNeedsLayout];
}

- (void)viewDidLoad
{
    ((WXText *)self.view).textStorage = _textStorage;
<<<<<<< HEAD
    ((WXText *)self.view).attributedString = [self buildCTAttributeString];
    if (_isUsingTextStorageLock) {
        pthread_mutex_unlock(&_textStorageMutex);
    }
=======
>>>>>>> b22d7b52
    [self setNeedsDisplay];
}

- (UIView *)loadView
{
    return [[WXText alloc] init];
}

- (BOOL)needsDrawRect
{
    return YES;
}

- (UIImage *)drawRect:(CGRect)rect;
{
    CGContextRef context = UIGraphicsGetCurrentContext();
    if (_isCompositingChild) {
        [self drawTextWithContext:context bounds:rect padding:_padding view:nil];
    } else {
        WXText *textView = ((WXText *)self.view);
        [self drawTextWithContext:context bounds:rect padding:_padding view:textView];
    }
    
    return nil;
}

- (CGSize (^)(CGSize))measureBlock
{
    __weak typeof(self) weakSelf = self;
    return ^CGSize (CGSize constrainedSize) {
        NSTextStorage *textStorage = [weakSelf textStorageWithWidth:constrainedSize.width];
        
        NSLayoutManager *layoutManager = textStorage.layoutManagers.firstObject;
        NSTextContainer *textContainer = layoutManager.textContainers.firstObject;
        CGSize computedSize = [layoutManager usedRectForTextContainer:textContainer].size;
        
        //TODO:more elegant way to use max and min constrained size
        if (!isnan(weakSelf.cssNode->style.minDimensions[CSS_WIDTH])) {
            computedSize.width = MAX(computedSize.width, weakSelf.cssNode->style.minDimensions[CSS_WIDTH]);
        }
        
        if (!isnan(weakSelf.cssNode->style.maxDimensions[CSS_WIDTH])) {
            computedSize.width = MIN(computedSize.width, weakSelf.cssNode->style.maxDimensions[CSS_WIDTH]);
        }
        
        if (!isnan(weakSelf.cssNode->style.minDimensions[CSS_HEIGHT])) {
            computedSize.height = MAX(computedSize.height, weakSelf.cssNode->style.minDimensions[CSS_HEIGHT]);
        }
        
        if (!isnan(weakSelf.cssNode->style.maxDimensions[CSS_HEIGHT])) {
            computedSize.height = MIN(computedSize.height, weakSelf.cssNode->style.maxDimensions[CSS_HEIGHT]);
        }
        if ([WXUtility isBlankString:textStorage.string]) {
            //  if the text value is empty or nil, then set the height is 0.
            computedSize.height = 0;
        }
        
        return (CGSize) {
            WXCeilPixelValue(computedSize.width),
            WXCeilPixelValue(computedSize.height)
        };
    };
}

#pragma mark Text Building

- (NSString *)text
{
    return _text;
}

- (void)repaintText:(NSNotification *)notification
{
    if (![_fontFamily isEqualToString:notification.userInfo[@"fontFamily"]]) {
        return;
    }
    [self setNeedsRepaint];
    WXPerformBlockOnComponentThread(^{
        [self.weexInstance.componentManager startComponentTasks];
        WXPerformBlockOnMainThread(^{
            [self setNeedsLayout];
            [self setNeedsDisplay];
        });
    });
}

- (NSMutableAttributedString *)buildCTAttributeString {
    
    NSString *string = [self text] ?: @"";
    
    NSMutableAttributedString *attributedString = [[NSMutableAttributedString alloc] initWithString:string];
    
    if (_color) {
        [attributedString addAttribute:(id)kCTForegroundColorAttributeName value:_color range:NSMakeRange(0, string.length)];
    }
    
    if (_fontFamily) {
        NSString * keyPath = [NSString stringWithFormat:@"%@.tempSrc", _fontFamily];
        NSString * fontSrc = [[[WXRuleManager sharedInstance] getRule:@"fontFace"] valueForKeyPath:keyPath];
        keyPath = [NSString stringWithFormat:@"%@.localSrc", _fontFamily];
        NSString * fontLocalSrc = [[[WXRuleManager sharedInstance] getRule:@"fontFace"] valueForKeyPath:keyPath];
        //custom localSrc is cached
        if (!fontLocalSrc && fontSrc) {
            // if use custom font, when the custom font download finish, refresh text.
            [[NSNotificationCenter defaultCenter] addObserver:self selector:@selector(repaintText:) name:WX_ICONFONT_DOWNLOAD_NOTIFICATION object:nil];
        }
    }
    
    // set font
    UIFont *font = [WXUtility fontWithSize:_fontSize textWeight:_fontWeight textStyle:_fontStyle fontFamily:_fontFamily scaleFactor:self.weexInstance.pixelScaleFactor];
    CTFontRef ctFont = CTFontCreateWithName((__bridge CFStringRef)font.fontName,
                                           font.pointSize,
                                           NULL);
    if (ctFont) {
        [attributedString addAttribute:(id)kCTFontAttributeName value:(__bridge id)(ctFont) range:NSMakeRange(0, string.length)];
    }
    
    if(_textDecoration == WXTextDecorationUnderline){
        [attributedString addAttribute:(id)kCTUnderlineStyleAttributeName value:@(kCTUnderlinePatternSolid | kCTUnderlineStyleSingle) range:NSMakeRange(0, string.length)];
    } else if(_textDecoration == WXTextDecorationLineThrough){
        [attributedString addAttribute:NSStrikethroughStyleAttributeName value:@(NSUnderlinePatternSolid | NSUnderlineStyleSingle) range:NSMakeRange(0, string.length)];
    }
    
    NSMutableParagraphStyle *paragraphStyle = [NSMutableParagraphStyle new];
    
    if (_textAlign) {
        paragraphStyle.alignment = _textAlign;
    }
    
    // set default lineBreakMode
    paragraphStyle.lineBreakMode = NSLineBreakByClipping;
    if (_textOverflow && [_textOverflow length] > 0) {
        if ([_textOverflow isEqualToString:@"ellipsis"])
            paragraphStyle.lineBreakMode = NSLineBreakByTruncatingTail;
    }
    
    if (_lineHeight) {
        paragraphStyle.maximumLineHeight = _lineHeight;
        paragraphStyle.minimumLineHeight = _lineHeight;
    }
    if (_lineHeight || _textAlign || [_textOverflow length] > 0) {
        [attributedString addAttribute:(id)kCTParagraphStyleAttributeName
                                 value:paragraphStyle
                                 range:(NSRange){0, attributedString.length}];
    }
    
    if ([self adjustLineHeight]) {
        if (_lineHeight > font.lineHeight) {
            [attributedString addAttribute:(id)kCTBaselineReferenceFont
                                     value:@((_lineHeight - font.lineHeight)/ 2)
                                     range:(NSRange){0, attributedString.length}];
        }
    }
    
    
    return attributedString;
}

- (NSAttributedString *)buildAttributeString
{
    NSString *string = [self text] ?: @"";
    
    NSMutableAttributedString *attributedString = [[NSMutableAttributedString alloc] initWithString:string];
    
    // set textColor
    if(_color) {
        [attributedString addAttribute:NSForegroundColorAttributeName value:_color range:NSMakeRange(0, string.length)];
    }
    
    if (_fontFamily) {
        NSString * keyPath = [NSString stringWithFormat:@"%@.tempSrc", _fontFamily];
        NSString * fontSrc = [[[WXRuleManager sharedInstance] getRule:@"fontFace"] valueForKeyPath:keyPath];
        keyPath = [NSString stringWithFormat:@"%@.localSrc", _fontFamily];
        NSString * fontLocalSrc = [[[WXRuleManager sharedInstance] getRule:@"fontFace"] valueForKeyPath:keyPath];
        //custom localSrc is cached
        if (!fontLocalSrc && fontSrc) {
            // if use custom font, when the custom font download finish, refresh text.
            [[NSNotificationCenter defaultCenter] addObserver:self selector:@selector(repaintText:) name:WX_ICONFONT_DOWNLOAD_NOTIFICATION object:nil];
        }
    }
    
    // set font
    UIFont *font = [WXUtility fontWithSize:_fontSize textWeight:_fontWeight textStyle:_fontStyle fontFamily:_fontFamily scaleFactor:self.weexInstance.pixelScaleFactor];
    if (font) {
        [attributedString addAttribute:NSFontAttributeName value:font range:NSMakeRange(0, string.length)];
    }
    
    if(_textDecoration == WXTextDecorationUnderline){
        [attributedString addAttribute:NSUnderlineStyleAttributeName value:@(NSUnderlinePatternSolid | NSUnderlineStyleSingle) range:NSMakeRange(0, string.length)];
    } else if(_textDecoration == WXTextDecorationLineThrough){
        [attributedString addAttribute:NSStrikethroughStyleAttributeName value:@(NSUnderlinePatternSolid | NSUnderlineStyleSingle) range:NSMakeRange(0, string.length)];
    }
    
    NSMutableParagraphStyle *paragraphStyle = [NSMutableParagraphStyle new];

    if (_textAlign) {
        paragraphStyle.alignment = _textAlign;
    }
    
    if (_lineHeight) {
        paragraphStyle.maximumLineHeight = _lineHeight;
        paragraphStyle.minimumLineHeight = _lineHeight;
    }
    
    if (_lineHeight || _textAlign) {
        [attributedString addAttribute:NSParagraphStyleAttributeName
                                 value:paragraphStyle
                                 range:(NSRange){0, attributedString.length}];
    }
    if ([self adjustLineHeight]) {
        if (_lineHeight > font.lineHeight) {
            [attributedString addAttribute:NSBaselineOffsetAttributeName
                                     value:@((_lineHeight - font.lineHeight)/ 2)
                                     range:(NSRange){0, attributedString.length}];
        }
    }

    return attributedString;
}

- (BOOL)adjustLineHeight
{
    return !_coretext;
}

- (NSTextStorage *)textStorageWithWidth:(CGFloat)width
{
    if (_textStorage && width == _textStorageWidth) {
        return _textStorage;
    }
    
    NSLayoutManager *layoutManager = [NSLayoutManager new];
    
    // build AttributeString
    NSAttributedString *attributedString = [self buildAttributeString];
    
    NSTextStorage *textStorage = [[NSTextStorage alloc] initWithAttributedString:attributedString];
    [textStorage addLayoutManager:layoutManager];
    
    NSTextContainer *textContainer = [NSTextContainer new];
    textContainer.lineFragmentPadding = 0.0;
    
    textContainer.lineBreakMode = NSLineBreakByClipping;
    if (_textOverflow && [_textOverflow length] > 0) {
        if ([_textOverflow isEqualToString:@"ellipsis"])
            textContainer.lineBreakMode = NSLineBreakByTruncatingTail;
    }
    textContainer.maximumNumberOfLines = _lines > 0 ? _lines : 0;
    textContainer.size = (CGSize){isnan(width) ? CGFLOAT_MAX : width, CGFLOAT_MAX};

    [layoutManager addTextContainer:textContainer];
    [layoutManager ensureLayoutForTextContainer:textContainer];
    
    _textStorageWidth = width;
    _textStorage = textStorage;
    
    return textStorage;
}

- (void)syncTextStorageForView
{
    CGFloat width = self.calculatedFrame.size.width - (_padding.left + _padding.right);
    NSTextStorage *textStorage = [self textStorageWithWidth:width];
    NSMutableAttributedString * attributedString = [self buildCTAttributeString];
    
    [self.weexInstance.componentManager  _addUITask:^{
        if ([self isViewLoaded]) {
            ((WXText *)self.view).textStorage = textStorage;
<<<<<<< HEAD
            ((WXText *)self.view).attributedString = attributedString;
            if (_isUsingTextStorageLock) {
                pthread_mutex_unlock(&_textStorageMutex);
            }
=======
            
>>>>>>> b22d7b52
            [self readyToRender]; // notify super component
            [self setNeedsDisplay];
        }
    }];
}

- (void)_frameDidCalculated:(BOOL)isChanged
{
    [super _frameDidCalculated:isChanged];
    [self syncTextStorageForView];
}

- (void)_updateStylesOnComponentThread:(NSDictionary *)styles resetStyles:(NSMutableArray *)resetStyles isUpdateStyles:(BOOL)isUpdateStyles
{
    [super _updateStylesOnComponentThread:styles resetStyles:(NSMutableArray *)resetStyles isUpdateStyles:isUpdateStyles];
    
    [self fillCSSStyles:styles];
    
    [self syncTextStorageForView];
}

- (void)_updateAttributesOnComponentThread:(NSDictionary *)attributes
{
    [super _updateAttributesOnComponentThread:attributes];
    
    [self fillAttributes:attributes];
    
    [self syncTextStorageForView];
}

- (void)drawTextWithContext:(CGContextRef)context bounds:(CGRect)bounds padding:(UIEdgeInsets)padding view:(WXText *)view
{
    if (bounds.size.width <=0 || bounds.size.height <= 0) {
        return;
    }
    
    if ([self _needsDrawBorder]) {
        [self _drawBorderWithContext:context size:bounds.size];
    } else {
        WXPerformBlockOnMainThread(^{
            [self _resetNativeBorderRadius];
        });
    }
    NSLayoutManager *layoutManager = (view ? view.textStorage : _textStorage).layoutManagers.firstObject;
    NSTextContainer *textContainer = layoutManager.textContainers.firstObject;
    
    CGRect textFrame = UIEdgeInsetsInsetRect(bounds, padding);
    NSRange glyphRange = [layoutManager glyphRangeForTextContainer:textContainer];
    
    [layoutManager drawBackgroundForGlyphRange:glyphRange atPoint:textFrame.origin];
    [layoutManager drawGlyphsForGlyphRange:glyphRange atPoint:textFrame.origin];
}

#ifdef UITEST
- (NSString *)description
{
    return super.description;
}
#endif
 
- (void)_resetCSSNodeStyles:(NSArray *)styles
{
    [super _resetCSSNodeStyles:styles];
    if ([styles containsObject:@"color"]) {
        _color = [UIColor blackColor];
        [self setNeedsRepaint];
    }
    if ([styles containsObject:@"fontSize"]) {
        _fontSize = WX_TEXT_FONT_SIZE;
        [self setNeedsRepaint];
        [self setNeedsLayout];
    }
}

@end
<|MERGE_RESOLUTION|>--- conflicted
+++ resolved
@@ -44,23 +44,482 @@
     return [WXLayer class];
 }
 
-<<<<<<< HEAD
-- (UIImage *)drawTextWithBounds:(CGRect)bounds padding:(UIEdgeInsets)padding
+- (void)setTextStorage:(NSTextStorage *)textStorage
+{
+    if (_textStorage != textStorage) {
+        _textStorage = textStorage;
+        [self.wx_component setNeedsDisplay];
+    }
+}
+
+- (void)setAttributedString:(NSMutableAttributedString *)attributedString {
+    if (_attributedString != attributedString) {
+        _attributedString = attributedString;
+        [self.wx_component setNeedsDisplay];
+    }
+}
+
+- (NSString *)description
+{
+    NSString *superDescription = super.description;
+    NSRange semicolonRange = [superDescription rangeOfString:@";"];
+    NSString *replacement = [NSString stringWithFormat:@"; text: %@; frame:%f,%f,%f,%f", _textStorage.string, self.frame.origin.x, self.frame.origin.y, self.frame.size.width, self.frame.size.height];
+    return [superDescription stringByReplacingCharactersInRange:semicolonRange withString:replacement];
+}
+
+- (NSString *)accessibilityValue
+{
+    if (self.wx_component) {
+        if (self.wx_component->_ariaLabel) {
+            return self.wx_component->_ariaLabel;
+        }
+    }
+    return _textStorage.string;
+}
+
+@end
+
+@interface WXTextComponent()
+@property (nonatomic, assign)BOOL coretext;
+@end
+
+@implementation WXTextComponent
+{
+    UIEdgeInsets _border;
+    UIEdgeInsets _padding;
+    NSTextStorage *_textStorage;
+    CGFloat _textStorageWidth;
+    
+    NSString *_text;
+    UIColor *_color;
+    NSString *_fontFamily;
+    CGFloat _fontSize;
+    CGFloat _fontWeight;
+    WXTextStyle _fontStyle;
+    NSUInteger _lines;
+    NSTextAlignment _textAlign;
+    WXTextDecoration _textDecoration;
+    NSString *_textOverflow;
+    CGFloat _lineHeight;
+}
+
+- (instancetype)initWithRef:(NSString *)ref
+                       type:(NSString *)type
+                     styles:(NSDictionary *)styles
+                 attributes:(NSDictionary *)attributes
+                     events:(NSArray *)events
+               weexInstance:(WXSDKInstance *)weexInstance
+{
+    self = [super initWithRef:ref type:type styles:styles attributes:attributes events:events weexInstance:weexInstance];
+    if (self) {
+        if (attributes[@"coretext"]) {
+            _coretext = [WXConvert BOOL:attributes[@"coretext"]];
+        } else {
+            _coretext = YES;
+        }
+        [self fillCSSStyles:styles];
+        [self fillAttributes:attributes];
+    }
+    
+    return self;
+}
+
+- (void)dealloc
+{
+    [[NSNotificationCenter defaultCenter] removeObserver:self];
+}
+
+
+
+#define WX_STYLE_FILL_TEXT(key, prop, type, needLayout)\
+do {\
+    id value = styles[@#key];\
+    if (value) {\
+        _##prop = [WXConvert type:value];\
+        [self setNeedsRepaint];\
+        if (needLayout) {\
+            [self setNeedsLayout];\
+        }\
+    }\
+} while(0);
+
+#define WX_STYLE_FILL_TEXT_PIXEL(key, prop, needLayout)\
+do {\
+    id value = styles[@#key];\
+    if (value) {\
+        _##prop = [WXConvert WXPixelType:value scaleFactor:self.weexInstance.pixelScaleFactor];\
+        [self setNeedsRepaint];\
+    if (needLayout) {\
+        [self setNeedsLayout];\
+    }\
+}\
+} while(0);
+
+- (void)fillCSSStyles:(NSDictionary *)styles
+{
+    WX_STYLE_FILL_TEXT(color, color, UIColor, NO)
+    WX_STYLE_FILL_TEXT(fontFamily, fontFamily, NSString, YES)
+    WX_STYLE_FILL_TEXT_PIXEL(fontSize, fontSize, YES)
+    WX_STYLE_FILL_TEXT(fontWeight, fontWeight, WXTextWeight, YES)
+    WX_STYLE_FILL_TEXT(fontStyle, fontStyle, WXTextStyle, YES)
+    WX_STYLE_FILL_TEXT(lines, lines, NSUInteger, YES)
+    WX_STYLE_FILL_TEXT(textAlign, textAlign, NSTextAlignment, NO)
+    WX_STYLE_FILL_TEXT(textDecoration, textDecoration, WXTextDecoration, YES)
+    WX_STYLE_FILL_TEXT(textOverflow, textOverflow, NSString, NO)
+    WX_STYLE_FILL_TEXT_PIXEL(lineHeight, lineHeight, YES)
+    
+    UIEdgeInsets padding = {
+        WXFloorPixelValue(self.cssNode->style.padding[CSS_TOP] + self.cssNode->style.border[CSS_TOP]),
+        WXFloorPixelValue(self.cssNode->style.padding[CSS_LEFT] + self.cssNode->style.border[CSS_LEFT]),
+        WXFloorPixelValue(self.cssNode->style.padding[CSS_BOTTOM] + self.cssNode->style.border[CSS_BOTTOM]),
+        WXFloorPixelValue(self.cssNode->style.padding[CSS_RIGHT] + self.cssNode->style.border[CSS_RIGHT])
+    };
+    
+    if (!UIEdgeInsetsEqualToEdgeInsets(padding, _padding)) {
+        _padding = padding;
+        [self setNeedsRepaint];
+    }
+}
+
+- (void)fillAttributes:(NSDictionary *)attributes
+{
+    id text = attributes[@"value"];
+    if (text) {
+        _text = [WXConvert NSString:text];
+        [self setNeedsRepaint];
+        [self setNeedsLayout];
+    }
+}
+
+- (void)setNeedsRepaint
+{
+    _textStorage = nil;
+}
+
+#pragma mark - Subclass
+
+- (void)setNeedsLayout
+{
+    [super setNeedsLayout];
+}
+
+- (void)viewDidLoad
+{
+    ((WXText *)self.view).textStorage = _textStorage;
+    ((WXText *)self.view).attributedString = [self buildCTAttributeString];
+    [self setNeedsDisplay];
+}
+
+- (UIView *)loadView
+{
+    return [[WXText alloc] init];
+}
+
+- (BOOL)needsDrawRect
+{
+    return YES;
+}
+
+- (UIImage *)drawRect:(CGRect)rect;
+{
+    CGContextRef context = UIGraphicsGetCurrentContext();
+    if (_isCompositingChild) {
+        [self drawTextWithContext:context bounds:rect padding:_padding view:nil];
+    } else {
+        WXText *textView = ((WXText *)self.view);
+        [self drawTextWithContext:context bounds:rect padding:_padding view:textView];
+    }
+    
+    return nil;
+}
+
+- (CGSize (^)(CGSize))measureBlock
+{
+    __weak typeof(self) weakSelf = self;
+    return ^CGSize (CGSize constrainedSize) {
+        NSTextStorage *textStorage = [weakSelf textStorageWithWidth:constrainedSize.width];
+        
+        NSLayoutManager *layoutManager = textStorage.layoutManagers.firstObject;
+        NSTextContainer *textContainer = layoutManager.textContainers.firstObject;
+        CGSize computedSize = [layoutManager usedRectForTextContainer:textContainer].size;
+        
+        //TODO:more elegant way to use max and min constrained size
+        if (!isnan(weakSelf.cssNode->style.minDimensions[CSS_WIDTH])) {
+            computedSize.width = MAX(computedSize.width, weakSelf.cssNode->style.minDimensions[CSS_WIDTH]);
+        }
+        
+        if (!isnan(weakSelf.cssNode->style.maxDimensions[CSS_WIDTH])) {
+            computedSize.width = MIN(computedSize.width, weakSelf.cssNode->style.maxDimensions[CSS_WIDTH]);
+        }
+        
+        if (!isnan(weakSelf.cssNode->style.minDimensions[CSS_HEIGHT])) {
+            computedSize.height = MAX(computedSize.height, weakSelf.cssNode->style.minDimensions[CSS_HEIGHT]);
+        }
+        
+        if (!isnan(weakSelf.cssNode->style.maxDimensions[CSS_HEIGHT])) {
+            computedSize.height = MIN(computedSize.height, weakSelf.cssNode->style.maxDimensions[CSS_HEIGHT]);
+        }
+        if ([WXUtility isBlankString:textStorage.string]) {
+            //  if the text value is empty or nil, then set the height is 0.
+            computedSize.height = 0;
+        }
+        
+        return (CGSize) {
+            WXCeilPixelValue(computedSize.width),
+            WXCeilPixelValue(computedSize.height)
+        };
+    };
+}
+
+#pragma mark Text Building
+
+- (NSString *)text
+{
+    return _text;
+}
+
+- (void)repaintText:(NSNotification *)notification
+{
+    if (![_fontFamily isEqualToString:notification.userInfo[@"fontFamily"]]) {
+        return;
+    }
+    [self setNeedsRepaint];
+    WXPerformBlockOnComponentThread(^{
+        [self.weexInstance.componentManager startComponentTasks];
+        WXPerformBlockOnMainThread(^{
+            [self setNeedsLayout];
+            [self setNeedsDisplay];
+        });
+    });
+}
+
+- (NSMutableAttributedString *)buildCTAttributeString {
+    
+    NSString *string = [self text] ?: @"";
+    
+    NSMutableAttributedString *attributedString = [[NSMutableAttributedString alloc] initWithString:string];
+    
+    if (_color) {
+        [attributedString addAttribute:(id)kCTForegroundColorAttributeName value:_color range:NSMakeRange(0, string.length)];
+    }
+    
+    if (_fontFamily) {
+        NSString * keyPath = [NSString stringWithFormat:@"%@.tempSrc", _fontFamily];
+        NSString * fontSrc = [[[WXRuleManager sharedInstance] getRule:@"fontFace"] valueForKeyPath:keyPath];
+        keyPath = [NSString stringWithFormat:@"%@.localSrc", _fontFamily];
+        NSString * fontLocalSrc = [[[WXRuleManager sharedInstance] getRule:@"fontFace"] valueForKeyPath:keyPath];
+        //custom localSrc is cached
+        if (!fontLocalSrc && fontSrc) {
+            // if use custom font, when the custom font download finish, refresh text.
+            [[NSNotificationCenter defaultCenter] addObserver:self selector:@selector(repaintText:) name:WX_ICONFONT_DOWNLOAD_NOTIFICATION object:nil];
+        }
+    }
+    
+    // set font
+    UIFont *font = [WXUtility fontWithSize:_fontSize textWeight:_fontWeight textStyle:_fontStyle fontFamily:_fontFamily scaleFactor:self.weexInstance.pixelScaleFactor];
+    CTFontRef ctFont = CTFontCreateWithName((__bridge CFStringRef)font.fontName,
+                                           font.pointSize,
+                                           NULL);
+    if (ctFont) {
+        [attributedString addAttribute:(id)kCTFontAttributeName value:(__bridge id)(ctFont) range:NSMakeRange(0, string.length)];
+    }
+    
+    if(_textDecoration == WXTextDecorationUnderline){
+        [attributedString addAttribute:(id)kCTUnderlineStyleAttributeName value:@(kCTUnderlinePatternSolid | kCTUnderlineStyleSingle) range:NSMakeRange(0, string.length)];
+    } else if(_textDecoration == WXTextDecorationLineThrough){
+        [attributedString addAttribute:NSStrikethroughStyleAttributeName value:@(NSUnderlinePatternSolid | NSUnderlineStyleSingle) range:NSMakeRange(0, string.length)];
+    }
+    
+    NSMutableParagraphStyle *paragraphStyle = [NSMutableParagraphStyle new];
+    
+    if (_textAlign) {
+        paragraphStyle.alignment = _textAlign;
+    }
+    
+    // set default lineBreakMode
+    paragraphStyle.lineBreakMode = NSLineBreakByClipping;
+    if (_textOverflow && [_textOverflow length] > 0) {
+        if ([_textOverflow isEqualToString:@"ellipsis"])
+            paragraphStyle.lineBreakMode = NSLineBreakByTruncatingTail;
+    }
+    
+    if (_lineHeight) {
+        paragraphStyle.maximumLineHeight = _lineHeight;
+        paragraphStyle.minimumLineHeight = _lineHeight;
+    }
+    if (_lineHeight || _textAlign || [_textOverflow length] > 0) {
+        [attributedString addAttribute:(id)kCTParagraphStyleAttributeName
+                                 value:paragraphStyle
+                                 range:(NSRange){0, attributedString.length}];
+    }
+    
+    if ([self adjustLineHeight]) {
+        if (_lineHeight > font.lineHeight) {
+            [attributedString addAttribute:(id)kCTBaselineReferenceFont
+                                     value:@((_lineHeight - font.lineHeight)/ 2)
+                                     range:(NSRange){0, attributedString.length}];
+        }
+    }
+    
+    
+    return attributedString;
+}
+
+- (NSAttributedString *)buildAttributeString
+{
+    NSString *string = [self text] ?: @"";
+    
+    NSMutableAttributedString *attributedString = [[NSMutableAttributedString alloc] initWithString:string];
+    
+    // set textColor
+    if(_color) {
+        [attributedString addAttribute:NSForegroundColorAttributeName value:_color range:NSMakeRange(0, string.length)];
+    }
+    
+    if (_fontFamily) {
+        NSString * keyPath = [NSString stringWithFormat:@"%@.tempSrc", _fontFamily];
+        NSString * fontSrc = [[[WXRuleManager sharedInstance] getRule:@"fontFace"] valueForKeyPath:keyPath];
+        keyPath = [NSString stringWithFormat:@"%@.localSrc", _fontFamily];
+        NSString * fontLocalSrc = [[[WXRuleManager sharedInstance] getRule:@"fontFace"] valueForKeyPath:keyPath];
+        //custom localSrc is cached
+        if (!fontLocalSrc && fontSrc) {
+            // if use custom font, when the custom font download finish, refresh text.
+            [[NSNotificationCenter defaultCenter] addObserver:self selector:@selector(repaintText:) name:WX_ICONFONT_DOWNLOAD_NOTIFICATION object:nil];
+        }
+    }
+    
+    // set font
+    UIFont *font = [WXUtility fontWithSize:_fontSize textWeight:_fontWeight textStyle:_fontStyle fontFamily:_fontFamily scaleFactor:self.weexInstance.pixelScaleFactor];
+    if (font) {
+        [attributedString addAttribute:NSFontAttributeName value:font range:NSMakeRange(0, string.length)];
+    }
+    
+    if(_textDecoration == WXTextDecorationUnderline){
+        [attributedString addAttribute:NSUnderlineStyleAttributeName value:@(NSUnderlinePatternSolid | NSUnderlineStyleSingle) range:NSMakeRange(0, string.length)];
+    } else if(_textDecoration == WXTextDecorationLineThrough){
+        [attributedString addAttribute:NSStrikethroughStyleAttributeName value:@(NSUnderlinePatternSolid | NSUnderlineStyleSingle) range:NSMakeRange(0, string.length)];
+    }
+    
+    NSMutableParagraphStyle *paragraphStyle = [NSMutableParagraphStyle new];
+
+    if (_textAlign) {
+        paragraphStyle.alignment = _textAlign;
+    }
+    
+    if (_lineHeight) {
+        paragraphStyle.maximumLineHeight = _lineHeight;
+        paragraphStyle.minimumLineHeight = _lineHeight;
+    }
+    
+    if (_lineHeight || _textAlign) {
+        [attributedString addAttribute:NSParagraphStyleAttributeName
+                                 value:paragraphStyle
+                                 range:(NSRange){0, attributedString.length}];
+    }
+    if ([self adjustLineHeight]) {
+        if (_lineHeight > font.lineHeight) {
+            [attributedString addAttribute:NSBaselineOffsetAttributeName
+                                     value:@((_lineHeight - font.lineHeight)/ 2)
+                                     range:(NSRange){0, attributedString.length}];
+        }
+    }
+
+    return attributedString;
+}
+
+- (BOOL)adjustLineHeight
+{
+    return !_coretext;
+}
+
+- (NSTextStorage *)textStorageWithWidth:(CGFloat)width
+{
+    if (_textStorage && width == _textStorageWidth) {
+        return _textStorage;
+    }
+    
+    NSLayoutManager *layoutManager = [NSLayoutManager new];
+    
+    // build AttributeString
+    NSAttributedString *attributedString = [self buildAttributeString];
+    
+    NSTextStorage *textStorage = [[NSTextStorage alloc] initWithAttributedString:attributedString];
+    [textStorage addLayoutManager:layoutManager];
+    
+    NSTextContainer *textContainer = [NSTextContainer new];
+    textContainer.lineFragmentPadding = 0.0;
+    
+    textContainer.lineBreakMode = NSLineBreakByClipping;
+    if (_textOverflow && [_textOverflow length] > 0) {
+        if ([_textOverflow isEqualToString:@"ellipsis"])
+            textContainer.lineBreakMode = NSLineBreakByTruncatingTail;
+    }
+    textContainer.maximumNumberOfLines = _lines > 0 ? _lines : 0;
+    textContainer.size = (CGSize){isnan(width) ? CGFLOAT_MAX : width, CGFLOAT_MAX};
+
+    [layoutManager addTextContainer:textContainer];
+    [layoutManager ensureLayoutForTextContainer:textContainer];
+    
+    _textStorageWidth = width;
+    _textStorage = textStorage;
+    
+    return textStorage;
+}
+
+- (void)syncTextStorageForView
+{
+    CGFloat width = self.calculatedFrame.size.width - (_padding.left + _padding.right);
+    NSTextStorage *textStorage = [self textStorageWithWidth:width];
+    NSMutableAttributedString * attributedString = [self buildCTAttributeString];
+    
+    [self.weexInstance.componentManager  _addUITask:^{
+        if ([self isViewLoaded]) {
+            ((WXText *)self.view).textStorage = textStorage;
+            ((WXText *)self.view).attributedString = attributedString;
+            [self readyToRender]; // notify super component
+            [self setNeedsDisplay];
+        }
+    }];
+}
+
+- (void)_frameDidCalculated:(BOOL)isChanged
+{
+    [super _frameDidCalculated:isChanged];
+    [self syncTextStorageForView];
+}
+
+- (void)_updateStylesOnComponentThread:(NSDictionary *)styles resetStyles:(NSMutableArray *)resetStyles isUpdateStyles:(BOOL)isUpdateStyles
+{
+    [super _updateStylesOnComponentThread:styles resetStyles:(NSMutableArray *)resetStyles isUpdateStyles:isUpdateStyles];
+    
+    [self fillCSSStyles:styles];
+    
+    [self syncTextStorageForView];
+}
+
+- (void)_updateAttributesOnComponentThread:(NSDictionary *)attributes
+{
+    [super _updateAttributesOnComponentThread:attributes];
+    
+    [self fillAttributes:attributes];
+    
+    [self syncTextStorageForView];
+}
+
+- (void)drawTextWithContext:(CGContextRef)context bounds:(CGRect)bounds padding:(UIEdgeInsets)padding view:(WXText *)view
 {
     if (bounds.size.width <=0 || bounds.size.height <= 0) {
-        return nil;
-    }
-    UIGraphicsBeginImageContextWithOptions(bounds.size, self.layer.opaque, WXScreenScale());
-    CGContextRef context = UIGraphicsGetCurrentContext();
-    
-    if ([self.wx_component _needsDrawBorder]) {
-        [self.wx_component _drawBorderWithContext:context size:bounds.size];
+        return;
+    }
+    
+    if ([self _needsDrawBorder]) {
+        [self _drawBorderWithContext:context size:bounds.size];
     } else {
         WXPerformBlockOnMainThread(^{
-            [self.wx_component _resetNativeBorderRadius];
+            [self _resetNativeBorderRadius];
         });
     }
-    if (![[self.wx_component valueForKey:@"coretext"] boolValue]) {
+    if (!self.coretext) {
         NSLayoutManager *layoutManager = _textStorage.layoutManagers.firstObject;
         NSTextContainer *textContainer = layoutManager.textContainers.firstObject;
         
@@ -69,9 +528,6 @@
         
         [layoutManager drawBackgroundForGlyphRange:glyphRange atPoint:textFrame.origin];
         [layoutManager drawGlyphsForGlyphRange:glyphRange atPoint:textFrame.origin];
-        UIImage *image = UIGraphicsGetImageFromCurrentImageContext();
-        UIGraphicsEndImageContext();
-        return image;
     }else {
         CGRect textFrame = UIEdgeInsetsInsetRect(bounds, padding);
         // sufficient height for text to draw, or frame lines will be empty
@@ -86,7 +542,7 @@
         //add path
         CGMutablePathRef path = CGPathCreateMutable();
         CGPathAddRect(path, NULL, textFrame);
-        NSMutableAttributedString * attributedStringCopy = [_attributedString mutableCopy];
+        NSMutableAttributedString * attributedStringCopy = [self buildCTAttributeString];
         CTFramesetterRef framesetter = CTFramesetterCreateWithAttributedString((__bridge  CFAttributedStringRef)attributedStringCopy);
         CTFrameRef frame = CTFramesetterCreateFrame(framesetter, CFRangeMake(0, 0), path, NULL);
         
@@ -118,7 +574,7 @@
             lineOrigin.y -= padding.top;
             NSLog(@"lines: %ld origin: %@",index, NSStringFromCGPoint(lineOrigin));
             CGContextSetTextPosition(context, lineOrigin.x, lineOrigin.y);
-//            CTLineDraw(lineRef, context);
+            //            CTLineDraw(lineRef, context);
             CFArrayRef runs = CTLineGetGlyphRuns(lineRef);
             for (CFIndex runIndex = 0; runIndex < CFArrayGetCount(runs); runIndex ++) {
                 CTRunRef run = CFArrayGetValueAtIndex(runs, runIndex);
@@ -127,536 +583,10 @@
             frameY = frameY - lineDescent;
         }
         
-        UIImage *image = UIGraphicsGetImageFromCurrentImageContext();
-        UIGraphicsEndImageContext();
-        
         CFRelease(frame);
         CFRelease(framesetter);
         CGPathRelease(path);
-        CGContextRelease(context);
-        
-        return image;
-    }
-}
-
-=======
->>>>>>> b22d7b52
-- (void)setTextStorage:(NSTextStorage *)textStorage
-{
-    if (_textStorage != textStorage) {
-        _textStorage = textStorage;
-        [self.wx_component setNeedsDisplay];
-    }
-}
-
-- (void)setAttributedString:(NSMutableAttributedString *)attributedString {
-    if (_attributedString != attributedString) {
-        _attributedString = attributedString;
-        [self.wx_component setNeedsDisplay];
-    }
-}
-
-- (NSString *)description
-{
-    NSString *superDescription = super.description;
-    NSRange semicolonRange = [superDescription rangeOfString:@";"];
-    NSString *replacement = [NSString stringWithFormat:@"; text: %@; frame:%f,%f,%f,%f", _textStorage.string, self.frame.origin.x, self.frame.origin.y, self.frame.size.width, self.frame.size.height];
-    return [superDescription stringByReplacingCharactersInRange:semicolonRange withString:replacement];
-}
-
-- (NSString *)accessibilityValue
-{
-    if (self.wx_component) {
-        if (self.wx_component->_ariaLabel) {
-            return self.wx_component->_ariaLabel;
-        }
-    }
-    return _textStorage.string;
-}
-
-@end
-
-@interface WXTextComponent()
-@property (nonatomic, assign)BOOL coretext;
-@end
-
-@implementation WXTextComponent
-{
-    UIEdgeInsets _border;
-    UIEdgeInsets _padding;
-    NSTextStorage *_textStorage;
-    CGFloat _textStorageWidth;
-    
-    NSString *_text;
-    UIColor *_color;
-    NSString *_fontFamily;
-    CGFloat _fontSize;
-    CGFloat _fontWeight;
-    WXTextStyle _fontStyle;
-    NSUInteger _lines;
-    NSTextAlignment _textAlign;
-    WXTextDecoration _textDecoration;
-    NSString *_textOverflow;
-    CGFloat _lineHeight;
-<<<<<<< HEAD
-   
-    pthread_mutex_t _textStorageMutex;
-    pthread_mutexattr_t _textStorageMutexAttr;
-}
-
-static BOOL _isUsingTextStorageLock = NO;
-+ (void)useTextStorageLock:(BOOL)isUsingTextStorageLock
-{
-    _isUsingTextStorageLock = isUsingTextStorageLock;
-=======
->>>>>>> b22d7b52
-}
-
-- (instancetype)initWithRef:(NSString *)ref
-                       type:(NSString *)type
-                     styles:(NSDictionary *)styles
-                 attributes:(NSDictionary *)attributes
-                     events:(NSArray *)events
-               weexInstance:(WXSDKInstance *)weexInstance
-{
-    self = [super initWithRef:ref type:type styles:styles attributes:attributes events:events weexInstance:weexInstance];
-    if (self) {
-<<<<<<< HEAD
-        if (_isUsingTextStorageLock) {
-            pthread_mutexattr_init(&_textStorageMutexAttr);
-            pthread_mutexattr_settype(&_textStorageMutexAttr, PTHREAD_MUTEX_RECURSIVE);
-            pthread_mutex_init(&_textStorageMutex, &_textStorageMutexAttr);
-        }
-        if (attributes[@"coretext"]) {
-            _coretext = [WXConvert BOOL:attributes[@"coretext"]];
-        } else {
-            _coretext = YES;
-        }
-=======
->>>>>>> b22d7b52
-        [self fillCSSStyles:styles];
-        [self fillAttributes:attributes];
-    }
-    
-    return self;
-}
-
-- (void)dealloc
-{
-    [[NSNotificationCenter defaultCenter] removeObserver:self];
-}
-
-
-
-#define WX_STYLE_FILL_TEXT(key, prop, type, needLayout)\
-do {\
-    id value = styles[@#key];\
-    if (value) {\
-        _##prop = [WXConvert type:value];\
-        [self setNeedsRepaint];\
-        if (needLayout) {\
-            [self setNeedsLayout];\
-        }\
-    }\
-} while(0);
-
-#define WX_STYLE_FILL_TEXT_PIXEL(key, prop, needLayout)\
-do {\
-    id value = styles[@#key];\
-    if (value) {\
-        _##prop = [WXConvert WXPixelType:value scaleFactor:self.weexInstance.pixelScaleFactor];\
-        [self setNeedsRepaint];\
-    if (needLayout) {\
-        [self setNeedsLayout];\
-    }\
-}\
-} while(0);
-
-- (void)fillCSSStyles:(NSDictionary *)styles
-{
-    WX_STYLE_FILL_TEXT(color, color, UIColor, NO)
-    WX_STYLE_FILL_TEXT(fontFamily, fontFamily, NSString, YES)
-    WX_STYLE_FILL_TEXT_PIXEL(fontSize, fontSize, YES)
-    WX_STYLE_FILL_TEXT(fontWeight, fontWeight, WXTextWeight, YES)
-    WX_STYLE_FILL_TEXT(fontStyle, fontStyle, WXTextStyle, YES)
-    WX_STYLE_FILL_TEXT(lines, lines, NSUInteger, YES)
-    WX_STYLE_FILL_TEXT(textAlign, textAlign, NSTextAlignment, NO)
-    WX_STYLE_FILL_TEXT(textDecoration, textDecoration, WXTextDecoration, YES)
-    WX_STYLE_FILL_TEXT(textOverflow, textOverflow, NSString, NO)
-    WX_STYLE_FILL_TEXT_PIXEL(lineHeight, lineHeight, YES)
-    
-    UIEdgeInsets padding = {
-        WXFloorPixelValue(self.cssNode->style.padding[CSS_TOP] + self.cssNode->style.border[CSS_TOP]),
-        WXFloorPixelValue(self.cssNode->style.padding[CSS_LEFT] + self.cssNode->style.border[CSS_LEFT]),
-        WXFloorPixelValue(self.cssNode->style.padding[CSS_BOTTOM] + self.cssNode->style.border[CSS_BOTTOM]),
-        WXFloorPixelValue(self.cssNode->style.padding[CSS_RIGHT] + self.cssNode->style.border[CSS_RIGHT])
-    };
-    
-    if (!UIEdgeInsetsEqualToEdgeInsets(padding, _padding)) {
-        _padding = padding;
-        [self setNeedsRepaint];
-    }
-}
-
-- (void)fillAttributes:(NSDictionary *)attributes
-{
-    id text = attributes[@"value"];
-    if (text) {
-        _text = [WXConvert NSString:text];
-        [self setNeedsRepaint];
-        [self setNeedsLayout];
-    }
-}
-
-- (void)setNeedsRepaint
-{
-    _textStorage = nil;
-}
-
-#pragma mark - Subclass
-
-- (void)setNeedsLayout
-{
-    [super setNeedsLayout];
-}
-
-- (void)viewDidLoad
-{
-    ((WXText *)self.view).textStorage = _textStorage;
-<<<<<<< HEAD
-    ((WXText *)self.view).attributedString = [self buildCTAttributeString];
-    if (_isUsingTextStorageLock) {
-        pthread_mutex_unlock(&_textStorageMutex);
-    }
-=======
->>>>>>> b22d7b52
-    [self setNeedsDisplay];
-}
-
-- (UIView *)loadView
-{
-    return [[WXText alloc] init];
-}
-
-- (BOOL)needsDrawRect
-{
-    return YES;
-}
-
-- (UIImage *)drawRect:(CGRect)rect;
-{
-    CGContextRef context = UIGraphicsGetCurrentContext();
-    if (_isCompositingChild) {
-        [self drawTextWithContext:context bounds:rect padding:_padding view:nil];
-    } else {
-        WXText *textView = ((WXText *)self.view);
-        [self drawTextWithContext:context bounds:rect padding:_padding view:textView];
-    }
-    
-    return nil;
-}
-
-- (CGSize (^)(CGSize))measureBlock
-{
-    __weak typeof(self) weakSelf = self;
-    return ^CGSize (CGSize constrainedSize) {
-        NSTextStorage *textStorage = [weakSelf textStorageWithWidth:constrainedSize.width];
-        
-        NSLayoutManager *layoutManager = textStorage.layoutManagers.firstObject;
-        NSTextContainer *textContainer = layoutManager.textContainers.firstObject;
-        CGSize computedSize = [layoutManager usedRectForTextContainer:textContainer].size;
-        
-        //TODO:more elegant way to use max and min constrained size
-        if (!isnan(weakSelf.cssNode->style.minDimensions[CSS_WIDTH])) {
-            computedSize.width = MAX(computedSize.width, weakSelf.cssNode->style.minDimensions[CSS_WIDTH]);
-        }
-        
-        if (!isnan(weakSelf.cssNode->style.maxDimensions[CSS_WIDTH])) {
-            computedSize.width = MIN(computedSize.width, weakSelf.cssNode->style.maxDimensions[CSS_WIDTH]);
-        }
-        
-        if (!isnan(weakSelf.cssNode->style.minDimensions[CSS_HEIGHT])) {
-            computedSize.height = MAX(computedSize.height, weakSelf.cssNode->style.minDimensions[CSS_HEIGHT]);
-        }
-        
-        if (!isnan(weakSelf.cssNode->style.maxDimensions[CSS_HEIGHT])) {
-            computedSize.height = MIN(computedSize.height, weakSelf.cssNode->style.maxDimensions[CSS_HEIGHT]);
-        }
-        if ([WXUtility isBlankString:textStorage.string]) {
-            //  if the text value is empty or nil, then set the height is 0.
-            computedSize.height = 0;
-        }
-        
-        return (CGSize) {
-            WXCeilPixelValue(computedSize.width),
-            WXCeilPixelValue(computedSize.height)
-        };
-    };
-}
-
-#pragma mark Text Building
-
-- (NSString *)text
-{
-    return _text;
-}
-
-- (void)repaintText:(NSNotification *)notification
-{
-    if (![_fontFamily isEqualToString:notification.userInfo[@"fontFamily"]]) {
-        return;
-    }
-    [self setNeedsRepaint];
-    WXPerformBlockOnComponentThread(^{
-        [self.weexInstance.componentManager startComponentTasks];
-        WXPerformBlockOnMainThread(^{
-            [self setNeedsLayout];
-            [self setNeedsDisplay];
-        });
-    });
-}
-
-- (NSMutableAttributedString *)buildCTAttributeString {
-    
-    NSString *string = [self text] ?: @"";
-    
-    NSMutableAttributedString *attributedString = [[NSMutableAttributedString alloc] initWithString:string];
-    
-    if (_color) {
-        [attributedString addAttribute:(id)kCTForegroundColorAttributeName value:_color range:NSMakeRange(0, string.length)];
-    }
-    
-    if (_fontFamily) {
-        NSString * keyPath = [NSString stringWithFormat:@"%@.tempSrc", _fontFamily];
-        NSString * fontSrc = [[[WXRuleManager sharedInstance] getRule:@"fontFace"] valueForKeyPath:keyPath];
-        keyPath = [NSString stringWithFormat:@"%@.localSrc", _fontFamily];
-        NSString * fontLocalSrc = [[[WXRuleManager sharedInstance] getRule:@"fontFace"] valueForKeyPath:keyPath];
-        //custom localSrc is cached
-        if (!fontLocalSrc && fontSrc) {
-            // if use custom font, when the custom font download finish, refresh text.
-            [[NSNotificationCenter defaultCenter] addObserver:self selector:@selector(repaintText:) name:WX_ICONFONT_DOWNLOAD_NOTIFICATION object:nil];
-        }
-    }
-    
-    // set font
-    UIFont *font = [WXUtility fontWithSize:_fontSize textWeight:_fontWeight textStyle:_fontStyle fontFamily:_fontFamily scaleFactor:self.weexInstance.pixelScaleFactor];
-    CTFontRef ctFont = CTFontCreateWithName((__bridge CFStringRef)font.fontName,
-                                           font.pointSize,
-                                           NULL);
-    if (ctFont) {
-        [attributedString addAttribute:(id)kCTFontAttributeName value:(__bridge id)(ctFont) range:NSMakeRange(0, string.length)];
-    }
-    
-    if(_textDecoration == WXTextDecorationUnderline){
-        [attributedString addAttribute:(id)kCTUnderlineStyleAttributeName value:@(kCTUnderlinePatternSolid | kCTUnderlineStyleSingle) range:NSMakeRange(0, string.length)];
-    } else if(_textDecoration == WXTextDecorationLineThrough){
-        [attributedString addAttribute:NSStrikethroughStyleAttributeName value:@(NSUnderlinePatternSolid | NSUnderlineStyleSingle) range:NSMakeRange(0, string.length)];
-    }
-    
-    NSMutableParagraphStyle *paragraphStyle = [NSMutableParagraphStyle new];
-    
-    if (_textAlign) {
-        paragraphStyle.alignment = _textAlign;
-    }
-    
-    // set default lineBreakMode
-    paragraphStyle.lineBreakMode = NSLineBreakByClipping;
-    if (_textOverflow && [_textOverflow length] > 0) {
-        if ([_textOverflow isEqualToString:@"ellipsis"])
-            paragraphStyle.lineBreakMode = NSLineBreakByTruncatingTail;
-    }
-    
-    if (_lineHeight) {
-        paragraphStyle.maximumLineHeight = _lineHeight;
-        paragraphStyle.minimumLineHeight = _lineHeight;
-    }
-    if (_lineHeight || _textAlign || [_textOverflow length] > 0) {
-        [attributedString addAttribute:(id)kCTParagraphStyleAttributeName
-                                 value:paragraphStyle
-                                 range:(NSRange){0, attributedString.length}];
-    }
-    
-    if ([self adjustLineHeight]) {
-        if (_lineHeight > font.lineHeight) {
-            [attributedString addAttribute:(id)kCTBaselineReferenceFont
-                                     value:@((_lineHeight - font.lineHeight)/ 2)
-                                     range:(NSRange){0, attributedString.length}];
-        }
-    }
-    
-    
-    return attributedString;
-}
-
-- (NSAttributedString *)buildAttributeString
-{
-    NSString *string = [self text] ?: @"";
-    
-    NSMutableAttributedString *attributedString = [[NSMutableAttributedString alloc] initWithString:string];
-    
-    // set textColor
-    if(_color) {
-        [attributedString addAttribute:NSForegroundColorAttributeName value:_color range:NSMakeRange(0, string.length)];
-    }
-    
-    if (_fontFamily) {
-        NSString * keyPath = [NSString stringWithFormat:@"%@.tempSrc", _fontFamily];
-        NSString * fontSrc = [[[WXRuleManager sharedInstance] getRule:@"fontFace"] valueForKeyPath:keyPath];
-        keyPath = [NSString stringWithFormat:@"%@.localSrc", _fontFamily];
-        NSString * fontLocalSrc = [[[WXRuleManager sharedInstance] getRule:@"fontFace"] valueForKeyPath:keyPath];
-        //custom localSrc is cached
-        if (!fontLocalSrc && fontSrc) {
-            // if use custom font, when the custom font download finish, refresh text.
-            [[NSNotificationCenter defaultCenter] addObserver:self selector:@selector(repaintText:) name:WX_ICONFONT_DOWNLOAD_NOTIFICATION object:nil];
-        }
-    }
-    
-    // set font
-    UIFont *font = [WXUtility fontWithSize:_fontSize textWeight:_fontWeight textStyle:_fontStyle fontFamily:_fontFamily scaleFactor:self.weexInstance.pixelScaleFactor];
-    if (font) {
-        [attributedString addAttribute:NSFontAttributeName value:font range:NSMakeRange(0, string.length)];
-    }
-    
-    if(_textDecoration == WXTextDecorationUnderline){
-        [attributedString addAttribute:NSUnderlineStyleAttributeName value:@(NSUnderlinePatternSolid | NSUnderlineStyleSingle) range:NSMakeRange(0, string.length)];
-    } else if(_textDecoration == WXTextDecorationLineThrough){
-        [attributedString addAttribute:NSStrikethroughStyleAttributeName value:@(NSUnderlinePatternSolid | NSUnderlineStyleSingle) range:NSMakeRange(0, string.length)];
-    }
-    
-    NSMutableParagraphStyle *paragraphStyle = [NSMutableParagraphStyle new];
-
-    if (_textAlign) {
-        paragraphStyle.alignment = _textAlign;
-    }
-    
-    if (_lineHeight) {
-        paragraphStyle.maximumLineHeight = _lineHeight;
-        paragraphStyle.minimumLineHeight = _lineHeight;
-    }
-    
-    if (_lineHeight || _textAlign) {
-        [attributedString addAttribute:NSParagraphStyleAttributeName
-                                 value:paragraphStyle
-                                 range:(NSRange){0, attributedString.length}];
-    }
-    if ([self adjustLineHeight]) {
-        if (_lineHeight > font.lineHeight) {
-            [attributedString addAttribute:NSBaselineOffsetAttributeName
-                                     value:@((_lineHeight - font.lineHeight)/ 2)
-                                     range:(NSRange){0, attributedString.length}];
-        }
-    }
-
-    return attributedString;
-}
-
-- (BOOL)adjustLineHeight
-{
-    return !_coretext;
-}
-
-- (NSTextStorage *)textStorageWithWidth:(CGFloat)width
-{
-    if (_textStorage && width == _textStorageWidth) {
-        return _textStorage;
-    }
-    
-    NSLayoutManager *layoutManager = [NSLayoutManager new];
-    
-    // build AttributeString
-    NSAttributedString *attributedString = [self buildAttributeString];
-    
-    NSTextStorage *textStorage = [[NSTextStorage alloc] initWithAttributedString:attributedString];
-    [textStorage addLayoutManager:layoutManager];
-    
-    NSTextContainer *textContainer = [NSTextContainer new];
-    textContainer.lineFragmentPadding = 0.0;
-    
-    textContainer.lineBreakMode = NSLineBreakByClipping;
-    if (_textOverflow && [_textOverflow length] > 0) {
-        if ([_textOverflow isEqualToString:@"ellipsis"])
-            textContainer.lineBreakMode = NSLineBreakByTruncatingTail;
-    }
-    textContainer.maximumNumberOfLines = _lines > 0 ? _lines : 0;
-    textContainer.size = (CGSize){isnan(width) ? CGFLOAT_MAX : width, CGFLOAT_MAX};
-
-    [layoutManager addTextContainer:textContainer];
-    [layoutManager ensureLayoutForTextContainer:textContainer];
-    
-    _textStorageWidth = width;
-    _textStorage = textStorage;
-    
-    return textStorage;
-}
-
-- (void)syncTextStorageForView
-{
-    CGFloat width = self.calculatedFrame.size.width - (_padding.left + _padding.right);
-    NSTextStorage *textStorage = [self textStorageWithWidth:width];
-    NSMutableAttributedString * attributedString = [self buildCTAttributeString];
-    
-    [self.weexInstance.componentManager  _addUITask:^{
-        if ([self isViewLoaded]) {
-            ((WXText *)self.view).textStorage = textStorage;
-<<<<<<< HEAD
-            ((WXText *)self.view).attributedString = attributedString;
-            if (_isUsingTextStorageLock) {
-                pthread_mutex_unlock(&_textStorageMutex);
-            }
-=======
-            
->>>>>>> b22d7b52
-            [self readyToRender]; // notify super component
-            [self setNeedsDisplay];
-        }
-    }];
-}
-
-- (void)_frameDidCalculated:(BOOL)isChanged
-{
-    [super _frameDidCalculated:isChanged];
-    [self syncTextStorageForView];
-}
-
-- (void)_updateStylesOnComponentThread:(NSDictionary *)styles resetStyles:(NSMutableArray *)resetStyles isUpdateStyles:(BOOL)isUpdateStyles
-{
-    [super _updateStylesOnComponentThread:styles resetStyles:(NSMutableArray *)resetStyles isUpdateStyles:isUpdateStyles];
-    
-    [self fillCSSStyles:styles];
-    
-    [self syncTextStorageForView];
-}
-
-- (void)_updateAttributesOnComponentThread:(NSDictionary *)attributes
-{
-    [super _updateAttributesOnComponentThread:attributes];
-    
-    [self fillAttributes:attributes];
-    
-    [self syncTextStorageForView];
-}
-
-- (void)drawTextWithContext:(CGContextRef)context bounds:(CGRect)bounds padding:(UIEdgeInsets)padding view:(WXText *)view
-{
-    if (bounds.size.width <=0 || bounds.size.height <= 0) {
-        return;
-    }
-    
-    if ([self _needsDrawBorder]) {
-        [self _drawBorderWithContext:context size:bounds.size];
-    } else {
-        WXPerformBlockOnMainThread(^{
-            [self _resetNativeBorderRadius];
-        });
-    }
-    NSLayoutManager *layoutManager = (view ? view.textStorage : _textStorage).layoutManagers.firstObject;
-    NSTextContainer *textContainer = layoutManager.textContainers.firstObject;
-    
-    CGRect textFrame = UIEdgeInsetsInsetRect(bounds, padding);
-    NSRange glyphRange = [layoutManager glyphRangeForTextContainer:textContainer];
-    
-    [layoutManager drawBackgroundForGlyphRange:glyphRange atPoint:textFrame.origin];
-    [layoutManager drawGlyphsForGlyphRange:glyphRange atPoint:textFrame.origin];
+    }
 }
 
 #ifdef UITEST
