--- conflicted
+++ resolved
@@ -351,15 +351,12 @@
             _index = [attributes[@"index"] integerValue];
         }
         
-<<<<<<< HEAD
         _scrollable = attributes[@"scrollable"] ? [WXConvert BOOL:attributes[@"scrollable"]] : YES;
 
-=======
         if (attributes[@"offsetXAccuracy"]) {
             _offsetXAccuracy = [WXConvert CGFloat:attributes[@"offsetXAccuracy"]];
         }
         
->>>>>>> 9f2b8dc1
         self.cssNode->style.flex_direction = CSS_FLEX_DIRECTION_ROW;
     }
     return self;
@@ -486,14 +483,13 @@
         [_sliderView scroll2ItemView:self.currentIndex animated:YES];
     }
     
-<<<<<<< HEAD
     if (attributes[@"scrollable"]) {
         _scrollable = attributes[@"scrollable"] ? [WXConvert BOOL:attributes[@"scrollable"]] : YES;
         ((WXSliderView *)self.view).scrollView.scrollEnabled = _scrollable;
-=======
+    }
+    
     if (attributes[@"offsetXAccuracy"]) {
         _offsetXAccuracy = [WXConvert CGFloat:attributes[@"offsetXAccuracy"]];
->>>>>>> 9f2b8dc1
     }
 }
 
