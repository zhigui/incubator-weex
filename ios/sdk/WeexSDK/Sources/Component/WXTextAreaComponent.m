/**
 * Created by Weex.
 * Copyright (c) 2016, Alibaba, Inc. All rights reserved.
 *
 * This source code is licensed under the Apache Licence 2.0.
 * For the full copyright and license information,please view the LICENSE file in the root directory of this source tree.
 */

#import "WXTextAreaComponent.h"
#import "WXUtility.h"
#import "WXConvert.h"
#import "WXComponent_internal.h"
#import "WXView.h"
#import "WXSDKInstance.h"

@interface WXTextAreaView : UITextView
@property (nonatomic, assign) UIEdgeInsets border;
@property (nonatomic, assign) UIEdgeInsets padding;
@end

@implementation WXTextAreaView

- (instancetype)init
{
    self = [super init];
    if (self) {
        _padding = UIEdgeInsetsZero;
        _border = UIEdgeInsetsZero;
    }
    return self;
}

- (CGRect)textRectForBounds:(CGRect)bounds
{
    bounds.size.width -= self.padding.left + self.border.left;
    bounds.origin.x += self.padding.left + self.border.left;
    
    bounds.size.height -= self.padding.top + self.border.top;
    bounds.origin.y += self.padding.top + self.border.top;
    
    bounds.size.width -= self.padding.right + self.border.right;
    
    bounds.size.height -= self.padding.bottom + self.border.bottom;
    
    return bounds;
}

- (CGRect)editingRectForBounds:(CGRect)bounds
{
    return [self textRectForBounds:bounds];
}

@end

@interface WXTextAreaComponent()
@property (nonatomic, strong) WXTextAreaView *textView;
@property (nonatomic, strong) UILabel *placeholder;

//attribute
@property (nonatomic, strong) UIColor *placeholderColor;
@property (nonatomic, strong) NSString *placeholderString;
@property (nonatomic, strong) UILabel *placeHolderLabel;
@property (nonatomic) BOOL autofocus;
@property (nonatomic) BOOL disabled;
@property (nonatomic, strong)NSString *textValue;
@property (nonatomic) NSUInteger rows;
//style
@property (nonatomic) WXPixelType fontSize;
@property (nonatomic) WXTextStyle fontStyle;
@property (nonatomic) WXTextWeight fontWeight;
@property (nonatomic, strong) NSString *fontFamily;
@property (nonatomic, strong) UIColor *color;
@property (nonatomic) NSTextAlignment textAlign;
//event
@property (nonatomic) BOOL inputEvent;
@property (nonatomic) BOOL focusEvent;
@property (nonatomic) BOOL blurEvent;
@property (nonatomic) BOOL changeEvent;
@property (nonatomic) BOOL clickEvent;
@property (nonatomic, strong) NSString *changeEventString;
@property (nonatomic, assign) CGSize keyboardSize;
@property (nonatomic, assign) CGRect rootViewOriginFrame;

@end

@implementation WXTextAreaComponent {
    UIEdgeInsets _border;
    UIEdgeInsets _padding;
    NSTextStorage* _textStorage;
}

WX_EXPORT_METHOD(@selector(focus))
WX_EXPORT_METHOD(@selector(blur))

- (instancetype)initWithRef:(NSString *)ref type:(NSString *)type styles:(NSDictionary *)styles attributes:(NSDictionary *)attributes events:(NSArray *)events weexInstance:(WXSDKInstance *)weexInstance
{
    self = [super initWithRef:ref type:type styles:styles attributes:attributes events:events weexInstance:weexInstance];
    if (self) {
        _inputEvent = NO;
        _focusEvent = NO;
        _blurEvent = NO;
        _changeEvent = NO;
        _clickEvent = NO;
        
        if (attributes[@"autofocus"]) {
            _autofocus = [attributes[@"autofocus"] boolValue];
        }
        if (attributes[@"rows"]) {
            _rows = [attributes[@"rows"] integerValue];
        } else {
            _rows = 2;
        }
        if (attributes[@"disabled"]) {
            _disabled = [attributes[@"disabled"] boolValue];
        }
        if (attributes[@"placeholder"]) {
            NSString *placeHolder = [WXConvert NSString:attributes[@"placeholder"]];
            if (placeHolder) {
                _placeholderString = placeHolder;
            }
        }
        if (!_placeholderString) {
            _placeholderString = @"";
        }
        if (styles[@"placeholderColor"]) {
            _placeholderColor = [WXConvert UIColor:styles[@"placeholderColor"]];
        }else {
            _placeholderColor = [UIColor colorWithRed:0x99/255.0 green:0x99/255.0 blue:0x99/255.0 alpha:1.0];
        }
        if (attributes[@"value"]) {
            NSString * value = [WXConvert NSString:attributes[@"value"]];
            if (value) {
                _textValue = value;
<<<<<<< HEAD
=======
                if([value length] > 0) {
                    _placeHolderLabel.text = @"";
                }
>>>>>>> 30bd3086
            }
        }
        if (styles[@"color"]) {
            _color = [WXConvert UIColor:styles[@"color"]];
        }
        if (styles[@"fontSize"]) {
            _fontSize = [WXConvert WXPixelType:styles[@"fontSize"]];
        }
        if (styles[@"fontWeight"]) {
            _fontWeight = [WXConvert WXTextWeight:styles[@"fontWeight"]];
        }
        if (styles[@"fontStyle"]) {
            _fontStyle = [WXConvert WXTextStyle:styles[@"fontStyle"]];
        }
        if (styles[@"fontFamily"]) {
            _fontFamily = styles[@"fontFamily"];
        }
        if (styles[@"textAlign"]) {
            _textAlign = [WXConvert NSTextAlignment:styles[@"textAlign"]] ;
        }
        
        _padding = UIEdgeInsetsZero;
        _border = UIEdgeInsetsZero;
        UIEdgeInsets padding = UIEdgeInsetsMake(self.cssNode->style.padding[CSS_TOP], self.cssNode->style.padding[CSS_LEFT], self.cssNode->style.padding[CSS_BOTTOM], self.cssNode->style.padding[CSS_RIGHT]);
        if (!UIEdgeInsetsEqualToEdgeInsets(padding, _padding)) {
            _padding = padding;
        }
        UIEdgeInsets border = UIEdgeInsetsMake(self.cssNode->style.border[CSS_TOP], self.cssNode->style.border[CSS_LEFT], self.cssNode->style.border[CSS_BOTTOM], self.cssNode->style.border[CSS_RIGHT]);
        if (!UIEdgeInsetsEqualToEdgeInsets(border, _border)) {
            _border = border;
        }
        _rootViewOriginFrame = CGRectNull;
    }
    
    return self;
}

- (void)viewWillLoad
{
    [[NSNotificationCenter defaultCenter] addObserver:self
                                             selector:@selector(keyboardWasShown:)
                                                 name:UIKeyboardWillShowNotification
                                               object:nil];
    
    [[NSNotificationCenter defaultCenter] addObserver:self
                                             selector:@selector(keyboardWillHide:)
                                                 name:UIKeyboardWillHideNotification
                                               object:nil];
}

- (void)dealloc
{
    [[NSNotificationCenter defaultCenter] removeObserver:self];
}

- (void)viewWillUnload
{
    _textView = nil;
}
- (UIView *)loadView
{
    return [[WXTextAreaView alloc] initWithFrame:[UIScreen mainScreen].bounds];
}
- (void)viewDidLoad
{
    _textView = (WXTextAreaView*)self.view;
    [self setEnabled];
    [self setAutofocus];
    if (_placeholderString) {
        _placeHolderLabel = [[UILabel alloc] init];
        _placeHolderLabel.numberOfLines = 0;
        [_textView addSubview:_placeHolderLabel];
    }
    [self setPlaceholderAttributedString];
    UIBarButtonItem *barButton = [[UIBarButtonItem alloc] initWithBarButtonSystemItem:UIBarButtonSystemItemDone target:self action:@selector(closeKeyboard)];
    UIBarButtonItem *space = [[UIBarButtonItem alloc] initWithBarButtonSystemItem:UIBarButtonSystemItemFlexibleSpace target:nil action:nil];
    UIToolbar *toolbar = [[UIToolbar alloc] initWithFrame:CGRectMake(0, 0, 0, 44)];
    toolbar.items = [NSArray arrayWithObjects:space, barButton, nil];
    
    _textView.inputAccessoryView = toolbar;
    
    if (_textValue && [_textValue length]>0) {
        _textView.text = _textValue;
        _placeHolderLabel.text = @"";
    }else {
        _textView.text = @"";
    }
    _textView.delegate = self;
    
    if (_color) {
        [_textView setTextColor:_color];
    }
    [_textView setTextAlignment:_textAlign];
    [self setTextFont];
    [_textView setBorder:_border];
    [_textView setPadding:_padding];
    
    [_textView setNeedsDisplay];
    [_textView setClipsToBounds:YES];
}

-(void)focus
{
    if (self.textView) {
        [self.textView becomeFirstResponder];
    }
}

-(void)blur
{
    if (self.textView) {
        [self.textView resignFirstResponder];
    }
}

#pragma mark - private method
-(UIColor *)convertColor:(id)value
{
    UIColor *color = [WXConvert UIColor:value];
    if(value) {
        NSString *str = [WXConvert NSString:value];
        if(str && [@"" isEqualToString:str]) {
            color = [UIColor blackColor];
        }
    }else {
        color = [UIColor blackColor];
    }
    return color;
}

#pragma mark - add-remove Event
- (void)addEvent:(NSString *)eventName
{
    if ([eventName isEqualToString:@"input"]) {
        _inputEvent = YES;
    }
    if ([eventName isEqualToString:@"focus"]) {
        _focusEvent = YES;
    }
    if ([eventName isEqualToString:@"blur"]) {
        _blurEvent = YES;
    }
    if ([eventName isEqualToString:@"change"]) {
        _changeEvent = YES;
    }
    if ([eventName isEqualToString:@"click"]) {
        _clickEvent = YES;
    }
}

-(void)removeEvent:(NSString *)eventName
{
    if ([eventName isEqualToString:@"input"]) {
        _inputEvent = NO;
    }
    if ([eventName isEqualToString:@"focus"]) {
        _focusEvent = NO;
    }
    if ([eventName isEqualToString:@"blur"]) {
        _blurEvent = NO;
    }
    if ([eventName isEqualToString:@"change"]) {
        _changeEvent = NO;
    }
    if ([eventName isEqualToString:@"click"]) {
        _clickEvent = NO;
    }
}

#pragma mark - upate attributes
- (void)updateAttributes:(NSDictionary *)attributes
{
    if (attributes[@"autofocus"]) {
        _autofocus = [attributes[@"autofocus"] boolValue];
<<<<<<< HEAD
    }
    if (attributes[@"disabled"]) {
        _disabled = [attributes[@"disabled"] boolValue];
    }
    if (attributes[@"placeholder"]) {
        _placeholderString = attributes[@"placeholder"];

    }
    if (attributes[@"value"]) {
        NSString * value = [WXConvert NSString:attributes[@"value"]];
        if (value) {
            _textValue = value;
        }
    }
}
- (void)_updateAttributesOnMainThread:(NSDictionary *)attributes
{
    if (attributes[@"autofocus"]) {
        _autofocus = [attributes[@"autofocus"] boolValue];
=======
>>>>>>> 30bd3086
        [self setAutofocus];
    }
    if (attributes[@"disabled"]) {
        _disabled = [attributes[@"disabled"] boolValue];
        [self setEnabled];
    }
    if (attributes[@"placeholder"]) {
        _placeholderString = attributes[@"placeholder"];
        [self setPlaceholderAttributedString];
    }
    if (attributes[@"value"]) {
        NSString * value = [WXConvert NSString:attributes[@"value"]];
        if (value) {
            _textValue = value;
            _textView.text = _textValue;
<<<<<<< HEAD
=======
            if([value length] > 0) {
                _placeHolderLabel.text = @"";
            }
>>>>>>> 30bd3086
        }
    }
}

#pragma mark - upate styles
- (void)updateStyles:(NSDictionary *)styles
{
    if (styles[@"color"]) {
        _color = [WXConvert UIColor:styles[@"color"]];
        [_textView setTextColor:_color];
    }
    if (styles[@"fontSize"]) {
        _fontSize = [WXConvert WXPixelType:styles[@"fontSize"]];
    }
    if (styles[@"fontWeight"]) {
        _fontWeight = [WXConvert WXTextWeight:styles[@"fontWeight"]];
    }
    if (styles[@"fontStyle"]) {
        _fontStyle = [WXConvert WXTextStyle:styles[@"fontStyle"]];
    }
    if (styles[@"fontFamily"]) {
        _fontFamily = styles[@"fontFamily"];
    }
    
    [self setTextFont];
    
    if (styles[@"textAlign"]) {
        _textAlign = [WXConvert NSTextAlignment:styles[@"textAlign"]] ;
        [_textView setTextAlignment:_textAlign];
    }
    if (styles[@"placeholderColor"]) {
        _placeholderColor = [WXConvert UIColor:styles[@"placeholderColor"]];
    }else {
        _placeholderColor = [UIColor colorWithRed:0x99/255.0 green:0x99/255.0 blue:0x99/255.0 alpha:1.0];
    }
    [self setPlaceholderAttributedString];
    
    UIEdgeInsets padding = UIEdgeInsetsMake(self.cssNode->style.padding[CSS_TOP], self.cssNode->style.padding[CSS_LEFT], self.cssNode->style.padding[CSS_BOTTOM], self.cssNode->style.padding[CSS_RIGHT]);
    if (!UIEdgeInsetsEqualToEdgeInsets(padding, _padding)) {
        _padding = padding;
    }
    
    UIEdgeInsets border = UIEdgeInsetsMake(self.cssNode->style.border[CSS_TOP], self.cssNode->style.border[CSS_LEFT], self.cssNode->style.border[CSS_BOTTOM], self.cssNode->style.border[CSS_RIGHT]);
    if (!UIEdgeInsetsEqualToEdgeInsets(border, _border)) {
        _border = border;
        [_textView setBorder:_border];
    }
}

#pragma mark measure frame
- (CGSize (^)(CGSize))measureBlock
{
    __weak typeof(self) weakSelf = self;
    return ^CGSize (CGSize constrainedSize) {
        
        CGSize computedSize = [[[NSString alloc] init]sizeWithAttributes:@{NSFontAttributeName:[UIFont systemFontOfSize:[UIFont systemFontSize]]}];
        computedSize.height = computedSize.height * _rows;
        //TODO:more elegant way to use max and min constrained size
        if (!isnan(weakSelf.cssNode->style.minDimensions[CSS_WIDTH])) {
            computedSize.width = MAX(computedSize.width, weakSelf.cssNode->style.minDimensions[CSS_WIDTH]);
        }
        
        if (!isnan(weakSelf.cssNode->style.maxDimensions[CSS_WIDTH])) {
            computedSize.width = MIN(computedSize.width, weakSelf.cssNode->style.maxDimensions[CSS_WIDTH]);
        }
        
        if (!isnan(weakSelf.cssNode->style.minDimensions[CSS_HEIGHT])) {
            computedSize.width = MAX(computedSize.height, weakSelf.cssNode->style.minDimensions[CSS_HEIGHT]);
        }
        
        if (!isnan(weakSelf.cssNode->style.maxDimensions[CSS_HEIGHT])) {
            computedSize.width = MIN(computedSize.height, weakSelf.cssNode->style.maxDimensions[CSS_HEIGHT]);
        }
        
        return (CGSize) {
            WXCeilPixelValue(computedSize.width),
            WXCeilPixelValue(computedSize.height)
        };
    };
}

#pragma mark textview Delegate
- (void)textViewDidBeginEditing:(UITextView *)textView
{
    _changeEventString = [textView text];
    if (_focusEvent) {
        [self fireEvent:@"focus" params:nil];
    }
    if (_clickEvent) {
        [self fireEvent:@"click" params:nil];
    }
    [textView becomeFirstResponder];
}

- (void)textViewDidChange:(UITextView *)textView
{
    if(textView.text && [textView.text length] > 0){
        _placeHolderLabel.text = @"";
    }else{
        [self setPlaceholderAttributedString];
    }
    if (textView.markedTextRange == nil) {
        if (_inputEvent) {
            [self fireEvent:@"input" params:@{@"value":[textView text]} domChanges:@{@"attrs":@{@"value":[textView text]}}];
        }
    }
}

- (void)textViewDidEndEditing:(UITextView *)textView
{
    if (![textView.text length]) {
        [self setPlaceholderAttributedString];
    }
    if (_changeEvent) {
        if (![[textView text] isEqualToString:_changeEventString]) {
            [self fireEvent:@"change" params:@{@"value":[textView text]} domChanges:@{@"attrs":@{@"value":[textView text]}}];
        }
    }
    if (_blurEvent) {
        [self fireEvent:@"blur" params:nil];
    }
}

#pragma mark - set properties
- (void)setPlaceholderAttributedString
{
    NSMutableAttributedString *attributedString = [[NSMutableAttributedString alloc] initWithString:_placeholderString];
    UIFont *font = [WXUtility fontWithSize:_fontSize textWeight:_fontWeight textStyle:_fontStyle fontFamily:_fontFamily];
    if (_placeholderColor) {
        [attributedString addAttribute:NSForegroundColorAttributeName value:_placeholderColor range:NSMakeRange(0, _placeholderString.length)];
        [attributedString addAttribute:NSFontAttributeName value:font range:NSMakeRange(0, _placeholderString.length)];
    }
    _placeHolderLabel.backgroundColor = [UIColor clearColor];
    CGRect expectedLabelSize = [attributedString boundingRectWithSize:(CGSize){self.view.frame.size.width, CGFLOAT_MAX}
                                               options:NSStringDrawingUsesLineFragmentOrigin
                                               context:nil];
    
    _placeHolderLabel.clipsToBounds = NO;
    CGRect newFrame = _placeHolderLabel.frame;
    newFrame.size.height = ceil(expectedLabelSize.size.height);
    newFrame.size.width = _textView.frame.size.width;
    newFrame.origin.y = 6;
    _placeHolderLabel.frame = newFrame;
    _placeHolderLabel.attributedText = attributedString;
}

- (void)setAutofocus
{
    if (_autofocus) {
        [_textView becomeFirstResponder];
    } else {
        [_textView resignFirstResponder];
    }
}

- (void)setTextFont
{
    UIFont *font = [WXUtility fontWithSize:_fontSize textWeight:_fontWeight textStyle:_fontStyle fontFamily:_fontFamily];
    [_textView setFont:font];
}

- (void)setEnabled
{
    _textView.editable = !(_disabled);
    _textView.selectable = !(_disabled);
}

#pragma mark keyboard
- (void)keyboardWasShown:(NSNotification*)notification
{
    if(![_textView isFirstResponder]) {
        return;
    }
    CGRect begin = [[[notification userInfo] objectForKey:@"UIKeyboardFrameBeginUserInfoKey"] CGRectValue];
    
    CGRect end = [[[notification userInfo] objectForKey:@"UIKeyboardFrameEndUserInfoKey"] CGRectValue];
    if(begin.size.height <= 44 ){
        return;
    }
    _keyboardSize = end.size;
    UIView * rootView = self.weexInstance.rootView;
    CGRect screenRect = [[UIScreen mainScreen] bounds];
    if (CGRectIsNull(_rootViewOriginFrame)) {
        _rootViewOriginFrame = rootView.frame;
    }
    CGRect keyboardRect = (CGRect){
        .origin.x = 0,
        .origin.y = CGRectGetMaxY(screenRect) - _keyboardSize.height - 54,
        .size = _keyboardSize
    };
    CGRect textAreaFrame = [_textView.superview convertRect:_textView.frame toView:rootView];
    if (keyboardRect.origin.y - textAreaFrame.size.height <= textAreaFrame.origin.y) {
        [self setViewMovedUp:YES];
        self.weexInstance.isRootViewFrozen = YES;
    }
}

- (void)keyboardWillHide:(NSNotification*)notification
{
    if (![_textView isFirstResponder]) {
        return;
    }
    UIView * rootView = self.weexInstance.rootView;
    if (rootView.frame.origin.y < 0) {
        [self setViewMovedUp:NO];
        self.weexInstance.isRootViewFrozen = NO;
    }
}

- (void)closeKeyboard
{
    [_textView resignFirstResponder];
}

#pragma mark method
- (void)setViewMovedUp:(BOOL)movedUp
{
    UIView *rootView = self.weexInstance.rootView;
    CGRect rect = _rootViewOriginFrame;
    CGRect rootViewFrame = rootView.frame;
    CGRect textAreaFrame = [_textView.superview convertRect:_textView.frame toView:rootView];
    if (movedUp) {
        CGFloat offset =textAreaFrame.origin.y-(rootViewFrame.size.height-_keyboardSize.height-textAreaFrame.size.height);
        if (offset > 0) {
            rect = (CGRect){
                .origin.x = 0.f,
                .origin.y = -offset,
                .size = rootViewFrame.size
            };
        }
    }else {
        // revert back to the origin state
        rect = _rootViewOriginFrame;
        _rootViewOriginFrame = CGRectNull;
    }
    self.weexInstance.rootView.frame = rect;
}

#pragma mark -reset color
- (void)resetStyles:(NSArray *)styles
{
    if ([styles containsObject:@"color"]) {
        _color = [UIColor blackColor];
        [_textView setTextColor:[UIColor blackColor]];
    }
    if ([styles containsObject:@"fontSize"]) {
        _fontSize = WX_TEXT_FONT_SIZE;
        [self setTextFont];
    }
}

@end<|MERGE_RESOLUTION|>--- conflicted
+++ resolved
@@ -131,12 +131,9 @@
             NSString * value = [WXConvert NSString:attributes[@"value"]];
             if (value) {
                 _textValue = value;
-<<<<<<< HEAD
-=======
                 if([value length] > 0) {
                     _placeHolderLabel.text = @"";
                 }
->>>>>>> 30bd3086
             }
         }
         if (styles[@"color"]) {
@@ -311,28 +308,6 @@
 {
     if (attributes[@"autofocus"]) {
         _autofocus = [attributes[@"autofocus"] boolValue];
-<<<<<<< HEAD
-    }
-    if (attributes[@"disabled"]) {
-        _disabled = [attributes[@"disabled"] boolValue];
-    }
-    if (attributes[@"placeholder"]) {
-        _placeholderString = attributes[@"placeholder"];
-
-    }
-    if (attributes[@"value"]) {
-        NSString * value = [WXConvert NSString:attributes[@"value"]];
-        if (value) {
-            _textValue = value;
-        }
-    }
-}
-- (void)_updateAttributesOnMainThread:(NSDictionary *)attributes
-{
-    if (attributes[@"autofocus"]) {
-        _autofocus = [attributes[@"autofocus"] boolValue];
-=======
->>>>>>> 30bd3086
         [self setAutofocus];
     }
     if (attributes[@"disabled"]) {
@@ -348,12 +323,9 @@
         if (value) {
             _textValue = value;
             _textView.text = _textValue;
-<<<<<<< HEAD
-=======
             if([value length] > 0) {
                 _placeHolderLabel.text = @"";
             }
->>>>>>> 30bd3086
         }
     }
 }
