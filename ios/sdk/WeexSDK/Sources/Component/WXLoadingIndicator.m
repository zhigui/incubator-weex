--- conflicted
+++ resolved
@@ -9,69 +9,21 @@
 #import "WXLoadingIndicator.h"
 #import "WXConvert.h"
 
-<<<<<<< HEAD
-@interface WXLoadingIndicator()
-
-@property (nonatomic, strong) UIActivityIndicatorView* indicator;
-@property (nonatomic, strong) UIColor * color;
-
-@end
-
-@implementation WXLoadingIndicator
-=======
 @implementation WXLoadingIndicator {
     UIActivityIndicatorView *_indicator;
     UIColor *_indicatorColor;
 }
->>>>>>> 63418f39
 
 - (instancetype)initWithRef:(NSString *)ref type:(NSString *)type styles:(NSDictionary *)styles attributes:(NSDictionary *)attributes events:(NSArray *)events weexInstance:(WXSDKInstance *)weexInstance {
     self = [super initWithRef:ref type:type styles:styles attributes:attributes events:events weexInstance:weexInstance];
     if (self) {
         if (styles[@"color"]) {
-<<<<<<< HEAD
-            _color = [WXConvert UIColor:styles[@"color"]];
-=======
             _indicatorColor = [WXConvert UIColor:styles[@"color"]];
->>>>>>> 63418f39
         }
     }
     return self;
 }
 
-<<<<<<< HEAD
-- (void)updateStyles:(NSDictionary *)styles
-{
-    if (styles[@"color"]) {
-        _color = [WXConvert UIColor:styles[@"color"]];
-        [self setColor: _color];
-    }
-}
-
-- (UIView *)loadView
-{
-    _indicator = [[UIActivityIndicatorView alloc] init];
-    return _indicator;
-}
-
-- (void)viewDidLoad {
-    [self setColor: _color];
-    [self setFrame:self.calculatedFrame];
-}
-
-#pragma mark - lifeCircle
-- (void)viewWillUnload
-{
-    [_indicator stopAnimating];
-    _indicator = nil;
-
-}
-
-- (void)setColor:(UIColor *)color
-{
-    _indicator.color = color;
-}
-=======
 - (UIView *)loadView {
     return [[UIActivityIndicatorView alloc] init];
 }
@@ -92,7 +44,6 @@
 }
 
 #pragma mark - lifeCircle
->>>>>>> 63418f39
 
 - (void)viewWillUnload {
     if (_indicator) {
