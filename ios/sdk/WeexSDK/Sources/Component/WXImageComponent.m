/**
 * Created by Weex.
 * Copyright (c) 2016, Alibaba, Inc. All rights reserved.
 *
 * This source code is licensed under the Apache Licence 2.0.
 * For the full copyright and license information,please view the LICENSE file in the root directory of this source tree.
 */

#import "WXImageComponent.h"
#import "WXHandlerFactory.h"
#import "WXComponent_internal.h"
#import "WXImgLoaderProtocol.h"
#import "WXLayer.h"
#import "WXType.h"
#import "WXConvert.h"
#import "WXURLRewriteProtocol.h"

@interface WXImageView : UIImageView

@end

@implementation WXImageView

+ (Class)layerClass
{
    return [WXLayer class];
}

@end

static dispatch_queue_t WXImageUpdateQueue;

@interface WXImageComponent ()

@property (nonatomic, strong) NSString *imageSrc;
@property (nonatomic, strong) NSString *placeholdSrc;
@property (nonatomic, assign) UIViewContentMode resizeMode;
@property (nonatomic, assign) WXImageQuality imageQuality;
@property (nonatomic, assign) WXImageSharp imageSharp;
@property (nonatomic, strong) UIImage *image;
@property (nonatomic, strong) id<WXImageOperationProtocol> imageOperation;
@property (nonatomic, strong) id<WXImageOperationProtocol> placeholderOperation;
@property (nonatomic) BOOL imageLoadEvent;

@end

@implementation WXImageComponent

- (instancetype)initWithRef:(NSString *)ref type:(NSString *)type styles:(NSDictionary *)styles attributes:(NSDictionary *)attributes events:(NSArray *)events weexInstance:(WXSDKInstance *)weexInstance
{
    if (self = [super initWithRef:ref type:type styles:styles attributes:attributes events:events weexInstance:weexInstance]) {
        _async = YES;
        if (!WXImageUpdateQueue) {
            WXImageUpdateQueue = dispatch_queue_create("com.taobao.weex.ImageUpdateQueue", DISPATCH_QUEUE_SERIAL);
        }
        if (attributes[@"src"]) {
            _imageSrc = [[WXConvert NSString:attributes[@"src"]] stringByTrimmingCharactersInSet:[NSCharacterSet whitespaceAndNewlineCharacterSet]];
        } else {
            WXLogWarning(@"image src is nil");
        }
        [self configPlaceHolder:attributes];
        _resizeMode = [WXConvert UIViewContentMode:attributes[@"resize"]];
        _imageQuality = [WXConvert WXImageQuality:styles[@"quality"]];
        _imageSharp = [WXConvert WXImageSharp:styles[@"sharpen"]];
        _imageLoadEvent = NO;
    }
    
    return self;
}

- (void)configPlaceHolder:(NSDictionary*)attributes {
    if (attributes[@"placeHolder"] || attributes[@"placeholder"]) {
<<<<<<< HEAD
        _placeholdSrc = [[WXConvert NSString:attributes[@"placeHolder"]?:attributes[@"placeholder"]]stringByTrimmingCharactersInSet:[NSCharacterSet whitespaceAndNewlineCharacterSet]];
=======
        _placeholdSrc = [[WXConvert NSString:attributes[@"placeHolder"]?attributes[@"placeHolder"]:attributes[@"placeholder"]]stringByTrimmingCharactersInSet:[NSCharacterSet whitespaceAndNewlineCharacterSet]];
>>>>>>> 2f52c3d9
    }
}

- (UIView *)loadView
{
    return [[WXImageView alloc] init];
}

- (void)addEvent:(NSString *)eventName {
    if ([eventName isEqualToString:@"load"]) {
        _imageLoadEvent = YES;
    }
}

- (void)removeEvent:(NSString *)eventName {
    if ([eventName isEqualToString:@"load"]) {
        _imageLoadEvent = NO;
    }
}

- (void)updateStyles:(NSDictionary *)styles
{
    if (styles[@"quality"]) {
        _imageQuality = [WXConvert WXImageQuality:styles[@"quality"]];
        [self updateImage];
    }
    
    if (styles[@"sharpen"]) {
        _imageSharp = [WXConvert WXImageSharp:styles[@"sharpen"]];
        [self updateImage];
    }
}

- (void)updateAttributes:(NSDictionary *)attributes
{
    if (attributes[@"src"]) {
        _imageSrc = [[WXConvert NSString:attributes[@"src"]] stringByTrimmingCharactersInSet:[NSCharacterSet whitespaceAndNewlineCharacterSet]];
        [self updateImage];
    }
<<<<<<< HEAD
    
=======
>>>>>>> 2f52c3d9
    [self configPlaceHolder:attributes];
    
    if (attributes[@"resize"]) {
        _resizeMode = [WXConvert UIViewContentMode:attributes[@"resize"]];
        self.view.contentMode = _resizeMode;
    }
}

- (void)viewDidLoad
{
    UIImageView *imageView = (UIImageView *)self.view;
    imageView.contentMode = _resizeMode;
    imageView.userInteractionEnabled = YES;
    imageView.clipsToBounds = YES;
    imageView.exclusiveTouch = YES;
    
    [self updateImage];
    
}

- (WXDisplayBlock)displayBlock
{
    if ([self isViewLoaded]) {
        // if has a image view, image is setted by image view, displayBlock is not needed
        return nil;
    }
    
    __weak typeof(self) weakSelf = self;
    return ^UIImage *(CGRect bounds, BOOL(^isCancelled)(void)) {
        if (isCancelled()) {
            return nil;
        }
        
        if (!weakSelf.image) {
            [weakSelf updateImage];
            return nil;
        }
        
        if (isCancelled && isCancelled()) {
            return nil;
        }
        
        UIGraphicsBeginImageContextWithOptions(bounds.size, self.layer.opaque, 1.0);
        
        [weakSelf.image drawInRect:bounds];
        
        UIImage *image = UIGraphicsGetImageFromCurrentImageContext();
        
        UIGraphicsEndImageContext();
        
        return image;
    };
}

- (void)viewWillUnload
{
    [super viewWillUnload];
    [self cancelImage];
    _image = nil;
}

- (void)setImageSrc:(NSString*)src
{
    if (![src isEqualToString:_imageSrc]) {
        _imageSrc = src;
        [self updateImage];
    }
}

- (void)updateImage
{
    __weak typeof(self) weakSelf = self;
    dispatch_async(WXImageUpdateQueue, ^{
        [self cancelImage];
        
        void(^downloadFailed)(NSString *, NSError *) = ^void(NSString *url, NSError *error){
            WXLogError(@"Error downloading image:%@, detail:%@", url, [error localizedDescription]);
        };
        
        [self updatePlaceHolderWithFailedBlock:downloadFailed];
        [self updateContentImageWithFailedBlock:downloadFailed];
        
        if (!weakSelf.imageSrc && !weakSelf.placeholdSrc) {
            dispatch_async(dispatch_get_main_queue(), ^{
                self.layer.contents = nil;
            });
        }
    });
}

- (void)updatePlaceHolderWithFailedBlock:(void(^)(NSString *, NSError *))downloadFailedBlock
{
    NSString *placeholderSrc = self.placeholdSrc;
    
    if (placeholderSrc) {
        WXLogDebug(@"Updating image, component:%@, placeholder:%@ ", self.ref, placeholderSrc);
        NSMutableString *newURL = [_placeholdSrc mutableCopy];
        WX_REWRITE_URL(_placeholdSrc, WXResourceTypeLink, self.weexInstance, &newURL)
        
        __weak typeof(self) weakSelf = self;
        self.placeholderOperation = [[self imageLoader] downloadImageWithURL:newURL imageFrame:self.calculatedFrame userInfo:nil completed:^(UIImage *image, NSError *error, BOOL finished) {
            dispatch_async(dispatch_get_main_queue(), ^{
                __strong typeof(self) strongSelf = weakSelf;
                UIImage *viewImage = ((UIImageView *)strongSelf.view).image;
                if (error) {
                    downloadFailedBlock(placeholderSrc,error);
                    if ([strongSelf isViewLoaded] && !viewImage) {
                        ((UIImageView *)(strongSelf.view)).image = nil;
                    }
                    return;
                }
                if (![placeholderSrc isEqualToString:strongSelf.placeholdSrc]) {
                    return;
                }
                
                if ([strongSelf isViewLoaded] && !viewImage) {
                    ((UIImageView *)strongSelf.view).image = image;
                }
            });
        }];
    }
}

- (void)updateContentImageWithFailedBlock:(void(^)(NSString *, NSError *))downloadFailedBlock
{
    
    NSString *imageSrc = self.imageSrc;
    if (imageSrc) {
        WXLogDebug(@"Updating image:%@, component:%@", self.imageSrc, self.ref);
        NSDictionary *userInfo = @{@"imageQuality":@(self.imageQuality), @"imageSharp":@(self.imageSharp)};
        NSMutableString * newURL = [imageSrc mutableCopy];
        WX_REWRITE_URL(imageSrc, WXResourceTypeLink, self.weexInstance, &newURL)
        __weak typeof(self) weakSelf = self;
        dispatch_async(dispatch_get_main_queue(), ^{
            weakSelf.imageOperation = [[weakSelf imageLoader] downloadImageWithURL:newURL imageFrame:weakSelf.calculatedFrame userInfo:userInfo completed:^(UIImage *image, NSError *error, BOOL finished) {
                dispatch_async(dispatch_get_main_queue(), ^{
                    __strong typeof(self) strongSelf = weakSelf;
                    
                    if (weakSelf.imageLoadEvent) {
                        [strongSelf fireEvent:@"load" params:@{ @"success": error? @"false" : @"true"}];
                    }
                    if (error) {
                        downloadFailedBlock(imageSrc, error);
                        return ;
                    }
                    
                    if (![imageSrc isEqualToString:strongSelf.imageSrc]) {
                        return ;
                    }
                    
                    if ([strongSelf isViewLoaded]) {
                        ((UIImageView *)strongSelf.view).image = image;
                    }
                });
            }];
        });
    }
}

- (void)cancelImage
{
    [_imageOperation cancel];
    _imageOperation = nil;
    [_placeholderOperation cancel];
    _placeholderOperation = nil;
}

- (id<WXImgLoaderProtocol>)imageLoader
{
    static id<WXImgLoaderProtocol> imageLoader;
    static dispatch_once_t onceToken;
    dispatch_once(&onceToken, ^{
        imageLoader = [WXHandlerFactory handlerForProtocol:@protocol(WXImgLoaderProtocol)];
    });
    return imageLoader;
}

- (BOOL)_needsDrawBorder
{
    return NO;
}

#ifdef UITEST
- (NSString *)description
{
    NSString *superDescription = super.description;
    NSRange semicolonRange = [superDescription rangeOfString:@";"];
    NSString *replacement = [NSString stringWithFormat:@"; imageSrc: %@; imageQuality: %@; imageSharp: %@; ",_imageSrc,_imageQuality,_imageSharp];
    return [superDescription stringByReplacingCharactersInRange:semicolonRange withString:replacement];
}
#endif

@end<|MERGE_RESOLUTION|>--- conflicted
+++ resolved
@@ -70,11 +70,7 @@
 
 - (void)configPlaceHolder:(NSDictionary*)attributes {
     if (attributes[@"placeHolder"] || attributes[@"placeholder"]) {
-<<<<<<< HEAD
         _placeholdSrc = [[WXConvert NSString:attributes[@"placeHolder"]?:attributes[@"placeholder"]]stringByTrimmingCharactersInSet:[NSCharacterSet whitespaceAndNewlineCharacterSet]];
-=======
-        _placeholdSrc = [[WXConvert NSString:attributes[@"placeHolder"]?attributes[@"placeHolder"]:attributes[@"placeholder"]]stringByTrimmingCharactersInSet:[NSCharacterSet whitespaceAndNewlineCharacterSet]];
->>>>>>> 2f52c3d9
     }
 }
 
@@ -114,10 +110,7 @@
         _imageSrc = [[WXConvert NSString:attributes[@"src"]] stringByTrimmingCharactersInSet:[NSCharacterSet whitespaceAndNewlineCharacterSet]];
         [self updateImage];
     }
-<<<<<<< HEAD
-    
-=======
->>>>>>> 2f52c3d9
+
     [self configPlaceHolder:attributes];
     
     if (attributes[@"resize"]) {
