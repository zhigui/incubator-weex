/**
 * Created by Weex.
 * Copyright (c) 2016, Alibaba, Inc. All rights reserved.
 *
 * This source code is licensed under the Apache Licence 2.0.
 * For the full copyright and license information,please view the LICENSE file in the root directory of this source tree.
 */

#import "WXImageComponent.h"
#import "WXHandlerFactory.h"
#import "WXComponent_internal.h"
#import "WXImgLoaderProtocol.h"
#import "WXLayer.h"
#import "WXType.h"
#import "WXConvert.h"
#import "WXURLRewriteProtocol.h"

@interface WXImageView : UIImageView

@end

@implementation WXImageView

+ (Class)layerClass
{
    return [WXLayer class];
}

@end

static dispatch_queue_t WXImageUpdateQueue;

@interface WXImageComponent ()

@property (nonatomic, strong) NSString *imageSrc;
@property (nonatomic, strong) NSString *placeholdSrc;
@property (nonatomic, assign) CGFloat blurRadius;
@property (nonatomic, assign) UIViewContentMode resizeMode;
@property (nonatomic, assign) WXImageQuality imageQuality;
@property (nonatomic, assign) WXImageSharp imageSharp;
@property (nonatomic, strong) UIImage *image;
@property (nonatomic, strong) id<WXImageOperationProtocol> imageOperation;
@property (nonatomic, strong) id<WXImageOperationProtocol> placeholderOperation;
@property (nonatomic) BOOL imageLoadEvent;
@property (nonatomic) BOOL imageDownloadFinish;

@end

@implementation WXImageComponent

- (instancetype)initWithRef:(NSString *)ref type:(NSString *)type styles:(NSDictionary *)styles attributes:(NSDictionary *)attributes events:(NSArray *)events weexInstance:(WXSDKInstance *)weexInstance
{
    if (self = [super initWithRef:ref type:type styles:styles attributes:attributes events:events weexInstance:weexInstance]) {
        _async = YES;
        if (!WXImageUpdateQueue) {
            WXImageUpdateQueue = dispatch_queue_create("com.taobao.weex.ImageUpdateQueue", DISPATCH_QUEUE_SERIAL);
        }
        if (attributes[@"src"]) {
            _imageSrc = [[WXConvert NSString:attributes[@"src"]] stringByTrimmingCharactersInSet:[NSCharacterSet whitespaceAndNewlineCharacterSet]];
        } else {
            WXLogWarning(@"image src is nil");
        }
        [self configPlaceHolder:attributes];
        _resizeMode = [WXConvert UIViewContentMode:attributes[@"resize"]];
        [self configFilter:styles];
        _imageQuality = [WXConvert WXImageQuality:styles[@"quality"]];
        _imageSharp = [WXConvert WXImageSharp:styles[@"sharpen"]];
        _imageLoadEvent = NO;
        _imageDownloadFinish = NO;
    }
    
    return self;
}

- (void)configPlaceHolder:(NSDictionary*)attributes {
    if (attributes[@"placeHolder"] || attributes[@"placeholder"]) {
        _placeholdSrc = [[WXConvert NSString:attributes[@"placeHolder"]?:attributes[@"placeholder"]]stringByTrimmingCharactersInSet:[NSCharacterSet whitespaceAndNewlineCharacterSet]];
    }
}

- (void)configFilter:(NSDictionary *)styles {
    if (styles[@"filter"]) {
        NSString *filter = styles[@"filter"];
        
        NSString *pattern = @"blur\\((\\d+)(px)?\\)";
        NSError *error = nil;
        NSRegularExpression *regex = [NSRegularExpression regularExpressionWithPattern:pattern
                                                                               options:NSRegularExpressionCaseInsensitive
                                                                                 error:&error];
        NSArray *matches = [regex matchesInString:filter options:0 range:NSMakeRange(0, filter.length)];
        if (matches && matches.count > 0) {
            NSTextCheckingResult *match = matches[matches.count - 1];
            NSRange matchRange = [match rangeAtIndex:1];
            NSString *matchString = [filter substringWithRange:matchRange];
            if (matchString && matchString.length > 0) {
                _blurRadius = [matchString doubleValue];
            }
        }
    }
}

- (UIView *)loadView
{
    return [[WXImageView alloc] init];
}

- (void)addEvent:(NSString *)eventName {
    if ([eventName isEqualToString:@"load"]) {
        _imageLoadEvent = YES;
    }
}

- (void)removeEvent:(NSString *)eventName {
    if ([eventName isEqualToString:@"load"]) {
        _imageLoadEvent = NO;
    }
}

- (void)updateStyles:(NSDictionary *)styles
{
    if (styles[@"quality"]) {
        _imageQuality = [WXConvert WXImageQuality:styles[@"quality"]];
        [self updateImage];
    }
    
    if (styles[@"sharpen"]) {
        _imageSharp = [WXConvert WXImageSharp:styles[@"sharpen"]];
        [self updateImage];
    }
    [self configFilter:styles];
}

- (void)updateAttributes:(NSDictionary *)attributes
{
    if (attributes[@"src"]) {
        _imageSrc = [[WXConvert NSString:attributes[@"src"]] stringByTrimmingCharactersInSet:[NSCharacterSet whitespaceAndNewlineCharacterSet]];
        [self updateImage];
    }
    
    [self configPlaceHolder:attributes];
    
    if (attributes[@"resize"]) {
        _resizeMode = [WXConvert UIViewContentMode:attributes[@"resize"]];
        self.view.contentMode = _resizeMode;
    }
}

- (void)viewDidLoad
{
    UIImageView *imageView = (UIImageView *)self.view;
    imageView.contentMode = _resizeMode;
    imageView.userInteractionEnabled = YES;
    imageView.clipsToBounds = YES;
    imageView.exclusiveTouch = YES;
    
    [self updateImage];
    
}

- (WXDisplayBlock)displayBlock
{
    if ([self isViewLoaded]) {
        // if has a image view, image is setted by image view, displayBlock is not needed
        return nil;
    }
    
    __weak typeof(self) weakSelf = self;
    return ^UIImage *(CGRect bounds, BOOL(^isCancelled)(void)) {
        if (isCancelled()) {
            return nil;
        }
        
        if (!weakSelf.image) {
            [weakSelf updateImage];
            return nil;
        }
        
        if (isCancelled && isCancelled()) {
            return nil;
        }
        
        UIGraphicsBeginImageContextWithOptions(bounds.size, self.layer.opaque, 1.0);
        
        [weakSelf.image drawInRect:bounds];
        
        UIImage *image = UIGraphicsGetImageFromCurrentImageContext();
        
        UIGraphicsEndImageContext();
        
        return image;
    };
}

- (void)viewWillUnload
{
    [super viewWillUnload];
    [self cancelImage];
    _image = nil;
}

- (void)setImageSrc:(NSString*)src
{
    if (![src isEqualToString:_imageSrc]) {
        _imageSrc = src;
        _imageDownloadFinish = NO;
        [self updateImage];
    }
}

- (void)updateImage
{
    __weak typeof(self) weakSelf = self;
    dispatch_async(WXImageUpdateQueue, ^{
        [self cancelImage];
        
<<<<<<< HEAD
        void(^downloadFailed)(NSString *, NSError *) = ^void(NSString *url, NSError *error) {
=======
        void(^downloadFailed)(NSString *, NSError *) = ^void(NSString *url, NSError *error){
            weakSelf.imageDownloadFinish = YES;
>>>>>>> d1d396e9
            WXLogError(@"Error downloading image:%@, detail:%@", url, [error localizedDescription]);
        };
        
        [self updatePlaceHolderWithFailedBlock:downloadFailed];
        [self updateContentImageWithFailedBlock:downloadFailed];
        
        if (!weakSelf.imageSrc && !weakSelf.placeholdSrc) {
            dispatch_async(dispatch_get_main_queue(), ^{
                self.layer.contents = nil;
                weakSelf.imageDownloadFinish = YES;
                [weakSelf readyToRender];
            });
        }
    });
}

- (void)updatePlaceHolderWithFailedBlock:(void(^)(NSString *, NSError *))downloadFailedBlock
{
    NSString *placeholderSrc = self.placeholdSrc;
    
    if (placeholderSrc) {
        WXLogDebug(@"Updating image, component:%@, placeholder:%@ ", self.ref, placeholderSrc);
        NSMutableString *newURL = [_placeholdSrc mutableCopy];
        WX_REWRITE_URL(_placeholdSrc, WXResourceTypeImage, self.weexInstance, &newURL)
        
        __weak typeof(self) weakSelf = self;
        self.placeholderOperation = [[self imageLoader] downloadImageWithURL:newURL imageFrame:self.calculatedFrame userInfo:nil completed:^(UIImage *image, NSError *error, BOOL finished) {
            dispatch_async(dispatch_get_main_queue(), ^{
                __strong typeof(self) strongSelf = weakSelf;
                UIImage *viewImage = ((UIImageView *)strongSelf.view).image;
                if (error) {
                    downloadFailedBlock(placeholderSrc,error);
                    if ([strongSelf isViewLoaded] && !viewImage) {
                        ((UIImageView *)(strongSelf.view)).image = nil;
                        [self readyToRender];
                    }
                    return;
                }
                if (![placeholderSrc isEqualToString:strongSelf.placeholdSrc]) {
                    return;
                }
                
                if ([strongSelf isViewLoaded] && !viewImage) {
                    ((UIImageView *)strongSelf.view).image = image;
                    weakSelf.imageDownloadFinish = YES;
                    [self readyToRender];
                }
            });
        }];
    }
}

- (void)updateContentImageWithFailedBlock:(void(^)(NSString *, NSError *))downloadFailedBlock
{
    NSString *imageSrc = self.imageSrc;
    if (imageSrc) {
        WXLogDebug(@"Updating image:%@, component:%@", self.imageSrc, self.ref);
        NSDictionary *userInfo = @{@"imageQuality":@(self.imageQuality), @"imageSharp":@(self.imageSharp), @"blurRadius":@(self.blurRadius)};
        NSMutableString * newURL = [imageSrc mutableCopy];
        WX_REWRITE_URL(imageSrc, WXResourceTypeImage, self.weexInstance, &newURL)
        __weak typeof(self) weakSelf = self;
        dispatch_async(dispatch_get_main_queue(), ^{
            weakSelf.imageOperation = [[weakSelf imageLoader] downloadImageWithURL:newURL imageFrame:weakSelf.calculatedFrame userInfo:userInfo completed:^(UIImage *image, NSError *error, BOOL finished) {
                dispatch_async(dispatch_get_main_queue(), ^{
                    __strong typeof(self) strongSelf = weakSelf;
                    
                    if (weakSelf.imageLoadEvent) {
                        NSMutableDictionary *sizeDict = [NSMutableDictionary new];
                        sizeDict[@"naturalWidth"] = @(image.size.width * image.scale);
                        sizeDict[@"naturalHeight"] = @(image.size.height * image.scale);
                        [strongSelf fireEvent:@"load" params:@{ @"success": error? @false : @true,@"size":sizeDict}];
                    }
                    if (error) {
                        downloadFailedBlock(imageSrc, error);
                        [strongSelf readyToRender];
                        return ;
                    }
                    
                    if (![imageSrc isEqualToString:strongSelf.imageSrc]) {
                        return ;
                    }
                    
                    if ([strongSelf isViewLoaded]) {
                        strongSelf.imageDownloadFinish = YES;
                        ((UIImageView *)strongSelf.view).image = image;
                        [strongSelf readyToRender];
                    }
                });
            }];
        });
    }
}

- (void)readyToRender
{
    // when image download completely (success or failed)
    if (self.weexInstance.trackComponent && _imageDownloadFinish) {
        [super readyToRender];
    }
}

- (void)cancelImage
{
    [_imageOperation cancel];
    _imageOperation = nil;
    [_placeholderOperation cancel];
    _placeholderOperation = nil;
}

- (id<WXImgLoaderProtocol>)imageLoader
{
    static id<WXImgLoaderProtocol> imageLoader;
    static dispatch_once_t onceToken;
    dispatch_once(&onceToken, ^{
        imageLoader = [WXHandlerFactory handlerForProtocol:@protocol(WXImgLoaderProtocol)];
    });
    return imageLoader;
}

- (BOOL)_needsDrawBorder
{
    return NO;
}

#ifdef UITEST
- (NSString *)description
{
    NSString *superDescription = super.description;
    NSRange semicolonRange = [superDescription rangeOfString:@";"];
    NSString *replacement = [NSString stringWithFormat:@"; imageSrc: %@; imageQuality: %@; imageSharp: %@; ",_imageSrc,_imageQuality,_imageSharp];
    return [superDescription stringByReplacingCharactersInRange:semicolonRange withString:replacement];
}
#endif

@end<|MERGE_RESOLUTION|>--- conflicted
+++ resolved
@@ -212,13 +212,9 @@
     __weak typeof(self) weakSelf = self;
     dispatch_async(WXImageUpdateQueue, ^{
         [self cancelImage];
-        
-<<<<<<< HEAD
+       
         void(^downloadFailed)(NSString *, NSError *) = ^void(NSString *url, NSError *error) {
-=======
-        void(^downloadFailed)(NSString *, NSError *) = ^void(NSString *url, NSError *error){
-            weakSelf.imageDownloadFinish = YES;
->>>>>>> d1d396e9
+            weakSelf.imageDownloadFinish = YES;  
             WXLogError(@"Error downloading image:%@, detail:%@", url, [error localizedDescription]);
         };
         
