--- conflicted
+++ resolved
@@ -14,7 +14,6 @@
 #import "WXType.h"
 #import "WXConvert.h"
 #import "WXURLRewriteProtocol.h"
-#import "WXImageUtils.h"
 
 @interface WXImageView : UIImageView
 
@@ -91,11 +90,8 @@
             NSTextCheckingResult *match = matches[matches.count - 1];
             NSRange matchRange = [match rangeAtIndex:1];
             NSString *matchString = [filter substringWithRange:matchRange];
-            NSLog(@"----blur: %@",matchString);
             if (matchString && matchString.length > 0) {
                 _blurRadius = [matchString doubleValue];
-                
-                
             }
         }
     }
@@ -268,29 +264,14 @@
     NSString *imageSrc = self.imageSrc;
     if (imageSrc) {
         WXLogDebug(@"Updating image:%@, component:%@", self.imageSrc, self.ref);
-        NSDictionary *userInfo = @{@"imageQuality":@(self.imageQuality), @"imageSharp":@(self.imageSharp)};
+        NSDictionary *userInfo = @{@"imageQuality":@(self.imageQuality), @"imageSharp":@(self.imageSharp), @"blurRadius":@(self.blurRadius)};
         NSMutableString * newURL = [imageSrc mutableCopy];
         WX_REWRITE_URL(imageSrc, WXResourceTypeImage, self.weexInstance, &newURL)
         __weak typeof(self) weakSelf = self;
         dispatch_async(dispatch_get_main_queue(), ^{
             weakSelf.imageOperation = [[weakSelf imageLoader] downloadImageWithURL:newURL imageFrame:weakSelf.calculatedFrame userInfo:userInfo completed:^(UIImage *image, NSError *error, BOOL finished) {
-                
-                if (_blurRadius > 0 && image) {
-                    dispatch_async(dispatch_get_global_queue(DISPATCH_QUEUE_PRIORITY_DEFAULT, 0), ^{
-                        UIImage *newImage = [WXImageUtils toGaussianBluredImage:image blurRadius:_blurRadius];
-                        dispatch_async(dispatch_get_main_queue(), ^{
-                            __strong typeof(self) strongSelf = weakSelf;
-                            [strongSelf imageDownloaded:newImage imageSrc:imageSrc error:error downloadFailedBlock:downloadFailedBlock];
-                        });
-                    });
-                    return;
-                }
-                
                 dispatch_async(dispatch_get_main_queue(), ^{
                     __strong typeof(self) strongSelf = weakSelf;
-<<<<<<< HEAD
-                    [strongSelf imageDownloaded:image imageSrc:imageSrc error:error downloadFailedBlock:downloadFailedBlock];
-=======
                     
                     if (weakSelf.imageLoadEvent) {
                         NSMutableDictionary *sizeDict = [NSMutableDictionary new];
@@ -310,32 +291,9 @@
                     if ([strongSelf isViewLoaded]) {
                         ((UIImageView *)strongSelf.view).image = image;
                     }
->>>>>>> 9f2b8dc1
                 });
             }];
         });
-    }
-}
-
-- (void)imageDownloaded:(UIImage *)image
-               imageSrc:(NSString *)imageSrc
-                  error:(NSError *)error
-    downloadFailedBlock:(void(^)(NSString *, NSError *))downloadFailedBlock {
-    
-    if (self.imageLoadEvent) {
-        [self fireEvent:@"load" params:@{ @"success": error? @"false" : @"true"}];
-    }
-    if (error) {
-        downloadFailedBlock(imageSrc, error);
-        return ;
-    }
-    
-    if (![imageSrc isEqualToString:self.imageSrc]) {
-        return ;
-    }
-    
-    if ([self isViewLoaded]) {
-        ((UIImageView *)self.view).image = image;
     }
 }
 
