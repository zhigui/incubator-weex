--- conflicted
+++ resolved
@@ -70,11 +70,7 @@
 
 - (void)configPlaceHolder:(NSDictionary*)attributes {
     if (attributes[@"placeHolder"] || attributes[@"placeholder"]) {
-<<<<<<< HEAD
-        _placeholdSrc = [[WXConvert NSString:attributes[@"placeHolder"]?attributes[@"placeHolder"]:attributes[@"placeholder"]]stringByTrimmingCharactersInSet:[NSCharacterSet whitespaceAndNewlineCharacterSet]];
-=======
         _placeholdSrc = [[WXConvert NSString:attributes[@"placeHolder"]?:attributes[@"placeholder"]]stringByTrimmingCharactersInSet:[NSCharacterSet whitespaceAndNewlineCharacterSet]];
->>>>>>> ad9d088d
     }
 }
 
@@ -114,10 +110,7 @@
         _imageSrc = [[WXConvert NSString:attributes[@"src"]] stringByTrimmingCharactersInSet:[NSCharacterSet whitespaceAndNewlineCharacterSet]];
         [self updateImage];
     }
-<<<<<<< HEAD
-=======
-    
->>>>>>> ad9d088d
+    
     [self configPlaceHolder:attributes];
     
     if (attributes[@"resize"]) {
@@ -273,46 +266,8 @@
                     }
                 });
             }];
-<<<<<<< HEAD
-        }
-        if (weakSelf.imageSrc) {
-            WXLogDebug(@"Updating image:%@, component:%@", self.imageSrc, self.ref);
-            NSDictionary *userInfo = @{@"imageQuality":@(weakSelf.imageQuality), @"imageSharp":@(weakSelf.imageSharp)};
-            
-            dispatch_async(dispatch_get_main_queue(), ^{
-                weakSelf.imageOperation = [[weakSelf imageLoader] downloadImageWithURL:imageSrc imageFrame:weakSelf.calculatedFrame userInfo:userInfo completed:^(UIImage *image, NSError *error, BOOL finished) {
-                    dispatch_async(dispatch_get_main_queue(), ^{
-                        __strong typeof(self) strongSelf = weakSelf;
-                        
-                        if (weakSelf.imageLoadEvent) {
-                            [strongSelf fireEvent:@"load" params:@{ @"success": error? @"false" : @"true"}];
-                        }
-                        if (error) {
-                            downloadFailed(imageSrc, error);
-                            return ;
-                        }
-                        
-                        if (![imageSrc isEqualToString:strongSelf.imageSrc]) {
-                            return ;
-                        }
-                        
-                        if ([strongSelf isViewLoaded]) {
-                            ((UIImageView *)strongSelf.view).image = image;
-                        }
-                    });
-                }];
-            });
-        }
-        if (!weakSelf.imageSrc && !weakSelf.placeholdSrc) {
-            dispatch_async(dispatch_get_main_queue(), ^{
-                self.layer.contents = nil;
-            });
-        }
-    });
-=======
         });
     }
->>>>>>> ad9d088d
 }
 
 - (void)cancelImage
