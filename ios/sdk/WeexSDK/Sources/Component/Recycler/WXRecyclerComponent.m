--- conflicted
+++ resolved
@@ -216,35 +216,19 @@
 
 - (void)scrollToComponent:(WXComponent *)component withOffset:(CGFloat)offset animated:(BOOL)animated
 {
-<<<<<<< HEAD
-    if (_collectionView.contentSize.height <= _collectionView.frame.size.height) {
-        // can not scroll
-        return;
-    }
-    
-=======
->>>>>>> 80df1aae
     CGPoint contentOffset = _collectionView.contentOffset;
     CGFloat contentOffsetY = 0;
     
     CGRect rect;
     while (component) {
         if ([component isKindOfClass:[WXCellComponent class]]) {
-<<<<<<< HEAD
-            NSIndexPath *toIndexPath = [self.dataController indexPathForCell:component];
-=======
             NSIndexPath *toIndexPath = [self.dataController indexPathForCell:(WXCellComponent *)component];
->>>>>>> 80df1aae
             UICollectionViewLayoutAttributes *attributes = [_collectionView layoutAttributesForItemAtIndexPath:toIndexPath];
             rect = attributes.frame;
             break;
         }
         if ([component isKindOfClass:[WXHeaderComponent class]]) {
-<<<<<<< HEAD
-            NSUInteger toIndex = [self.dataController indexForHeader:component];
-=======
             NSUInteger toIndex = [self.dataController indexForHeader:(WXHeaderComponent *)component];
->>>>>>> 80df1aae
             UICollectionViewLayoutAttributes *attributes = [_collectionView layoutAttributesForSupplementaryElementOfKind:kCollectionSupplementaryViewKindHeader atIndexPath:[NSIndexPath indexPathWithIndex:toIndex]];
             rect = attributes.frame;
             break;
@@ -256,11 +240,7 @@
     contentOffsetY += rect.origin.y;
     contentOffsetY += offset * self.weexInstance.pixelScaleFactor;
     
-<<<<<<< HEAD
-    if (contentOffsetY > _collectionView.contentSize.height - _collectionView.frame.size.height) {
-=======
     if (_collectionView.contentSize.height >= _collectionView.frame.size.height && contentOffsetY > _collectionView.contentSize.height - _collectionView.frame.size.height) {
->>>>>>> 80df1aae
         contentOffset.y = _collectionView.contentSize.height - _collectionView.frame.size.height;
     } else {
         contentOffset.y = contentOffsetY;
