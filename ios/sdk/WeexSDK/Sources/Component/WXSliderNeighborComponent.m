/**
 * Created by Weex.
 * Copyright (c) 2016, Alibaba, Inc. All rights reserved.
 *
 * This source code is licensed under the Apache Licence 2.0.
 * For the full copyright and license information,please view the LICENSE file in the root directory of this source tree.
 */

#import "WXSliderNeighborComponent.h"
#import "WXConvert.h"
#import "WXUtility.h"
#import "WXComponent_internal.h"
#import "WXIndicatorComponent.h"
#import "WXSDKInstance.h"
#import "NSTimer+Weex.h"

#define MAX_VISIBLE_ITEMS 30
#define MIN_TOGGLE_DURATION 0.2
#define MAX_TOGGLE_DURATION 0.4
#define SCROLL_DURATION 0.4
#define INSERT_DURATION 0.4
#define DECELERATE_THRESHOLD 0.1
#define SCROLL_SPEED_THRESHOLD 2.0
#define SCROLL_DISTANCE_THRESHOLD 0.1
#define DECELERATION_MULTIPLIER 30.0
#define FLOAT_ERROR_MARGIN 0.000001

@protocol WXSliderNeighborDelegate, WXSliderNeighborDataSource;

@interface WXSliderNeighborView: UIView
@property (nonatomic, strong) WXIndicatorView *indicator;
@property (nonatomic, weak) id<WXSliderNeighborDelegate> delegate;
@property (nonatomic, weak) id<WXSliderNeighborDataSource> dataSource;
@property (nonatomic, assign) CGFloat perspective;
@property (nonatomic, readonly, getter = isDragging) BOOL dragging;
@property (nonatomic, readonly, getter = isScrolling) BOOL scrolling;
@property (nonatomic, assign) CGFloat autoscroll;
@property (nonatomic, assign) CGFloat scrollOffset;
@property (nonatomic, assign) CGFloat previousTranslation;
@property (nonatomic, assign, getter = isVertical) BOOL vertical;
@property (nonatomic, assign) CGFloat decelerationRate;
@property (nonatomic, assign, getter = isScrollEnabled) BOOL scrollEnabled;
@property (nonatomic, assign, getter = isPagingEnabled) BOOL pagingEnabled;
@property (nonatomic, assign) BOOL bounces;
@property (nonatomic, assign) BOOL didDrag;
@property (nonatomic, readonly, getter = isDecelerating) BOOL decelerating;
@property (nonatomic, strong, readonly) UIView *contentView;
@property (nonatomic, strong) NSMutableDictionary *itemViews;
@property (nonatomic, readonly) NSInteger numberOfVisibleItems;
@property (nonatomic, readonly) NSInteger numberOfItems;
@property (nonatomic, readonly) NSInteger numberOfPlaceholders;
@property (nonatomic, strong) NSMutableSet *itemViewPool;
@property (nonatomic, strong) NSMutableSet *placeholderViewPool;
@property (nonatomic, assign) NSTimeInterval startTime;
@property (nonatomic, assign) NSTimeInterval lastTime;
@property (nonatomic, assign) CGFloat startVelocity;
@property (nonatomic, assign) CGFloat offsetMultiplier;
@property (nonatomic, assign) CGFloat startOffset;
@property (nonatomic, assign) CGFloat endOffset;
@property (nonatomic, assign) CGSize contentOffset;
@property (nonatomic, assign) CGSize viewpointOffset;
@property (nonatomic, assign) CGFloat scrollSpeed;
@property (nonatomic, assign) CGFloat bounceDistance;
@property (nonatomic, assign) BOOL stopAtItemBoundary;
@property (nonatomic, assign) BOOL scrollToItemBoundary;
@property (nonatomic, assign) BOOL centerItemWhenSelected;
@property (nonatomic, assign) NSTimeInterval scrollDuration;
@property (nonatomic, readonly, getter = isWrapEnabled) BOOL wrapEnabled;
@property (nonatomic, strong) NSTimer *timer;
@property (nonatomic, assign) NSInteger numberOfPlaceholdersToShow;
@property (nonatomic, assign) CGFloat previousScrollOffset;
@property (nonatomic, assign) NSTimeInterval toggleTime;
@property (nonatomic, readonly) CGFloat toggle;
@property (nonatomic, assign) NSInteger previousItemIndex;
@property (nonatomic, readonly) CGFloat itemWidth;
@property (nonatomic, assign) BOOL inited;
@end

@implementation WXSliderNeighborView

- (instancetype)init {
    
    self = [super init];
    if (!self){
    }
    _decelerationRate = 0.01;
    _scrollEnabled = YES;
    _bounces = YES;
    _offsetMultiplier = 1.0;
    _perspective = -1.0/500.0;
    _contentOffset = CGSizeZero;
    _viewpointOffset = CGSizeZero;
    _scrollSpeed = 1.0;
    _bounceDistance = 1.0;
    _stopAtItemBoundary = YES;
    _scrollToItemBoundary = YES;
    _centerItemWhenSelected = YES;
    _inited = NO;
    
    _contentView = [[UIView alloc] initWithFrame:self.bounds];
    
    //pan gesture recognizer
    self.autoresizingMask = UIViewAutoresizingFlexibleWidth | UIViewAutoresizingFlexibleHeight;
    UIPanGestureRecognizer *panGesture = [[UIPanGestureRecognizer alloc] initWithTarget:self action:@selector(didPan:)];
    panGesture.delegate = (id <UIGestureRecognizerDelegate>)self;
    [_contentView addGestureRecognizer:panGesture];
    
    //tap gesture recognizer
    UITapGestureRecognizer *tapGesture = [[UITapGestureRecognizer alloc] initWithTarget:self action:@selector(didTap:)];
    tapGesture.delegate = (id <UIGestureRecognizerDelegate>)self;
    [_contentView addGestureRecognizer:tapGesture];
    
    self.accessibilityTraits = UIAccessibilityTraitAllowsDirectInteraction;
    self.isAccessibilityElement = YES;
    
    [self addSubview:_contentView];
     
    if (_dataSource) {
        [self reloadData];
    }
    
    return self;
}

- (void)dealloc
{
    [self stopAnimation];
}

- (void)setDataSource:(id<WXSliderNeighborDataSource>)dataSource
{
    if (_dataSource != dataSource) {
        _dataSource = dataSource;
        if (_dataSource) {
            [self reloadData];
        }
    }
}

- (void)setDelegate:(id<WXSliderNeighborDelegate>)delegate
{
    if (_delegate != delegate) {
        _delegate = delegate;
        if (_delegate && _dataSource) {
            [self setNeedsLayout];
        }
    }
}

- (void)setVertical:(BOOL)vertical
{
    if (_vertical != vertical)
    {
        _vertical = vertical;
        [self layOutItemViews];
    }
}

#pragma clang diagnostic push
#pragma GCC diagnostic ignored "-Wundeclared-selector"
- (void)setCurrentItemIndex:(NSInteger)currentItemIndex
{
    if ([self currentItemIndex] == currentItemIndex) return;
    
    [self setScrollOffset:currentItemIndex];
    [self.indicator setCurrentPoint:currentItemIndex];
    
    if (self.delegate && [self.delegate respondsToSelector:@selector(sliderView:didScrollToItemAtIndex:)]) {
        [self.delegate sliderNeighbor:self didScrollToItemAtIndex:currentItemIndex];
    }
    [self scroll2ItemViewAtIndex:currentItemIndex animated:YES];
    
}
#pragma clang diagnostic pop

- (void)updateItemWidth
{
    _itemWidth = [_delegate sliderNeighborItemWidth:self] ?: _itemWidth;
    if (_numberOfItems > 0) {
        if ([_itemViews count] == 0) {
            [self loadViewAtIndex:0];
        }
    } else if (_numberOfPlaceholders > 0) {
        if ([_itemViews count] == 0) {
            [self loadViewAtIndex:-1];
        }
    }
}

- (NSInteger)circularCarouselItemCount
{
    NSInteger count = 0;
    CGFloat spacing = [self valueForOption:WXSliderNeighborOptionSpacing withDefault:1.0];
    CGFloat width = _vertical ? self.bounds.size.height: self.bounds.size.width;
    count = MIN(MAX_VISIBLE_ITEMS, MAX(12, ceil(width / (spacing * _itemWidth)) * M_PI));
    count = MIN(_numberOfItems + _numberOfPlaceholdersToShow, count);
    return [self valueForOption:WXSliderNeighborOptionCount withDefault:count];
}

- (void)updateNumberOfVisibleItems
{
    //get number of visible items
    //based on count value
    CGFloat spacing = [self valueForOption:WXSliderNeighborOptionSpacing withDefault:1.0];
    CGFloat width = _vertical ? self.bounds.size.height: self.bounds.size.width;
    CGFloat itemWidth = _itemWidth * spacing;
    _numberOfVisibleItems = ceil(width / itemWidth) + 2;
    _numberOfVisibleItems = MIN(MAX_VISIBLE_ITEMS, _numberOfVisibleItems);
    _numberOfVisibleItems = [self valueForOption:WXSliderNeighborOptionVisibleItems withDefault:_numberOfVisibleItems];
    _numberOfVisibleItems = MAX(0, MIN(_numberOfVisibleItems, _numberOfItems + _numberOfPlaceholdersToShow));
    
}

- (CGFloat)offsetForItemAtIndex:(NSInteger)index
{
    //calculate relative position
    CGFloat offset = index - _scrollOffset;
    if (_wrapEnabled) {
        if (offset > _numberOfItems/2.0) {
            offset -= _numberOfItems;
        } else if (offset < -_numberOfItems/2.0) {
            offset += _numberOfItems;
        }
    }
    
    return offset;
}

- (CGFloat)alphaForItemWithOffset:(CGFloat)offset
{
    CGFloat fadeMin = -INFINITY;
    CGFloat fadeMax = INFINITY;
    CGFloat fadeRange = 1.0;
    CGFloat fadeMinAlpha = 0.0;
    fadeMin = [self valueForOption:WXSliderNeighborOptionFadeMin withDefault:fadeMin];
    fadeMax = [self valueForOption:WXSliderNeighborOptionFadeMax withDefault:fadeMax];
    fadeRange = [self valueForOption:WXSliderNeighborOptionFadeRange withDefault:fadeRange];
    fadeMinAlpha = [self valueForOption:WXSliderNeighborOptionFadeMinAlpha withDefault:fadeMinAlpha];
    
    CGFloat factor = 0.0;
    if (offset > fadeMax) {
        factor = offset - fadeMax;
    } else if (offset < fadeMin) {
        factor = fadeMin - offset;
    }
    return 1.0 - MIN(factor, fadeRange) / fadeRange * (1.0 - fadeMinAlpha);
}


- (UIView *)containView:(UIView *)view
{
    //set item width
    if (!_itemWidth) {
        _itemWidth = _vertical? view.frame.size.height: view.frame.size.width;
    }
    
    //set container frame
    CGRect frame = view.frame;
    frame.size.width = _vertical? frame.size.width: _itemWidth;
    frame.size.height = _vertical? _itemWidth: frame.size.height;
    UIView *containerView = [[UIView alloc] initWithFrame:frame];
    
    //set view frame
    frame = view.frame;
    frame.origin.x = (containerView.bounds.size.width - frame.size.width) / 2.0;
    frame.origin.y = (containerView.bounds.size.height - frame.size.height) / 2.0;
    view.frame = frame;
    [containerView addSubview:view];
    containerView.layer.opacity = 0;
    containerView.transform = CGAffineTransformMakeScale(0.8, 1.0);
    return containerView;
}

- (void)transformItemViews
{
    for (NSNumber *number in _itemViews)
    {
        NSInteger index = [number integerValue];
        UIView *view = _itemViews[number];
        [self transformItemView:view atIndex:index];
    }
}

- (CATransform3D)transformForItemViewWithOffset:(CGFloat)offset
{
    //set up base transform
    CATransform3D transform = CATransform3DIdentity;
    transform.m34 = _perspective;
    transform = CATransform3DTranslate(transform, -_viewpointOffset.width, -_viewpointOffset.height, 0.0);
    
    //perform transforms
    CGFloat spacing = [self valueForOption:WXSliderNeighborOptionSpacing withDefault:1.0];
    if (_vertical) {
        return CATransform3DTranslate(transform, 0.0, offset * _itemWidth * spacing, 0.0);
    } else {
        return CATransform3DTranslate(transform, offset * _itemWidth * spacing, 0.0, 0.0);
    }
}

- (void)transformItemView:(UIView *)view atIndex:(NSInteger)index
{
    //calculate offset
    CGFloat offset = [self offsetForItemAtIndex:index];
    
    //update alpha
    view.superview.layer.opacity = [self alphaForItemWithOffset:offset];
    
    //center view
    view.superview.center = CGPointMake(self.bounds.size.width/2.0 + _contentOffset.width,
                                        self.bounds.size.height/2.0 + _contentOffset.height);
    
    //enable/disable interaction
    view.superview.userInteractionEnabled = (!_centerItemWhenSelected || index == self.currentItemIndex);
    view.superview.layer.rasterizationScale = [UIScreen mainScreen].scale;
    
    [view layoutIfNeeded];
    
    CGFloat clampedOffset = MAX(-1.0, MIN(1.0, offset));
    if (_decelerating || (_scrolling && !_dragging && !_didDrag) || (_autoscroll && !_dragging) ||
        (!_wrapEnabled && (_scrollOffset < 0 || _scrollOffset >= _numberOfItems - 1))) {
        if (offset > 0) {
            _toggle = (offset <= 0.5)? -clampedOffset: (1.0 - clampedOffset);
        } else {
            _toggle = (offset > -0.5)? -clampedOffset: (- 1.0 - clampedOffset);
        }
    }
    
    //calculate transform
    CATransform3D transform = [self transformForItemViewWithOffset:offset];
    
    //transform view
    view.superview.layer.transform = transform;
    
    //backface culling
    BOOL showBackfaces = view.layer.doubleSided;
    if (showBackfaces) {
        showBackfaces = YES;
    }
    showBackfaces = !![self valueForOption:WXSliderNeighborOptionShowBackfaces withDefault:showBackfaces];
    
    view.superview.hidden = !(showBackfaces ?: (transform.m33 > 0.0));
}

NSComparisonResult sliderNeighorCompareViewDepth(UIView *view1, UIView *view2, WXSliderNeighborView *self)
{
    //compare depths
    CATransform3D t1 = view1.superview.layer.transform;
    CATransform3D t2 = view2.superview.layer.transform;
    CGFloat z1 = t1.m13 + t1.m23 + t1.m33 + t1.m43;
    CGFloat z2 = t2.m13 + t2.m23 + t2.m33 + t2.m43;
    CGFloat difference = z1 - z2;
    
    //if depths are equal, compare distance from current view
    if (difference == 0.0) {
        CATransform3D t3 = [self currentItemView].superview.layer.transform;
        if (self.vertical) {
            CGFloat y1 = t1.m12 + t1.m22 + t1.m32 + t1.m42;
            CGFloat y2 = t2.m12 + t2.m22 + t2.m32 + t2.m42;
            CGFloat y3 = t3.m12 + t3.m22 + t3.m32 + t3.m42;
            difference = fabs(y2 - y3) - fabs(y1 - y3);
        } else {
            CGFloat x1 = t1.m11 + t1.m21 + t1.m31 + t1.m41;
            CGFloat x2 = t2.m11 + t2.m21 + t2.m31 + t2.m41;
            CGFloat x3 = t3.m11 + t3.m21 + t3.m31 + t3.m41;
            difference = fabs(x2 - x3) - fabs(x1 - x3);
        }
    }
    return (difference < 0.0)? NSOrderedAscending: NSOrderedDescending;
}

- (void)depthSortViews
{
    for (UIView *view in [[_itemViews allValues] sortedArrayUsingFunction:(NSInteger (*)(id, id, void *))sliderNeighorCompareViewDepth context:(__bridge void *)self])
    {
        [_contentView bringSubviewToFront:(UIView *__nonnull)view.superview];
    }
}

- (void)layOutItemViews
{
    //bail out if not set up yet
    if (!_dataSource || !_contentView) {
        return;
    }
    
    //update wrap
    _wrapEnabled = YES;
    _wrapEnabled = !![self valueForOption:WXSliderNeighborOptionWrap withDefault:_wrapEnabled];
    
    //no placeholders on wrapped carousels
    _numberOfPlaceholdersToShow = _wrapEnabled? 0: _numberOfPlaceholders;
    
    //set item width
    [self updateItemWidth];
    
    //update number of visible items
    [self updateNumberOfVisibleItems];
    
    //prevent false index changed event
    _previousScrollOffset = self.scrollOffset;
    
    //update offset multiplier
    _offsetMultiplier = 1.0;
    _offsetMultiplier = [self valueForOption:WXSliderNeighborOptionOffsetMultiplier withDefault:_offsetMultiplier];
    
    //align
    if (!_scrolling && !_decelerating && !_autoscroll) {
        if (_scrollToItemBoundary && self.currentItemIndex != -1) {
            [self scroll2ItemViewAtIndex:self.currentItemIndex animated:YES];
        } else {
            _scrollOffset = [self clampedOffset:_scrollOffset];
        }
    }
    //update views
    if (_inited) {
        [self didScroll];
    }
    
    _inited = YES;
}

- (CGFloat)valueForOption:(WXSliderNeighborOption)option withDefault:(CGFloat)value
{
    return _delegate? [_delegate sliderNeighbor:self valueForOption:option withDefault:value]: value;
}

#pragma mark -
#pragma mark Gestures and taps

- (NSInteger)viewOrSuperviewIndex:(UIView *)view
{
    if (view == nil || view == _contentView) {
        return NSNotFound;
    }
    NSInteger index = [self indexOfItemView:view];
    if (index == NSNotFound) {
        return [self viewOrSuperviewIndex:view.superview];
    }
    return index;
}

- (BOOL)viewOrSuperview:(UIView *)view implementsSelector:(SEL)selector
{
    if (!view || view == self.contentView) {
        return NO;
    }
    
    Class viewClass = [view class];
    while (viewClass && viewClass != [UIView class])
    {
        unsigned int numberOfMethods;
        Method *methods = class_copyMethodList(viewClass, &numberOfMethods);
        for (unsigned int i = 0; i < numberOfMethods; i++)
        {
            if (method_getName(methods[i]) == selector) {
                free(methods);
                return YES;
            }
        }
        if (methods) free(methods);
        viewClass = [viewClass superclass];
    }
    
    return [self viewOrSuperview:view.superview implementsSelector:selector];
}

- (id)viewOrSuperview:(UIView *)view ofClass:(Class)class
{
    if (!view || view == self.contentView) {
        return nil;
    } else if ([view isKindOfClass:class]) {
        return view;
    }
    return [self viewOrSuperview:view.superview ofClass:class];
}

- (BOOL)gestureRecognizer:(UIGestureRecognizer *)gesture shouldReceiveTouch:(UITouch *)touch
{
    if (_scrollEnabled) {
        _dragging = NO;
        _scrolling = NO;
        _decelerating = NO;
    }
    
    if ([gesture isKindOfClass:[UITapGestureRecognizer class]]) {
        //handle tap
        NSInteger index = [self viewOrSuperviewIndex:touch.view];
        if (index == NSNotFound && _centerItemWhenSelected) {
            //view is a container view
            index = [self viewOrSuperviewIndex:[touch.view.subviews lastObject]];
        }
        if (index != NSNotFound) {
            if ([self viewOrSuperview:touch.view implementsSelector:@selector(touchesBegan:withEvent:)]) {
                return NO;
            }
        }
    } else if ([gesture isKindOfClass:[UIPanGestureRecognizer class]]) {
        if (!_scrollEnabled) {
            return NO;
        } else if ([self viewOrSuperview:touch.view implementsSelector:@selector(touchesMoved:withEvent:)]) {
            UIScrollView *scrollView = [self viewOrSuperview:touch.view ofClass:[UIScrollView class]];
            if (scrollView) {
                return !scrollView.scrollEnabled ||
                (self.vertical && scrollView.contentSize.height <= scrollView.frame.size.height) ||
                (!self.vertical && scrollView.contentSize.width <= scrollView.frame.size.width);
            }
            if ([self viewOrSuperview:touch.view ofClass:[UIButton class]] ||
                [self viewOrSuperview:touch.view ofClass:[UIBarButtonItem class]]) {
                return YES;
            }
            return NO;
        }
    }
    return YES;
}

- (BOOL)gestureRecognizer:(UIGestureRecognizer *)gestureRecognizer shouldRecognizeSimultaneouslyWithGestureRecognizer:(UIGestureRecognizer *)otherGestureRecognizer{
   //if the view which the otherGestureRecognizer works on is a scrollview and also it is scrollEnabled vertically ,at this time,we should not block the guesture from being recognized by the otherGestureRecognize
    if ([gestureRecognizer isKindOfClass:[UIPanGestureRecognizer class]] && [otherGestureRecognizer isKindOfClass:[UIPanGestureRecognizer class]]) {
        if ([otherGestureRecognizer.view isKindOfClass:[UIScrollView class]]) {
            UIScrollView* scrollview = (UIScrollView *)otherGestureRecognizer.view;
            if (scrollview.scrollEnabled) {
                UIPanGestureRecognizer* panRcgn= (UIPanGestureRecognizer *)gestureRecognizer;
                //check offset for confirming vertival movement
                if (fabs([panRcgn translationInView:panRcgn.view].y) > fabs([panRcgn translationInView:panRcgn.view].x)*16) {
                    return YES;
                }
            }
        }
    }
    return NO;
}


- (void)didPan:(UIPanGestureRecognizer *)panGesture
{
    if (_scrollEnabled && _numberOfItems) {
        switch (panGesture.state)
        {
            case UIGestureRecognizerStateBegan:
            {
                _dragging = YES;
                _scrolling = NO;
                _decelerating = NO;
                _previousTranslation = _vertical? [panGesture translationInView:self].y: [panGesture translationInView:self].x;
        
                [_delegate sliderNeighborWillBeginDragging:self];
                break;
            }
            case UIGestureRecognizerStateEnded:

            case UIGestureRecognizerStateCancelled:
            case UIGestureRecognizerStateFailed:
            {
                _dragging = NO;
                _didDrag = YES;
                if ([self shouldDecelerate]) {
                    _didDrag = NO;
                    [self startDecelerating];
                }
                
                [self pushAnimationState:YES];
                [_delegate sliderNeighborDidEndDragging:self willDecelerate:_decelerating];
                [self popAnimationState];
                
                if (!_decelerating) {
                    if ((_scrollToItemBoundary || fabs(_scrollOffset - [self clampedOffset:_scrollOffset]) > FLOAT_ERROR_MARGIN) && !_autoscroll) {
                        if (fabs(_scrollOffset - self.currentItemIndex) < FLOAT_ERROR_MARGIN) {
                            //call scroll to trigger events for legacy support reasons
                            //even though technically we don't need to scroll at all
                            [self scroll2ItemViewAtIndex:self.currentItemIndex duration:0.01];
                        } else {
                            [self scroll2ItemViewAtIndex:self.currentItemIndex animated:YES];
                        }
                    } else {
                        [self depthSortViews];
                    }
                } else {
                    [self pushAnimationState:YES];
                    [_delegate sliderNeighborWillBeginDecelerating:self];
                    [self popAnimationState];
                }
                break;
            }
            case UIGestureRecognizerStateChanged:
            {
             
                CGFloat translation = _vertical? [panGesture translationInView:self].y: [panGesture translationInView:self].x;
                CGFloat velocity = _vertical? [panGesture velocityInView:self].y: [panGesture velocityInView:self].x;
                
                CGFloat factor = 1.0;
                if (!_wrapEnabled && _bounces) {
                    factor = 1.0 - MIN(fabs(_scrollOffset - [self clampedOffset:_scrollOffset]),
                                       _bounceDistance) / _bounceDistance;
                }
                
                _startVelocity = -velocity * factor * _scrollSpeed / _itemWidth;
                _scrollOffset -= (translation - _previousTranslation) * factor * _offsetMultiplier / _itemWidth;
                _previousTranslation = translation;
                [self didScroll];
                break;
            }
            case UIGestureRecognizerStatePossible:
            {
                //do nothing
                break;
            }
        }
    }
}

- (void)didTap:(UITapGestureRecognizer *)tapGesture
{
    //check for tapped view
    NSInteger index = [self indexOfItemView:[self itemViewAtPoint:[tapGesture locationInView:_contentView]]];
    if (index != NSNotFound) {
        if (!_delegate || [_delegate sliderNeighbor:self shouldSelectItemAtIndex:index]) {
            if ((index != self.currentItemIndex && _centerItemWhenSelected) ||
                (index == self.currentItemIndex && _scrollToItemBoundary)) {
                [self scroll2ItemViewAtIndex:index animated:YES];
            }
            [_delegate sliderNeighbor:self didSelectItemAtIndex:index];
        } else if (_scrollEnabled && _scrollToItemBoundary && _autoscroll) {
            [self scroll2ItemViewAtIndex:self.currentItemIndex animated:YES];
        }
    } else {
        [self scroll2ItemViewAtIndex:self.currentItemIndex animated:YES];
    }
}

- (void)pushAnimationState:(BOOL)enabled
{
    [CATransaction begin];
    [CATransaction setDisableActions:!enabled];
}

- (void)popAnimationState
{
    [CATransaction commit];
}

- (void)reloadData
{
    //remove old views
    for (UIView *view in [_itemViews allValues])
    {
        [view.superview removeFromSuperview];
    }
    
    //bail out if not set up yet
    if (!_dataSource || !_contentView)
    {
        return;
    }
    
    //get number of items and placeholders
    _numberOfVisibleItems = 0;
    _numberOfItems = [_dataSource numberOfItemsInSliderNeighbor:self];
    _numberOfPlaceholders = [_dataSource numberOfPlaceholdersInsliderNeighbor:self];
    
    //reset view pools
    self.itemViews = [NSMutableDictionary dictionary];
    self.itemViewPool = [NSMutableSet set];
    self.placeholderViewPool = [NSMutableSet setWithCapacity:_numberOfPlaceholders];
    
    //layout views
    [self setNeedsLayout];
    
    //fix scroll offset
    if (_numberOfItems > 0 && _scrollOffset < 0.0)
    {
        [self scroll2ItemViewAtIndex:0 animated:(_numberOfPlaceholders > 0)];
    }
}

#pragma mark scrolling

- (NSInteger)currentItemIndex
{
    return [self clampedIndex:round(_scrollOffset)];
}

- (NSInteger)nextItemIndex
{
    return ([self currentItemIndex]+1)%_numberOfItems;
}

- (NSInteger)lastItemIndex
{
    if ([self currentItemIndex] == 0) {
        return _numberOfItems - 1;
    }
    return ((NSInteger)round(abs((int)[self currentItemIndex] - 1))) % _numberOfItems;
}

- (NSInteger)minScrollDistanceFromIndex:(NSInteger)fromIndex toIndex:(NSInteger)toIndex
{
    NSInteger directDistance = toIndex - fromIndex;
    if (_wrapEnabled)
    {
        NSInteger wrappedDistance = MIN(toIndex, fromIndex) + _numberOfItems - MAX(toIndex, fromIndex);
        if (fromIndex < toIndex)
        {
            wrappedDistance = -wrappedDistance;
        }
        return (ABS(directDistance) <= ABS(wrappedDistance))? directDistance: wrappedDistance;
    }
    return directDistance;
}

- (NSInteger)clampedIndex:(NSInteger)index
{
    if (_numberOfItems == 0)
    {
        return -1;
    } else if (_wrapEnabled) {
        return index - floor((CGFloat)index / (CGFloat)_numberOfItems) * _numberOfItems;
    } else {
        return MIN(MAX(0, index), MAX(0, _numberOfItems - 1));
    }
}

- (CGFloat)clampedOffset:(CGFloat)offset
{
    if (_numberOfItems == 0) {
        return -1.0;
    } else if (_wrapEnabled) {
        return offset - floor(offset / (CGFloat)_numberOfItems) * _numberOfItems;
    } else {
        return MIN(MAX(0.0, offset), MAX(0.0, (CGFloat)_numberOfItems - 1.0));
    }
}

- (CGFloat)minScrollDistanceFromOffset:(CGFloat)fromOffset toOffset:(CGFloat)toOffset
{
    CGFloat directDistance = toOffset - fromOffset;
    if (_wrapEnabled) {
        CGFloat wrappedDistance = MIN(toOffset, fromOffset) + _numberOfItems - MAX(toOffset, fromOffset);
        if (fromOffset < toOffset) {
            wrappedDistance = -wrappedDistance;
        }
        return (fabs(directDistance) <= fabs(wrappedDistance))? directDistance: wrappedDistance;
    }
    return directDistance;
}

- (void)scrollByOffset:(CGFloat)offset duration:(NSTimeInterval)duration
{
    if (duration > 0.0) {
        _decelerating = NO;
        _scrolling = YES;
        _startTime = CACurrentMediaTime();
        _startOffset = _scrollOffset;
        _scrollDuration = duration;
        _endOffset = _startOffset + offset;
        if (!_wrapEnabled) {
            _endOffset = [self clampedOffset:_endOffset];
        }
        [_delegate sliderNeighborWillBeginScrollingAnimation:self];
        [self startAnimation];
    } else {
        self.scrollOffset += offset;
    }
}

- (void)scroll2Offset:(CGFloat)offset duration:(NSTimeInterval)duration
{
    [self scrollByOffset:[self minScrollDistanceFromOffset:_scrollOffset toOffset:offset] duration:duration];
    if (_delegate && [_delegate respondsToSelector:@selector(sliderNeighbor:didScrollToItemAtIndex:)]) {
        [_delegate sliderNeighbor:self didScrollToItemAtIndex:offset];
    }
}

- (void)scroll2ItemViewAtIndex:(NSInteger)index duration:(NSTimeInterval)duration
{
    [self scroll2Offset:index duration:duration];
}

- (void)scroll2ItemViewAtIndex:(NSInteger)index animated:(BOOL)animated
{
    [self scroll2ItemViewAtIndex:index duration:animated? 0.6: 0];
}

- (void)scrollByNumberOfItems:(NSInteger)itemCount duration:(NSTimeInterval)duration
{
    if (duration > 0.0) {
        CGFloat offset = 0.0;
        if (itemCount > 0) {
            offset = (floor(_scrollOffset) + itemCount) - _scrollOffset;
        } else if (itemCount < 0) {
            offset = (ceil(_scrollOffset) + itemCount) - _scrollOffset;
        } else {
            offset = round(_scrollOffset) - _scrollOffset;
        }
        [self scrollByOffset:offset duration:duration];
    } else {
        self.scrollOffset = [self clampedIndex:_previousItemIndex + itemCount];
    }
}

- (void)removeItemAtIndex:(NSInteger)index animated:(BOOL)animated
{
    index = [self clampedIndex:index];
    UIView *itemView = [self itemViewAtIndex:index];
    
    if (animated) {
        [UIView beginAnimations:nil context:nil];
        [UIView setAnimationDuration:0.1];
        [UIView setAnimationDelegate:itemView.superview];
        [UIView setAnimationDidStopSelector:@selector(removeFromSuperview)];
        [self performSelector:@selector(queueItemView:) withObject:itemView afterDelay:0.1];
        itemView.superview.layer.opacity = 0.0;
        [UIView commitAnimations];
        
        [UIView beginAnimations:nil context:nil];
        [UIView setAnimationDelay:0.1];
        [UIView setAnimationDuration:INSERT_DURATION];
        [UIView setAnimationDelegate:self];
        [UIView setAnimationDidStopSelector:@selector(depthSortViews)];
        [self removeViewAtIndex:index];
        _numberOfItems --;
        _wrapEnabled = !![self valueForOption:WXSliderNeighborOptionWrap withDefault:_wrapEnabled];
        [self updateNumberOfVisibleItems];
        _scrollOffset = self.currentItemIndex;
        [self didScroll];
        [UIView commitAnimations];
    } else {
        [self pushAnimationState:NO];
        [self queueItemView:itemView];
        [itemView.superview removeFromSuperview];
        [self removeViewAtIndex:index];
        _numberOfItems --;
        _wrapEnabled = !![self valueForOption:WXSliderNeighborOptionWrap withDefault:_wrapEnabled];
        _scrollOffset = self.currentItemIndex;
        [self didScroll];
        [self depthSortViews];
        [self popAnimationState];
    }
}

- (void)insertItemAtIndex:(NSInteger)index animated:(BOOL)animated
{
    _numberOfItems ++;
    _wrapEnabled = !![self valueForOption:WXSliderNeighborOptionWrap withDefault:_wrapEnabled];
    [self updateNumberOfVisibleItems];
    
    index = [self clampedIndex:index];
    [self insertView:nil atIndex:index];
    [self loadViewAtIndex:index];
    
    if (fabs(_itemWidth) < FLOAT_ERROR_MARGIN) {
        [self updateItemWidth];
    }
    
    if (animated) {
        [UIView beginAnimations:nil context:nil];
        [UIView setAnimationDuration:INSERT_DURATION];
        [UIView setAnimationDelegate:self];
        [UIView setAnimationDidStopSelector:@selector(didScroll)];
        [self transformItemViews];
        [UIView commitAnimations];
    } else {
        [self pushAnimationState:NO];
        [self didScroll];
        [self popAnimationState];
    }
    
    if (_scrollOffset < 0.0) {
        [self scroll2ItemViewAtIndex:0 animated:(animated && _numberOfPlaceholders)];
    }
}

- (void)reloadItemAtIndex:(NSInteger)index animated:(BOOL)animated
{
    //get container view
    UIView *containerView = [[self itemViewAtIndex:index] superview];
    if (containerView) {
        if (animated) {
            //fade transition
            CATransition *transition = [CATransition animation];
            transition.duration = INSERT_DURATION;
            transition.timingFunction = [CAMediaTimingFunction functionWithName:kCAMediaTimingFunctionEaseInEaseOut];
            transition.type = kCATransitionFade;
            [containerView.layer addAnimation:transition forKey:nil];
        }
        
        //reload view
        [self loadViewAtIndex:index withContainerView:containerView];
    }
}

#pragma mark Animation
- (void)step
{
    [self pushAnimationState:NO];
    NSTimeInterval currentTime = CACurrentMediaTime();
    double delta = currentTime - _lastTime;
    _lastTime = currentTime;
    
    if (_scrolling && !_dragging) {
        NSTimeInterval time = MIN(1.0, (currentTime - _startTime) / _scrollDuration);
        delta = [self easeInOut:time];
        _scrollOffset = _startOffset + (_endOffset - _startOffset) * delta;
        [self didScroll];
        if (time >= 1.0) {
            _scrolling = NO;
            [self depthSortViews];
            [self pushAnimationState:YES];
            [_delegate sliderNeighborDidEndScrollingAnimation:self];
            [self popAnimationState];
        }
    } else if (_decelerating) {
        CGFloat time = MIN(_scrollDuration, currentTime - _startTime);
        CGFloat acceleration = -_startVelocity/_scrollDuration;
        CGFloat distance = _startVelocity * time + 0.5 * acceleration * pow(time, 2.0);
        _scrollOffset = _startOffset + distance;
        [self didScroll];
        if (fabs(time - _scrollDuration) < FLOAT_ERROR_MARGIN) {
            _decelerating = NO;
            [self pushAnimationState:YES];
            [_delegate sliderNeighborDidEndDecelerating:self];
            [self popAnimationState];
            if ((_scrollToItemBoundary || fabs(_scrollOffset - [self clampedOffset:_scrollOffset]) > FLOAT_ERROR_MARGIN) && !_autoscroll) {
                if (fabs(_scrollOffset - self.currentItemIndex) < FLOAT_ERROR_MARGIN) {
                    //call scroll to trigger events for legacy support reasons
                    //even though technically we don't need to scroll at all
                    [self scroll2ItemViewAtIndex:self.currentItemIndex duration:0.01];
                } else {
                    [self scroll2ItemViewAtIndex:self.currentItemIndex animated:YES];
                }
            } else {
                CGFloat difference = round(_scrollOffset) - _scrollOffset;
                if (difference > 0.5) {
                    difference = difference - 1.0;
                } else if (difference < -0.5) {
                    difference = 1.0 + difference;
                }
                _toggleTime = currentTime - MAX_TOGGLE_DURATION * fabs(difference);
                _toggle = MAX(-1.0, MIN(1.0, -difference));
            }
        }
    } else if (_autoscroll && !_dragging) {
        //autoscroll goes backwards from what you'd expect, for historical reasons
        self.scrollOffset = [self clampedOffset:_scrollOffset - delta * _autoscroll];
    } else if (fabs(_toggle) > FLOAT_ERROR_MARGIN) {
        NSTimeInterval toggleDuration = _startVelocity? MIN(1.0, MAX(0.0, 1.0 / fabs(_startVelocity))): 1.0;
        toggleDuration = MIN_TOGGLE_DURATION + (MAX_TOGGLE_DURATION - MIN_TOGGLE_DURATION) * toggleDuration;
        NSTimeInterval time = MIN(1.0, (currentTime - _toggleTime) / toggleDuration);
        delta = [self easeInOut:time];
        _toggle = (_toggle < 0.0)? (delta - 1.0): (1.0 - delta);
        [self didScroll];
    } else if (!_autoscroll) {
        [self stopAnimation];
    }
    
    [self popAnimationState];
}

- (CGFloat)easeInOut:(CGFloat)time
{
    return (time < 0.5)? 0.5 * pow(time * 2.0, 3.0): 0.5 * pow(time * 2.0 - 2.0, 3.0) + 1.0;
}

- (CGFloat)decelerationDistance
{
    CGFloat acceleration = -_startVelocity * DECELERATION_MULTIPLIER * (1.0 - _decelerationRate);
    return -pow(_startVelocity, 2.0) / (2.0 * acceleration);
}

- (void)startDecelerating
{
    CGFloat distance = [self decelerationDistance];
    _startOffset = _scrollOffset;
    _endOffset = _startOffset + distance;
    if (_pagingEnabled) {
        if (distance > 0.0) {
            _endOffset = ceil(_startOffset);
        } else {
            _endOffset = floor(_startOffset);
        }
    } else if (_stopAtItemBoundary) {
        if (distance > 0.0) {
            _endOffset = ceil(_endOffset);
        } else {
            _endOffset = floor(_endOffset);
        }
    }
    if (!_wrapEnabled) {
        if (_bounces) {
            _endOffset = MAX(-_bounceDistance, MIN(_numberOfItems - 1.0 + _bounceDistance, _endOffset));
        } else {
            _endOffset = [self clampedOffset:_endOffset];
        }
    }
    distance = _endOffset - _startOffset;
    
    _startTime = CACurrentMediaTime();
    _scrollDuration = fabs(distance) / fabs(0.5 * _startVelocity);
    
    if (distance != 0.0) {
        _decelerating = YES;
        [self startAnimation];
    }
}


- (BOOL)shouldDecelerate
{
    return (fabs(_startVelocity) > SCROLL_SPEED_THRESHOLD) &&
    (fabs([self decelerationDistance]) > DECELERATE_THRESHOLD);
}

- (BOOL)shouldScroll
{
    return (fabs(_startVelocity) > SCROLL_SPEED_THRESHOLD) &&
    (fabs(_scrollOffset - self.currentItemIndex) > SCROLL_DISTANCE_THRESHOLD);
}

- (void)didScroll
{
    if (_wrapEnabled || !_bounces) {
        _scrollOffset = [self clampedOffset:_scrollOffset];
    } else {
        CGFloat min = -_bounceDistance;
        CGFloat max = MAX(_numberOfItems - 1, 0.0) + _bounceDistance;
        if (_scrollOffset < min) {
            _scrollOffset = min;
            _startVelocity = 0.0;
        } else if (_scrollOffset > max) {
            _scrollOffset = max;
            _startVelocity = 0.0;
        }
    }
    
    //check if index has changed
    NSInteger difference = [self minScrollDistanceFromIndex:self.currentItemIndex toIndex:self.previousItemIndex];
    if (difference) {
        _toggleTime = CACurrentMediaTime();
        _toggle = MAX(-1, MIN(1, difference));
        
        [self startAnimation];
    }
    
    [self loadUnloadViews];
    [self transformItemViews];
    
    //notify delegate of offset change
    if (fabs(_scrollOffset - _previousScrollOffset) > 0.000001)
    {
        [self pushAnimationState:YES];
        [_delegate sliderNeighborDidScroll:self];
        [self popAnimationState];
    }
    
    //notify delegate of index change
    if (_previousItemIndex != self.currentItemIndex)
    {
        [self pushAnimationState:YES];
        if([_delegate respondsToSelector:@selector(sliderNeighborCurrentItemIndexDidChange:from:to:)]) {
            [_delegate sliderNeighborCurrentItemIndexDidChange:self from:_previousItemIndex to:self.currentItemIndex];
        }
        [self popAnimationState];
    }
    
    //update previous index
    _previousScrollOffset = _scrollOffset;
    _previousItemIndex = self.currentItemIndex;
    [self.indicator setCurrentPoint:self.currentItemIndex];
}

- (void)startAnimation
{
    if (!_timer) {
        self.timer = [NSTimer timerWithTimeInterval:1.0/60.0
                                             target:self
                                           selector:@selector(step)
                                           userInfo:nil
                                            repeats:YES];
        
        [[NSRunLoop mainRunLoop] addTimer:_timer forMode:NSDefaultRunLoopMode];
        [[NSRunLoop mainRunLoop] addTimer:_timer forMode:UITrackingRunLoopMode];
        
    }
}

- (void)stopAnimation
{
    [_timer invalidate];
    _timer = nil;
}

#pragma mark -
#pragma mark view management

- (NSArray *)indexesForVisibleItems
{
    return [[_itemViews allKeys] sortedArrayUsingSelector:@selector(compare:)];
}

- (NSArray *)visibleItemViews
{
    NSArray *indexes = [self indexesForVisibleItems];
    return [_itemViews objectsForKeys:indexes notFoundMarker:[NSNull null]];
}

- (UIView *)itemViewAtIndex:(NSInteger)index
{
    return _itemViews[@(index)];
}

- (UIView *)currentItemView
{
    return [self itemViewAtIndex:self.currentItemIndex];
}

- (NSInteger)indexOfItemView:(UIView *)view
{
    NSInteger index = [[_itemViews allValues] indexOfObject:view];
    if (index != NSNotFound) {
        return [[_itemViews allKeys][index] integerValue];
    }
    return NSNotFound;
}

- (NSInteger)indexOfItemViewOrSubview:(UIView *)view
{
    NSInteger index = [self indexOfItemView:view];
    if (index == NSNotFound && view != nil && view != _contentView) {
        return [self indexOfItemViewOrSubview:view.superview];
    }
    return index;
}

- (UIView *)itemViewAtPoint:(CGPoint)point
{
    for (UIView *view in [[[_itemViews allValues] sortedArrayUsingFunction:(NSInteger (*)(id, id, void *))sliderNeighorCompareViewDepth context:(__bridge void *)self] reverseObjectEnumerator])
    {
        if ([view.superview.layer hitTest:point]) {
            return view;
        }
    }
    return nil;
}

- (void)setItemView:(UIView *)view forIndex:(NSInteger)index
{
    _itemViews[@(index)] = view;
}

- (void)removeViewAtIndex:(NSInteger)index
{
    NSMutableDictionary *newItemViews = [NSMutableDictionary dictionaryWithCapacity:[_itemViews count] - 1];
    for (NSNumber *number in [self indexesForVisibleItems])
    {
        NSInteger i = [number integerValue];
        if (i < index) {
            newItemViews[number] = _itemViews[number];
        } else if (i > index) {
            newItemViews[@(i - 1)] = _itemViews[number];
        }
    }
    self.itemViews = newItemViews;
    [self.indicator setPointCount:self.itemViews.count];
}

- (void)insertView:(UIView *)view atIndex:(NSInteger)index
{
    NSMutableDictionary *newItemViews = [NSMutableDictionary dictionaryWithCapacity:[_itemViews count] + 1];
    for (NSNumber *number in [self indexesForVisibleItems])
    {
        NSInteger i = [number integerValue];
        if (i < index) {
            newItemViews[number] = _itemViews[number];
        } else {
            newItemViews[@(i + 1)] = _itemViews[number];
        }
    }
    if (view) {
        [self setItemView:view forIndex:index];
    }
    self.itemViews = newItemViews;
    
    [self.indicator setPointCount:self.itemViews.count];
}

#pragma mark -
#pragma mark View loading

- (UIView *)loadViewAtIndex:(NSInteger)index withContainerView:(UIView *)containerView
{
    [self pushAnimationState:NO];
    
    UIView *view = nil;
    if (index < 0) {
        view = [_dataSource sliderNeighbor:self placeholderViewAtIndex:(NSInteger)(ceil((CGFloat)_numberOfPlaceholdersToShow/2.0)) + index reusingView:[self dequeuePlaceholderView]];
    } else if (index >= _numberOfItems) {
        view = [_dataSource sliderNeighbor:self placeholderViewAtIndex:_numberOfPlaceholdersToShow/2.0 + index - _numberOfItems reusingView:[self dequeuePlaceholderView]];
    } else {
        view = [_dataSource sliderNeighbor:self viewForItemAtIndex:index reusingView:[self dequeueItemView]];
    }
    
    if (view == nil) {
        view = [[UIView alloc] init];
    }
    
    [self setItemView:view forIndex:index];
    if (containerView) {
        //get old item view
        UIView *oldItemView = [containerView.subviews lastObject];
        if (index < 0 || index >= _numberOfItems) {
            [self queuePlaceholderView:oldItemView];
        } else {
            [self queueItemView:oldItemView];
        }
        
        //set container frame
        CGRect frame = containerView.bounds;
        if(_vertical) {
            frame.size.width = view.frame.size.width;
            frame.size.height = MIN(_itemWidth, view.frame.size.height);
        } else {
            frame.size.width = MIN(_itemWidth, view.frame.size.width);
            frame.size.height = view.frame.size.height;
        }
        containerView.bounds = frame;
        
        //set view frame
        frame = view.frame;
        frame.origin.x = (containerView.bounds.size.width - frame.size.width) / 2.0;
        frame.origin.y = (containerView.bounds.size.height - frame.size.height) / 2.0;
        view.frame = frame;
        
        //switch views
        [oldItemView removeFromSuperview];
        [containerView addSubview:view];
    } else {
        [_contentView addSubview:[self containView:view]];
    }
    view.superview.layer.opacity = 0.0;
    [self transformItemView:view atIndex:index];
    
    [self popAnimationState];
    
    return view;
}

- (UIView *)loadViewAtIndex:(NSInteger)index
{
    return [self loadViewAtIndex:index withContainerView:nil];
}

- (void)loadUnloadViews
{
    //set item width
    [self updateItemWidth];
    
    //update number of visible items
    [self updateNumberOfVisibleItems];
    
    //calculate visible view indices
    NSMutableSet *visibleIndices = [NSMutableSet setWithCapacity:_numberOfVisibleItems];
    NSInteger min = -(NSInteger)(ceil((CGFloat)_numberOfPlaceholdersToShow/2.0));
    NSInteger max = _numberOfItems - 1 + _numberOfPlaceholdersToShow/2;
    NSInteger offset = self.currentItemIndex - _numberOfVisibleItems/2;
    if (!_wrapEnabled) {
        offset = MAX(min, MIN(max - _numberOfVisibleItems + 1, offset));
    }
    for (NSInteger i = 0; i < _numberOfVisibleItems; i++)
    {
        NSInteger index = i + offset;
        if (_wrapEnabled) {
            index = [self clampedIndex:index];
        }
        CGFloat alpha = [self alphaForItemWithOffset:[self offsetForItemAtIndex:index]];
        if (alpha) {
            //only add views with alpha > 0
            [visibleIndices addObject:@(index)];
        }
    }
    
    //remove offscreen views
    for (NSNumber *number in [_itemViews allKeys])
    {
        if (![visibleIndices containsObject:number]) {
            UIView *view = _itemViews[number];
            if ([number integerValue] < 0 || [number integerValue] >= _numberOfItems) {
                [self queuePlaceholderView:view];
            } else {
                [self queueItemView:view];
            }
            [view.superview removeFromSuperview];
            [(NSMutableDictionary *)_itemViews removeObjectForKey:number];
        }
    }
    
    //add onscreen views
    for (NSNumber *number in visibleIndices)
    {
        UIView *view = _itemViews[number];
        if (view == nil) {
            [self loadViewAtIndex:[number integerValue]];
        }
    }
}

#pragma mark View queing

- (void)queueItemView:(UIView *)view
{
    if (view) {
        [_itemViewPool addObject:view];
    }
}

- (void)queuePlaceholderView:(UIView *)view
{
    if (view) {
        [_placeholderViewPool addObject:view];
    }
}

- (UIView *)dequeueItemView
{
    UIView *view = [_itemViewPool anyObject];
    if (view) {
        [_itemViewPool removeObject:view];
    }
    return view;
}

- (UIView *)dequeuePlaceholderView
{
    UIView *view = [_placeholderViewPool anyObject];
    if (view) {
        [_placeholderViewPool removeObject:view];
    }
    return view;
}

- (void)setIndicator:(WXIndicatorView *)indicator
{
    _indicator = indicator;
    [_indicator setPointCount:self.numberOfItems];
    [_indicator setCurrentPoint:[self currentItemIndex]];
}

- (void)layoutSubviews
{
    [super layoutSubviews];
    _contentView.frame = self.bounds;
    [self layOutItemViews];
}

@end

@implementation NSObject (WXSliderNeighborView)

- (NSUInteger)numberOfPlaceholdersInSliderNeighborView:(__unused WXSliderNeighborView *)sliderNeighbor { return 0; }
- (void)sliderNeighborWillBeginScrollingAnimation:(__unused WXSliderNeighborView *)sliderNeighbor {}
- (void)sliderNeighborDidEndScrollingAnimation:(__unused WXSliderNeighborView *)sliderNeighbor {}
- (void)sliderNeighborDidScroll:(__unused WXSliderNeighborView *)sliderNeighbor {}

- (void)sliderNeighborCurrentItemIndexDidChange:(__unused WXSliderNeighborView *)sliderNeighbor {}
- (void)sliderNeighborWillBeginDragging:(__unused WXSliderNeighborView *)sliderNeighbor {}
- (void)sliderNeighborDidEndDragging:(__unused WXSliderNeighborView *)sliderNeighbor willDecelerate:(__unused BOOL)decelerate {}
- (void)sliderNeighborWillBeginDecelerating:(__unused WXSliderNeighborView *)sliderNeighbor {}
- (void)sliderNeighborDidEndDecelerating:(__unused WXSliderNeighborView *)sliderNeighbor {}

- (BOOL)sliderNeighbor:(__unused WXSliderNeighborView *)sliderNeighbor shouldSelectItemAtIndex:(__unused NSInteger)index { return YES; }
- (void)sliderNeighbor:(__unused WXSliderNeighborView *)sliderNeighbor didSelectItemAtIndex:(__unused NSInteger)index {}

- (CGFloat)sliderNeighborItemWidth:(__unused WXSliderNeighborView *)sliderNeighbor { return 0; }
- (CATransform3D)sliderNeighbor:(__unused WXSliderNeighborView *)sliderNeighbor
   itemTransformForOffset:(__unused CGFloat)offset
            baseTransform:(CATransform3D)transform { return transform; }
- (CGFloat)sliderNeighbor:(__unused WXSliderNeighborView *)sliderNeighbor
     valueForOption:(__unused WXSliderNeighborOption)option
        withDefault:(CGFloat)value { return value; }

@end

@interface WXSliderNeighborComponent() {
    WXPixelType neighborSpace;
    CGFloat neighborAlpha;
    CGFloat neighborScale;
}
@property (nonatomic, strong) WXSliderNeighborView *sliderView;
@property (nonatomic, assign) BOOL  autoPlay;
@property (nonatomic, assign) NSUInteger interval;
@property (nonatomic, assign) NSInteger index;
@property (nonatomic, strong) NSMutableArray *items;
@property (nonatomic, strong) NSTimer *autoTimer;
@property (nonatomic, assign) BOOL  sliderChangeEvent;
@property (nonatomic, assign) NSInteger currentIndex;
@property (nonatomic) CGRect itemRect;
@end

@implementation WXSliderNeighborComponent

- (instancetype)initWithRef:(NSString *)ref type:(NSString *)type styles:(NSDictionary *)styles attributes:(NSDictionary *)attributes events:(NSArray *)events weexInstance:(WXSDKInstance *)weexInstance {
    if (self = [super initWithRef:ref type:type styles:styles attributes:attributes events:events weexInstance:weexInstance]) {
        _sliderChangeEvent = NO;
        _sliderView = [[WXSliderNeighborView alloc] init];
        _sliderView.delegate = self;
        _sliderView.dataSource = self;
        _interval = 3000;
        [self setNeighborSpace:attributes];
        [self setNeighborAlpha:attributes];
        [self setNeighborScale:attributes];
        _items = [NSMutableArray array];
        _itemRect = CGRectNull;
        
        if (attributes[@"autoPlay"]) {
            _autoPlay = [attributes[@"autoPlay"] boolValue];
        }

        if (attributes[@"interval"]) {
            _interval = [attributes[@"interval"] integerValue];
        }

        if (attributes[@"index"]) {
            _index = [attributes[@"index"] integerValue];
            _currentIndex = _index;
        }
        if (attributes[@"autoPlay"]) {
            _autoPlay = [attributes[@"autoPlay"] boolValue];
        }

        if (attributes[@"interval"]) {
            _interval = [attributes[@"interval"] integerValue];
        }
    
    }
    self.cssNode->style.flex_direction = CSS_FLEX_DIRECTION_ROW;
    
    return self;
}


#pragma mark life circle

- (UIView *)loadView
{
    return _sliderView;
}

- (void)dealloc
{
    _sliderView.delegate = nil;
    _sliderView.dataSource = nil;
    if (_autoPlay) {
        [self _stopAutoPlayTimer];
    }
    _sliderView = nil;
    [self.items removeAllObjects];
}

- (void)viewDidUnload
{
    [self.items removeAllObjects];
}

- (void)viewDidLoad
{
    _sliderView = (WXSliderNeighborView *)self.view;
    _sliderView.delegate = self;
    _sliderView.dataSource = self;
    _sliderView.contentView.clipsToBounds = YES;
    if (_autoPlay) {
        [self _startAutoPlayTimer];
    } else {
        [self _stopAutoPlayTimer];
    }
}

- (void)layoutDidFinish {
    
    [_sliderView setCurrentItemIndex:_index];
}

- (void)insertSubview:(WXComponent *)subcomponent atIndex:(NSInteger)index
{
    if (subcomponent->_positionType == WXPositionTypeFixed) {
        [self.weexInstance.rootView addSubview:subcomponent.view];
        return;
    }
    
    // use _lazyCreateView to forbid component like cell's view creating
    if(_lazyCreateView) {
        subcomponent->_lazyCreateView = YES;
    }
    
    if (!subcomponent->_lazyCreateView || (self->_lazyCreateView && [self isViewLoaded])) {
        UIView *view = subcomponent.view;
        
        WXSliderNeighborView *sliderView = (WXSliderNeighborView *)self.view;
        if ([view isKindOfClass:[WXIndicatorView class]]) {
            [sliderView addSubview:view];
            return;
        }
        
        if(index < 0) {
            [self.items addObject:view];
        } else {
            [self.items insertObject:view atIndex:index];
        }
        
        subcomponent.isViewFrameSyncWithCalculated = NO;
        
        if (index == -1) {
            [sliderView insertView:view atIndex:index];
        } else {
            NSInteger offset = 0;
            for (int i = 0; i < [self.items count]; ++i) {
                if (index == i) break;
                
                if ([self.items[i] isKindOfClass:[WXIndicatorView class]]) {
                    offset++;
                }
            }
            [sliderView insertView:view atIndex:index - offset];
        }
        
        [sliderView reloadData];
    }
}

#pragma mark attributes update
- (void)updateAttributes:(NSDictionary *)attributes
{
    if (attributes[@"index"]) {
        _index = [attributes[@"index"] integerValue];
        _currentIndex = _index;
    }
    if (attributes[@"autoPlay"]) {
        _autoPlay = [attributes[@"autoPlay"] boolValue];
        if (_autoPlay) {
            [self _startAutoPlayTimer];
        } else {
            [self _stopAutoPlayTimer];
        }
    }
    
    if (attributes[@"interval"]) {
        _interval = [attributes[@"interval"] integerValue];
        
        [self _stopAutoPlayTimer];
        
        if (_autoPlay) {
            [self _startAutoPlayTimer];
        }
    }
    if (attributes[@"neighborScale"]) {
        [self setNeighborScale:attributes];
    }
    if (attributes[@"neighborAlpha"]) {
        [self setNeighborAlpha:attributes];
    }
    
    if (attributes[@"neighborSpace"]) {
        [self setNeighborSpace:attributes];
    }
    
    [self.sliderView setCurrentItemIndex:_index];
    [self updateSliderPage:YES];
}

#pragma mark styles update
- (void)updateStyles:(NSDictionary *)styles {
    
}

#pragma mark event
- (void)addEvent:(NSString *)eventName
{
    if ([eventName isEqualToString:@"change"]) {
        _sliderChangeEvent = YES;
    }
}

- (void)removeEvent:(NSString *)eventName
{
    if ([eventName isEqualToString:@"change"]) {
        _sliderChangeEvent = NO;
    }
}

- (void)setIndicatorView:(WXIndicatorView *)indicatorView
{
    NSAssert(_sliderView, @"");
    [_sliderView setIndicator:indicatorView];
}

- (void)setNeighborSpace:(NSDictionary *)attributes{
<<<<<<< HEAD
    self->neighborSpace = [WXConvert WXPixelType:@(25) scaleFactor:self.weexInstance.pixelScaleFactor   ];
=======
    if(attributes[@"neighborSpace"]) {
        self->neighborSpace = [WXConvert WXPixelType:attributes[@"neighborSpace"]];
    } else {
        self->neighborSpace = [WXConvert WXPixelType:@(25)];
    }
>>>>>>> c76e60bb
}

- (void)setNeighborAlpha:(NSDictionary *)attributes {
    if (attributes[@"neighborAlpha"]) {
        self->neighborAlpha = [WXConvert CGFloat:attributes[@"neighborAlpha"]];
        self->neighborAlpha = self->neighborAlpha >= 0 ? self->neighborAlpha : 0;
        self->neighborAlpha = self->neighborAlpha <= 1 ? self->neighborAlpha: 1;
    } else {
        self->neighborAlpha = 0.6;
    }
}

- (void)setNeighborScale:(NSDictionary *)attributes
{
    if (attributes[@"neighborScale"]) {
        self->neighborScale = [WXConvert CGFloat:attributes[@"neighborScale"]];
        self->neighborScale = self->neighborScale >= 0? self->neighborScale : 0;
        self->neighborScale = self->neighborScale <= 1? self->neighborScale :1;
        
    } else {
        self->neighborScale = 0.8;
    }
}

#pragma mark Private Methods

- (void)_startAutoPlayTimer
{
    if (!self.autoTimer || ![self.autoTimer isValid]) {
        __weak __typeof__(self) weakSelf = self;
        self.autoTimer = [NSTimer wx_scheduledTimerWithTimeInterval:_interval/1000.0f block:^() {
            [weakSelf _autoPlayOnTimer];
        } repeats:YES];
        [[NSRunLoop currentRunLoop] addTimer:self.autoTimer forMode:NSRunLoopCommonModes];
    }
}

- (void)_stopAutoPlayTimer
{
    if (self.autoTimer && [self.autoTimer isValid]) {
        [self.autoTimer invalidate];
        self.autoTimer = nil;
    }
}

- (void)_autoPlayOnTimer
{
    WXSliderNeighborView *sliderNeighborView = (WXSliderNeighborView *)self.view;
    
    int indicatorCnt = 0;
    for (int i = 0; i < [self.items count]; ++i) {
        if ([self.items[i] isKindOfClass:[WXIndicatorView class]]) {
            indicatorCnt++;
        }
    }
    
    self.currentIndex ++;
    if (self.currentIndex >= self.items.count - indicatorCnt) {
        self.currentIndex = 0;
    }
    
    [sliderNeighborView setCurrentItemIndex:self.currentIndex];
}

#pragma mark sliderNeighbor Delegate && dataSource

- (NSInteger)numberOfItemsInSliderNeighbor:(WXSliderNeighborView *)sliderNeighbor {
    return [self.items count];
}

- (NSInteger)numberOfPlaceholdersInsliderNeighbor:(WXSliderNeighborView *)sliderNeighbor {
    return 2;
}

- (UIView *)sliderNeighbor:(WXSliderNeighborView *)sliderNeighbor viewForItemAtIndex:(NSInteger)index reusingView:(UIView *)view {
    
    if (!view) {
        view = self.items[index];
    } else {
        view.tag = 1;
    }
    
    if (CGRectIsNull(_itemRect)) {
        _itemRect = view.frame;
    }
    if (index == [self.items count] - 1) {
        [self updateSliderPage:NO];
    }
    
    return view;
}

- (BOOL)sliderNeighbor:(WXSliderNeighborView *)sliderNeighbor shouldSelectItemAtIndex:(NSInteger)index {
    
    return YES;
}

- (UIView *)sliderNeighbor:(WXSliderNeighborView *)sliderNeighbor placeholderViewAtIndex:(NSInteger)index reusingView:(UIView *)view
{
    
    return view;
}

- (void)sliderNeighborDidEndScrollingAnimation:(WXSliderNeighborView *)sliderNeighbor
{
    [self updateSliderPage:YES];
}

- (void)sliderNeighbor:(WXSliderNeighborView *)sliderView didScrollToItemAtIndex:(NSInteger)index
{
    self.currentIndex = index;
    
    if (_sliderChangeEvent) {
        [self fireEvent:@"change" params:@{@"index":@(index)} domChanges:@{@"attrs": @{@"index": @(index)}}];
    }
}

- (void)sliderNeighborWillBeginDragging:(WXSliderNeighborView *)sliderNeighbor
{
    [self _stopAutoPlayTimer];
}

- (void)sliderNeighborDidEndDragging:(WXSliderNeighborView *)sliderNeighbor willDecelerate:(BOOL)decelerate {
    if (_autoPlay) {
        [self _startAutoPlayTimer];
    }
}

- (void)updateSliderPage:(BOOL)animate
{
    __block UIView * currentView  = [self.sliderView itemViewAtIndex:[_sliderView currentItemIndex]];
    __block UIView * lastView  = [self.sliderView itemViewAtIndex:[_sliderView lastItemIndex]];
    __block UIView * nextView  = [self.sliderView itemViewAtIndex:[_sliderView nextItemIndex]];
    
    __block CGAffineTransform transfrom = CGAffineTransformIdentity;
    float duration = 0;
    __weak typeof(self) weakSelf = self;
    if (animate) {
        duration = 0.3;
    }
    
    [UIView animateWithDuration:duration animations:^{
        __strong typeof(self) strongSelf = weakSelf;
        if (strongSelf) {
            currentView.alpha = 1.0;
            
            if (fabs(strongSelf->neighborScale - 0) > CGFLOAT_MIN) {
                transfrom = CGAffineTransformConcat(transfrom,CGAffineTransformMakeScale(0.9, 0.9));
            }
            currentView.transform = transfrom;
            transfrom = CGAffineTransformIdentity;
            
            if (fabs(strongSelf->neighborScale - 0) <= CGFLOAT_MIN) {
                strongSelf->neighborScale = 0.8;
            }
            
            CGFloat tx = 0.5*_itemRect.size.width*((1-self->neighborScale)+(1-0.9))-self->neighborSpace;
            transfrom = CGAffineTransformConcat(transfrom, CGAffineTransformMakeScale(strongSelf->neighborScale, strongSelf->neighborScale));
            nextView.transform = CGAffineTransformConcat(transfrom,  CGAffineTransformMakeTranslation(-tx, 0));
            lastView.transform = CGAffineTransformConcat(transfrom,  CGAffineTransformMakeTranslation(tx, 0));
            lastView.alpha = strongSelf->neighborAlpha;
            nextView.alpha = strongSelf->neighborAlpha;
        }
    }];
}

@end<|MERGE_RESOLUTION|>--- conflicted
+++ resolved
@@ -1592,15 +1592,11 @@
 }
 
 - (void)setNeighborSpace:(NSDictionary *)attributes{
-<<<<<<< HEAD
-    self->neighborSpace = [WXConvert WXPixelType:@(25) scaleFactor:self.weexInstance.pixelScaleFactor   ];
-=======
     if(attributes[@"neighborSpace"]) {
-        self->neighborSpace = [WXConvert WXPixelType:attributes[@"neighborSpace"]];
+        self->neighborSpace = [WXConvert WXPixelType:attributes[@"neighborSpace"] scaleFactor:self.weexInstance.pixelScaleFactor];
     } else {
-        self->neighborSpace = [WXConvert WXPixelType:@(25)];
-    }
->>>>>>> c76e60bb
+        self->neighborSpace = [WXConvert WXPixelType:@(25) scaleFactor:self.weexInstance.pixelScaleFactor];
+    }
 }
 
 - (void)setNeighborAlpha:(NSDictionary *)attributes {
