--- conflicted
+++ resolved
@@ -15,11 +15,7 @@
 @property (nonatomic, strong) NSString * appVersion;
 @property (nonatomic, strong) NSString * externalUA;
 @property (nonatomic, strong) NSString * JSFrameworkVersion;
-<<<<<<< HEAD
-
-=======
 @property (nonatomic, strong) NSArray  * customizeProtocolClasses;
->>>>>>> ad9d088d
 @end
 
 @implementation WXAppConfiguration
@@ -84,8 +80,6 @@
     [WXAppConfiguration sharedConfiguration].JSFrameworkVersion = JSFrameworkVersion;
 }
 
-<<<<<<< HEAD
-=======
 + (NSArray*)customizeProtocolClasses{
     return [WXAppConfiguration sharedConfiguration].customizeProtocolClasses;
 }
@@ -95,5 +89,4 @@
 }
 
 
->>>>>>> ad9d088d
 @end