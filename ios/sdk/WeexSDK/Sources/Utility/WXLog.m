--- conflicted
+++ resolved
@@ -177,10 +177,8 @@
     va_list args;
     va_start(args, format);
     NSString *message = [[NSString alloc] initWithFormat:format arguments:args];
-<<<<<<< HEAD
     va_end(args);
-=======
->>>>>>> 05bdfa40
+    
     NSArray *messageAry = [NSArray arrayWithObjects:message, nil];
     Class PDLogClass = NSClassFromString(@"PDDebugger");
     if (PDLogClass) {
