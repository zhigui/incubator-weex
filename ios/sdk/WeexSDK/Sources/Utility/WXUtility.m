/**
 * Created by Weex.
 * Copyright (c) 2016, Alibaba, Inc. All rights reserved.
 *
 * This source code is licensed under the Apache Licence 2.0.
 * For the full copyright and license information,please view the LICENSE file in the root directory of this source tree.
 */

#import "WXUtility.h"
#import "WXLog.h"
#import "WXSDKEngine.h"
#import "WXAppConfiguration.h"
#import <objc/runtime.h>
#import <objc/message.h>
#import <sys/utsname.h>
#import <UIKit/UIScreen.h>
#import <Security/Security.h>

#define KEY_PASSWORD  @"com.taobao.Weex.123456"
#define KEY_USERNAME_PASSWORD  @"com.taobao.Weex.weex123456"

void WXPerformBlockOnMainThread(void (^ _Nonnull block)())
{
    if ([NSThread isMainThread]) {
        block();
    } else {
        dispatch_async(dispatch_get_main_queue(), ^{
            block();
        });
    }
}

void WXPerformBlockSyncOnMainThread(void (^ _Nonnull block)())
{
    if ([NSThread isMainThread]) {
        block();
    } else {
        dispatch_sync(dispatch_get_main_queue(), ^{
            block();
        });
    }
}

void WXSwizzleInstanceMethod(Class class, SEL original, SEL replaced)
{
    Method originalMethod = class_getInstanceMethod(class, original);
    Method newMethod = class_getInstanceMethod(class, replaced);
    
    BOOL didAddMethod = class_addMethod(class, original, method_getImplementation(newMethod), method_getTypeEncoding(newMethod));
    if (didAddMethod) {
        class_replaceMethod(class, replaced, method_getImplementation(newMethod), method_getTypeEncoding(newMethod));
    } else {
        method_exchangeImplementations(originalMethod, newMethod);
    }
}

void WXSwizzleInstanceMethodWithBlock(Class class, SEL original, id block, SEL replaced)
{
    Method originalMethod = class_getInstanceMethod(class, original);
    IMP implementation = imp_implementationWithBlock(block);
    
    class_addMethod(class, replaced, implementation, method_getTypeEncoding(originalMethod));
    Method newMethod = class_getInstanceMethod(class, replaced);
    method_exchangeImplementations(originalMethod, newMethod);
}

SEL WXSwizzledSelectorForSelector(SEL selector)
{
    return NSSelectorFromString([NSString stringWithFormat:@"wx_swizzle_%x_%@", arc4random(), NSStringFromSelector(selector)]);
}

CGFloat WXScreenScale(void)
{
    static CGFloat _scale;
    static dispatch_once_t onceToken;
    dispatch_once(&onceToken, ^{
        _scale = [UIScreen mainScreen].scale;
    });
    return _scale;
}

CGSize WXScreenSize(void)
{
    return [UIScreen mainScreen].bounds.size;
}

CGFloat WXRoundPixelValue(CGFloat value)
{
    CGFloat scale = WXScreenScale();
    return round(value * scale) / scale;
}

CGFloat WXCeilPixelValue(CGFloat value)
{
    CGFloat scale = WXScreenScale();
    return ceil(value * scale) / scale;
}

CGFloat WXFloorPixelValue(CGFloat value)
{
    CGFloat scale = WXScreenScale();
    return floor(value * scale) / scale;
}

CGFloat WXPixelResize(CGFloat value)
{
    return WXCeilPixelValue(value * WXScreenResizeRadio());
}

CGRect WXPixelFrameResize(CGRect value)
{
    CGRect new = CGRectMake(value.origin.x * WXScreenResizeRadio(),
                            value.origin.y * WXScreenResizeRadio(),
                            value.size.width * WXScreenResizeRadio(),
                            value.size.height * WXScreenResizeRadio());
    return new;
}

CGPoint WXPixelPointResize(CGPoint value)
{
    CGPoint new = CGPointMake(value.x * WXScreenResizeRadio(),
                              value.y * WXScreenResizeRadio());
    return new;
}
static BOOL WXNotStat;
@implementation WXUtility

+ (NSDictionary *)getEnvironment
{
    NSString *platform = @"iOS";
    NSString *sysVersion = [[UIDevice currentDevice] systemVersion] ?: @"";
    NSString *weexVersion = WX_SDK_VERSION;
    NSString *machine = [self deviceName] ? : @"";
    NSString *appVersion = [WXAppConfiguration appVersion] ? : @"";
    NSString *appName = [WXAppConfiguration appName] ? : @"";
    
    CGFloat deviceWidth = [[UIScreen mainScreen] bounds].size.width;
    CGFloat deviceHeight = [[UIScreen mainScreen] bounds].size.height;
    CGFloat scale = [[UIScreen mainScreen] scale];
    
    NSMutableDictionary *data = [NSMutableDictionary dictionaryWithDictionary:@{
                                    @"platform":platform,
                                    @"osVersion":sysVersion,
                                    @"weexVersion":weexVersion,
                                    @"deviceModel":machine,
                                    @"appName":appName,
                                    @"appVersion":appVersion,
                                    @"deviceWidth":@(deviceWidth * scale),
                                    @"deviceHeight":@(deviceHeight * scale),
                                    @"scale":@(scale),
                                    @"logLevel":[WXLog logLevelString] ?: @"error"
                                }];
    return data;
}

+ (NSDictionary *)getDebugEnvironment {
    NSString *platform = @"iOS";
    NSString *weexVersion = [WXSDKEngine SDKEngineVersion];
    NSString *machine = [self registeredDeviceName] ? : @"";
    NSString *appName = [WXAppConfiguration appName] ? : @"";
    NSString *deviceID = [self getDeviceID];
    NSMutableDictionary *data = [NSMutableDictionary dictionaryWithDictionary:@{
                                                            @"platform":platform,
                                                            @"weexVersion":weexVersion,
                                                            @"model":machine,
                                                            @"name":appName,
                                                            @"deviceId":deviceID,
                                                        }];
    return data;
}

+ (NSString *)userAgent
{
    // Device UA
    NSString *deviceUA = [NSString stringWithFormat:@"%@(iOS/%@)", [self deviceName]?:@"UNKNOWN", [[UIDevice currentDevice] systemVersion]]?:@"0.0.0";
    
    // App UA
    NSString *appUA = [NSString stringWithFormat:@"%@(%@/%@)", [WXAppConfiguration appGroup]?:@"WeexGroup", [WXAppConfiguration appName]?:@"WeexApp", [WXAppConfiguration appVersion]?:@"0.0.0"];

    // Weex UA
    NSString *weexUA = [NSString stringWithFormat:@"Weex/%@", WX_SDK_VERSION];
    
    // external UA
    NSString *externalUA = [WXAppConfiguration externalUserAgent] ? [NSString stringWithFormat:@" %@", [WXAppConfiguration externalUserAgent]] : @"";
    
    // Screen Size
    CGFloat w = [[UIScreen mainScreen] bounds].size.width;
    CGFloat h = [[UIScreen mainScreen] bounds].size.height;
    CGFloat s = [[UIScreen mainScreen] scale];
    NSString * screenUA = [NSString stringWithFormat:@"%dx%d", (int)(s * w), (int)(s * h)];
    
    // New UA
    return [NSString stringWithFormat:@"%@ %@ %@%@ %@", deviceUA, appUA, weexUA, externalUA, screenUA];
}

+ (id)objectFromJSON:(NSString *)json
{
    if (!json) return nil;
    
    NSData *data = [json dataUsingEncoding:NSUTF8StringEncoding];
    NSError *error = nil;
    id obj = [NSJSONSerialization JSONObjectWithData:data
                                             options:NSJSONReadingAllowFragments | NSJSONReadingMutableContainers | NSJSONReadingMutableLeaves
                                               error:&error];
    if(error){
        WXLogError(@"%@", [error description]);
        return nil;
    }
    
    return obj;
}

+ (NSString *)JSONString:(id)object
{
    if(!object) return nil;
    
    NSError *error = nil;
    if([object isKindOfClass:[NSArray class]] || [object isKindOfClass:[NSDictionary class]]){
        NSData *data = [NSJSONSerialization dataWithJSONObject:object
                                                       options:NSJSONWritingPrettyPrinted
                                                         error:&error];
        if (error) {
            WXLogError(@"%@", [error description]);
            return nil;
        }
        
        return [[NSString alloc] initWithData:data encoding:NSUTF8StringEncoding];
    
    } else if ([object isKindOfClass:[NSString class]]) {
        NSArray *array = @[object];
        NSData *data = [NSJSONSerialization dataWithJSONObject:array
                                                       options:NSJSONWritingPrettyPrinted
                                                         error:&error];
        if (error) {
            WXLogError(@"%@", [error description]);
            return nil;
        }
        
        NSString *string = [[NSString alloc] initWithData:data encoding:NSUTF8StringEncoding];
        if (string.length <= 4) {
            WXLogError(@"json convert length less than 4 chars.");
            return nil;
        }
        
        return [string substringWithRange:NSMakeRange(2, string.length - 4)];
    } else {
        WXLogError(@"object isn't avaliable class");
        return nil;
    }
}

+ (id)copyJSONObject:(id)object
{
    if ([object isKindOfClass:[NSArray class]]) {
        NSArray *array = (NSArray *)object;
        NSMutableArray *copyObjs = [NSMutableArray array];
        
        [array enumerateObjectsUsingBlock:^(id  _Nonnull obj, NSUInteger idx, BOOL * _Nonnull stop) {
            id copyObj = [self copyJSONObject:obj];
            [copyObjs insertObject:copyObj atIndex:idx];
        }];
        
        return copyObjs;
    } else if ([object isKindOfClass:[NSDictionary class]]) {
        NSDictionary *dict = (NSDictionary *)object;
        NSMutableDictionary *copyObjs = [NSMutableDictionary dictionary];
        
        [dict enumerateKeysAndObjectsUsingBlock:^(id  _Nonnull key, id  _Nonnull obj, BOOL * _Nonnull stop) {
            id copyObj = [self copyJSONObject:obj];
            [copyObjs setObject:copyObj forKey:key];
        }];
        
        return copyObjs;
    } else {
        return [object copy];
    }
}

+ (BOOL)isBlankString:(NSString *)string {
    if (string == nil || string == NULL || [string isKindOfClass:[NSNull class]]) {
        return true;
    }
    if ([[string stringByTrimmingCharactersInSet:[NSCharacterSet whitespaceAndNewlineCharacterSet]] length] == 0) {
        return true;
    }
    
    return false;
}

+ (NSError *)errorWithCode:(NSInteger)code message:(NSString *)message
{
    message = message ? : @"";
    return [NSError errorWithDomain:@"WeexErrorDomain" code:code userInfo:@{@"errMsg":message}];
}

+ (UIFont *)fontWithSize:(CGFloat)size textWeight:(WXTextWeight)textWeight textStyle:(WXTextStyle)textStyle fontFamily:(NSString *)fontFamily
{
    CGFloat fontSize = (isnan(size) || size == 0) ?  WX_TEXT_FONT_SIZE : size;
    UIFont *font;
    
    if (fontFamily) {
        font = [UIFont fontWithName:fontFamily size:fontSize];
        if (!font) {
            WXLogWarning(@"Unknown fontFamily:%@", fontFamily);
            font = [UIFont systemFontOfSize:fontSize];
        }
    } else {
        font = [UIFont systemFontOfSize:fontSize];
    }
    
    UIFontDescriptor *fontD = font.fontDescriptor;
    UIFontDescriptorSymbolicTraits traits = 0;
    traits = (textStyle == WXTextStyleItalic) ? (traits | UIFontDescriptorTraitItalic) : traits;
    traits = (textWeight == WXTextWeightBold) ? (traits | UIFontDescriptorTraitBold) : traits;
    fontD = [fontD fontDescriptorWithSymbolicTraits:traits];
    font = [UIFont fontWithDescriptor:fontD size:0];
    
    return font;
}

+ (NSString *)documentDirectory
{
    static NSString *docPath = nil;
    if (!docPath){
        docPath = NSSearchPathForDirectoriesInDomains(NSDocumentDirectory, NSUserDomainMask, YES).firstObject;
    }
    return docPath;
}

+ (NSString *)cacheDirectory
{
    static NSString *cachePath = nil;
    if (!cachePath) {
        cachePath = NSSearchPathForDirectoriesInDomains(NSCachesDirectory, NSUserDomainMask, YES).firstObject;
    }
    return cachePath;
}

+ (NSString *)libraryDirectory
{
    static NSString *libPath = nil;
    if (!libPath) {
        libPath = NSSearchPathForDirectoriesInDomains(NSLibraryDirectory, NSUserDomainMask, YES).firstObject;
    }
    return libPath;
}

+ (NSCache *)globalCache
{
    static NSCache *cache;
    static dispatch_once_t onceToken;
    dispatch_once(&onceToken, ^{
        cache = [NSCache new];
        cache.totalCostLimit = 5 * 1024 * 1024;
        
        [[NSNotificationCenter defaultCenter] addObserverForName:UIApplicationDidReceiveMemoryWarningNotification object:nil queue:nil usingBlock:^(__unused NSNotification *note) {
            [cache removeAllObjects];
        }];
    });
    return cache;
}

+ (NSString *)deviceName
{
    struct utsname systemInfo;
    uname(&systemInfo);
    NSString *machine = [NSString stringWithCString:systemInfo.machine encoding:NSUTF8StringEncoding];
    return machine;
}

+ (NSString *)registeredDeviceName
{
    NSString *machine = [[UIDevice currentDevice] model];
    NSString *systemVer = [[UIDevice currentDevice] systemVersion] ? : @"";
    NSString *model = [NSString stringWithFormat:@"%@:%@",machine,systemVer];
    return model;
}

<<<<<<< HEAD
+ (void)addStatTrack:(NSString *)appName
{
    if (!appName || [self notStat]) {
        return;
    }
    
    // App name for non-commercial use
    NSString *urlString = [NSString stringWithFormat:@"http://gm.mmstat.com/weex.1004?appname=%@", appName];
    NSURL *URL = [NSURL URLWithString:urlString];
    NSURLRequest *request = [NSURLRequest requestWithURL:URL];
    
    NSURLSession *session = [NSURLSession sharedSession];
    NSURLSessionDataTask *task = [session dataTaskWithRequest:request
                                            completionHandler:
                                  ^(NSData *data, NSURLResponse *response, NSError *error) {
                                  }];
    [task resume];
}

=======
>>>>>>> efc57149
CGFloat WXScreenResizeRadio(void)
{
    return [WXUtility screenResizeScale];
}

+ (CGFloat)screenResizeScale
{
    static CGFloat resizeScale;
    static dispatch_once_t onceToken;
    dispatch_once(&onceToken, ^{
        CGSize size = WXScreenSize();
        CGFloat deviceWidth;
        if (size.width > size.height) {
            // Landscape
            deviceWidth = size.height;
        } else {
            deviceWidth = size.width;
        }
        
        resizeScale = deviceWidth / WXDefaultScreenWidth;
    });
    
    return resizeScale;
}

#pragma mark - get deviceID
+ (NSString *)getDeviceID {
    NSMutableDictionary *usernamepasswordKVPairs = (NSMutableDictionary *)[self load:KEY_USERNAME_PASSWORD];
    NSString *deviceID = [usernamepasswordKVPairs objectForKey:KEY_PASSWORD];
    if (!deviceID) {
        CFUUIDRef uuid = CFUUIDCreate(NULL);
        deviceID = CFBridgingRelease(CFUUIDCreateString(NULL, uuid));
        assert(deviceID);
        CFRelease(uuid);
        NSMutableDictionary *usernamepasswordKVPairs = [NSMutableDictionary dictionary];
        [usernamepasswordKVPairs setObject:deviceID forKey:KEY_PASSWORD];
        [self save:KEY_USERNAME_PASSWORD data:usernamepasswordKVPairs];
    }
    return deviceID;
}

+ (NSMutableDictionary *)getKeychainQuery:(NSString *)service {
    return [NSMutableDictionary dictionaryWithObjectsAndKeys:
            (id)kSecClassGenericPassword,(id)kSecClass,
            service, (id)kSecAttrService,
            service, (id)kSecAttrAccount,
            (id)kSecAttrAccessibleAfterFirstUnlock,(id)kSecAttrAccessible,
            nil];
}

+ (void)save:(NSString *)service data:(id)data {
    //Get search dictionary
    NSMutableDictionary *keychainQuery = [self getKeychainQuery:service];
    //Delete old item before add new item
    SecItemDelete((CFDictionaryRef)keychainQuery);
    //Add new object to search dictionary(Attention:the data format)
    [keychainQuery setObject:[NSKeyedArchiver archivedDataWithRootObject:data] forKey:(id)kSecValueData];
    //Add item to keychain with the search dictionary
    SecItemAdd((CFDictionaryRef)keychainQuery, NULL);
}

+ (id)load:(NSString *)service {
    id ret = nil;
    NSMutableDictionary *keychainQuery = [self getKeychainQuery:service];
    //Configure the search setting
    //Since in our simple case we are expecting only a single attribute to be returned (the password) we can set the attribute kSecReturnData to kCFBooleanTrue
    [keychainQuery setObject:(id)kCFBooleanTrue forKey:(id)kSecReturnData];
    [keychainQuery setObject:(id)kSecMatchLimitOne forKey:(id)kSecMatchLimit];
    CFDataRef keyData = NULL;
    if (SecItemCopyMatching((CFDictionaryRef)keychainQuery, (CFTypeRef *)&keyData) == noErr) {
        @try {
            ret = [NSKeyedUnarchiver unarchiveObjectWithData:(__bridge NSData *)keyData];
        } @catch (NSException *e) {
            NSLog(@"Unarchive of %@ failed: %@", service, e);
        } @finally {
        }
    }
    if (keyData)
        CFRelease(keyData);
    return ret;
}

+ (void)delete:(NSString *)service {
    NSMutableDictionary *keychainQuery = [self getKeychainQuery:service];
    SecItemDelete((CFDictionaryRef)keychainQuery);
}

+ (void)setNotStat:(BOOL)notStat {
    WXNotStat = YES;
}

+ (BOOL)notStat {
    return WXNotStat;
}

+ (NSURL *)urlByDeletingParameters:(NSURL *)url
{
    NSURLComponents *components = [NSURLComponents componentsWithURL:url resolvingAgainstBaseURL:YES];
    components.query = nil;     // remove the query
    components.fragment = nil;
    return [components URL];
}

@end<|MERGE_RESOLUTION|>--- conflicted
+++ resolved
@@ -376,28 +376,6 @@
     return model;
 }
 
-<<<<<<< HEAD
-+ (void)addStatTrack:(NSString *)appName
-{
-    if (!appName || [self notStat]) {
-        return;
-    }
-    
-    // App name for non-commercial use
-    NSString *urlString = [NSString stringWithFormat:@"http://gm.mmstat.com/weex.1004?appname=%@", appName];
-    NSURL *URL = [NSURL URLWithString:urlString];
-    NSURLRequest *request = [NSURLRequest requestWithURL:URL];
-    
-    NSURLSession *session = [NSURLSession sharedSession];
-    NSURLSessionDataTask *task = [session dataTaskWithRequest:request
-                                            completionHandler:
-                                  ^(NSData *data, NSURLResponse *response, NSError *error) {
-                                  }];
-    [task resume];
-}
-
-=======
->>>>>>> efc57149
 CGFloat WXScreenResizeRadio(void)
 {
     return [WXUtility screenResizeScale];
