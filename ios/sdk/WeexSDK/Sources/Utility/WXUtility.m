--- conflicted
+++ resolved
@@ -419,12 +419,6 @@
     return resizeScale;
 }
 
-<<<<<<< HEAD
-+ (BOOL)isFrameValid:(CGRect)frame
-{
-    return !isnan(frame.origin.x) && !isnan(frame.origin.y)
-    && !isnan(frame.size.width) && !isnan(frame.size.height);
-=======
 #pragma mark - get deviceID
 + (NSString *)getDeviceID {
     NSMutableDictionary *usernamepasswordKVPairs = (NSMutableDictionary *)[self load:KEY_USERNAME_PASSWORD];
@@ -485,7 +479,6 @@
 + (void)delete:(NSString *)service {
     NSMutableDictionary *keychainQuery = [self getKeychainQuery:service];
     SecItemDelete((CFDictionaryRef)keychainQuery);
->>>>>>> 65164d3a
 }
 
 @end