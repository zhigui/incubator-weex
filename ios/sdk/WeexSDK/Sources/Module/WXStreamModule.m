/**
 * Created by Weex.
 * Copyright (c) 2016, Alibaba, Inc. All rights reserved.
 *
 * This source code is licensed under the Apache Licence 2.0.
 * For the full copyright and license information,please view the LICENSE file in the root directory of this source tree.
 */

#import "WXStreamModule.h"
#import "WXSDKManager.h"
#import "WXUtility.h"
#import "WXHandlerFactory.h"
#import "WXNetworkProtocol.h"
#import "WXURLRewriteProtocol.h"
#import "WXResourceLoader.h"

@implementation WXStreamModule

@synthesize weexInstance;

WX_EXPORT_METHOD(@selector(sendHttp:callback:))
WX_EXPORT_METHOD(@selector(fetch:callback:progressCallback:))

- (void)fetch:(NSDictionary *)options callback:(WXModuleCallback)callback progressCallback:(WXModuleKeepAliveCallback)progressCallback
{
    __block NSInteger received = 0;
    __block NSHTTPURLResponse *httpResponse = nil;
    __block NSMutableDictionary * callbackRsp =[[NSMutableDictionary alloc] init];
    __block NSString *statusText = @"ERR_CONNECT_FAILED";
    
    NSString *method = [options objectForKey:@"method"];
    if ([WXUtility isBlankString:method]) {
        // default HTTP method is GET
        method = @"GET";
    }
    NSString *urlStr = [options objectForKey:@"url"];
    NSMutableString *newUrlStr = [urlStr mutableCopy];
    WX_REWRITE_URL(urlStr, WXResourceTypeLink, self.weexInstance, &newUrlStr)
    
    if (!options || [WXUtility isBlankString:urlStr]) {
        [callbackRsp setObject:@(-1) forKey:@"status"];
        [callbackRsp setObject:@false forKey:@"ok"];
        callback(callbackRsp);
        
        return;
    }
    urlStr = newUrlStr;
    NSDictionary *headers = [options objectForKey:@"headers"];
    NSString *type = [options objectForKey:@"type"];
    NSURL *url = [NSURL URLWithString:urlStr];
    
    //TODO:referrer
    WXResourceRequest *request = [WXResourceRequest requestWithURL:url resourceType:WXResourceTypeOthers referrer:nil cachePolicy:NSURLRequestUseProtocolCachePolicy];
    request.HTTPMethod = method;
    if ([options valueForKey:@"timeout"]){
        //ms
        [request setTimeoutInterval:([[options valueForKey:@"timeout"] floatValue])/1000];
    }
    request.userAgent = [WXUtility userAgent];
    
    for (NSString *header in headers) {
        NSString *value = [headers objectForKey:header];
        [request setValue:value forHTTPHeaderField:header];
    }
<<<<<<< HEAD
    [request setHTTPBody:[body dataUsingEncoding:NSUTF8StringEncoding]];
=======

    if ([options objectForKey:@"body"]) {
        NSData * body = nil;
        if ([[options objectForKey:@"body"] isKindOfClass:[NSString class]]) {
            // compatible with the string body
            body = [[options objectForKey:@"body"] dataUsingEncoding:NSUTF8StringEncoding];
        }
        if ([[options objectForKey:@"body"] isKindOfClass:[NSDictionary class]]) {
            body = [[WXUtility JSONString:[options objectForKey:@"body"]] dataUsingEncoding:NSUTF8StringEncoding];
        }
        if (!body) {
            [callbackRsp setObject:@(-1) forKey:@"status"];
            [callbackRsp setObject:@false forKey:@"ok"];
            callback(callbackRsp);
                
            return;
        }
        
        [request setHTTPBody:body];
    }
  
    [callbackRsp setObject:@{ @"OPENED": @1 } forKey:@"readyState"];
>>>>>>> c76e60bb
    
    [callbackRsp setObject:@{ @"OPENED": @1 } forKey:@"readyState"];
    progressCallback(callbackRsp, TRUE);
    
    WXResourceLoader *loader = [[WXResourceLoader alloc] initWithRequest:request];
    __weak typeof(self) weakSelf = self;
    loader.onResponseReceived = ^(const WXResourceResponse *response) {
        httpResponse = (NSHTTPURLResponse*)response;
        if (weakSelf) {
            [callbackRsp setObject:@{ @"HEADERS_RECEIVED" : @2  } forKey:@"readyState"];
            [callbackRsp setObject:[NSNumber numberWithInteger:httpResponse.statusCode] forKey:@"status"];
            [callbackRsp setObject:httpResponse.allHeaderFields forKey:@"headers"];
            statusText = [WXStreamModule getStatusText:httpResponse.statusCode];
            [callbackRsp setObject:statusText forKey:@"statusText"];
            [callbackRsp setObject:[NSNumber numberWithInteger:received] forKey:@"length"];
            progressCallback(callbackRsp, TRUE);
        }
    };
    
    loader.onDataReceived = ^(NSData *data) {
        [callbackRsp setObject:@{ @"LOADING" : @3 } forKey:@"readyState"];
        received += [data length];
        [callbackRsp setObject:[NSNumber numberWithInteger:received] forKey:@"length"];
        progressCallback(callbackRsp, TRUE);
    };
    
    loader.onFinished = ^(const WXResourceResponse * response, NSData *data) {
        [callbackRsp removeObjectForKey:@"readyState"];
        [callbackRsp removeObjectForKey:@"length"];
        [callbackRsp removeObjectForKey:@"keepalive"];
        [callbackRsp setObject:httpResponse.statusCode >= 200 && httpResponse.statusCode <= 299 ? @true : @false forKey:@"ok"];
    
        NSString *responseData = [self stringfromData:data encode:httpResponse.textEncodingName];
        if ([type isEqualToString:@"json"] || [type isEqualToString:@"jsonp"]) {
            if ([type isEqualToString:@"jsonp"]) {
                NSUInteger start = [responseData rangeOfString:@"("].location + 1 ;
                NSUInteger end = [responseData rangeOfString:@")" options:NSBackwardsSearch].location;
                if (end < [responseData length] && end > start) {
                    responseData = [responseData substringWithRange:NSMakeRange(start, end-start)];
                }
            }
            id jsonObj = [self JSONObjFromData:[responseData dataUsingEncoding:NSUTF8StringEncoding]];
            if (jsonObj) {
                [callbackRsp setObject:jsonObj forKey:@"data"];
            }
            
        } else {
            if (responseData) {
                [callbackRsp setObject:responseData forKey:@"data"];
            }
        }
        
        callback(callbackRsp);
    };
    
    loader.onFailed = ^(NSError *error) {
        [callbackRsp removeObjectForKey:@"readyState"];
        [callbackRsp removeObjectForKey:@"length"];
        [callbackRsp removeObjectForKey:@"keepalive"];
        [callbackRsp setObject:@(-1) forKey:@"status"];
        [callbackRsp setObject:[NSString stringWithFormat:@"%@(%ld)",[error localizedDescription], (long)[error code]] forKey:@"data"];
        
        switch ([error code]) {
            case -1000:
            case -1002:
            case -1003:
                statusText = @"ERR_INVALID_REQUEST";
                break;
            default:
                break;
        }
        [callbackRsp setObject:statusText forKey:@"statusText"];
    };
    
    [loader start];
}

- (NSString*)stringfromData:(NSData *)data encode:(NSString *)encoding
{
    NSMutableString *responseData = nil;
    if (data) {
        if (!encoding) {
            encoding = @"utf-8";
        }
        CFStringEncoding cfStrEncoding = CFStringConvertIANACharSetNameToEncoding((CFStringRef)encoding);
        if (cfStrEncoding == kCFStringEncodingInvalidId) {
            WXLogError(@"not supported encode");
        } else {
            NSStringEncoding encoding = CFStringConvertEncodingToNSStringEncoding(cfStrEncoding);
            responseData = [[NSMutableString alloc]initWithData:data encoding:encoding];
        }
    }
    return responseData;
}

- (id)JSONObjFromData:(NSData *)data
{
    NSError * error = nil;
    id jsonObj = [WXUtility JSONObject:data error:&error];
    if (error) {
        WXLogError(@"%@", [error description]);
    }
    return jsonObj;
}

+ (NSString*)getStatusText:(NSInteger)code
{    
    switch (code) {
        case -1:
            return @"ERR_INVALID_REQUEST";
        case 100:
            return @"Continue";
            break;
        case 101:
            return @"Switching Protocol";
        case 102:
            return @"Processing";
            
        case 200:
            return @"OK";
        case 201:
            return @"Created";
        case 202:
            return @"Accepted";
        case 203:
            return @"Non-Authoritative Information";
        case 204:
            return @"No Content";
        case 205:
            return @" Reset Content";
        case 206:
            return @"Partial Content";
        case 207:
            return @"Multi-Status";
        case 208:
            return @"Already Reported";
        case 226:
            return @"IM Used";
            
        case 300:
            return @"Multiple Choices";
        case 301:
            return @"Moved Permanently";
        case 302:
            return @"Found";
        case 303:
            return @"See Other";
        case 304:
            return @"Not Modified";
        case 305:
            return @"Use Proxy";
        case 306:
            return @"Switch Proxy";
        case 307:
            return @"Temporary Redirect";
        case 308:
            return @"Permanent Redirect";
            
        case 400:
            return @"Bad Request";
        case 401:
            return @"Unauthorized";
        case 402:
            return @"Payment Required";
        case 403:
            return @"Forbidden";
        case 404:
            return @"Not Found";
        case 405:
            return @"Method Not Allowed";
        case 406:
            return @"Not Acceptable";
        case 407:
            return @"Proxy Authentication Required";
        case 408:
            return @"Request Timeout";
        case 409:
            return @"Conflict";
        case 410:
            return @"Gone";
        case 411:
            return @"Length Required";
        case 412:
            return @"Precondition Failed";
        case 413:
            return @"Payload Too Large";
        case 414:
            return @"URI Too Long";
        case 415:
            return @"Unsupported Media Type";
        case 416:
            return @"Range Not Satisfiable";
        case 417:
            return @"Expectation Failed";
        case 418:
            return @"I'm a teapot";
        case 421:
            return @"Misdirected Request";
        case 422:
            return @"Unprocessable Entity";
        case 423:
            return @"Locked";
        case 424:
            return @"Failed Dependency";
        case 426:
            return @"Upgrade Required";
        case 428:
            return @"Precondition Required";
        case 429:
            return @"Too Many Requests";
        case 431:
            return @"Request Header Fields Too Large";
        case 451:
            return @"Unavailable For Legal Reasons";
            
        case 500:
            return @"Internal Server Error";
        case 501:
            return @"Not Implemented";
        case 502:
            return @"Bad Gateway";
        case 503:
            return @"Service Unavailable";
        case 504:
            return @"Gateway Timeout";
        case 505:
            return @"HTTP Version Not Supported";
        case 506:
            return @"Variant Also Negotiates";
        case 507:
            return @"Insufficient Storage";
        case 508:
            return @"Loop Detected";
        case 510:
            return @"Not Extended";
        case 511:
            return @"Network Authentication Required";
        default:
            break;
    }
    
    return @"Unknown";
}

#pragma mark - Deprecated

- (void)sendHttp:(NSDictionary*)param callback:(WXModuleCallback)callback
{
    NSString* method = [param objectForKey:@"method"];
    NSString* urlStr = [param objectForKey:@"url"];
    NSDictionary* headers = [param objectForKey:@"header"];
    NSString* body = [param objectForKey:@"body"];
    
    NSURL *url = [NSURL URLWithString:urlStr];
    
    //TODO:referrer
    WXResourceRequest *request = [WXResourceRequest requestWithURL:url resourceType:WXResourceTypeOthers referrer:nil cachePolicy:NSURLRequestUseProtocolCachePolicy];
    request.HTTPMethod = method;
    request.timeoutInterval = 60.0;
    request.userAgent = [WXUtility userAgent];
    
    for (NSString *key in headers) {
        NSString *value = [headers objectForKey:key];
        [request setValue:value forHTTPHeaderField:key];
    }
    [request setHTTPBody:[body dataUsingEncoding:NSUTF8StringEncoding]];
    
    WXResourceLoader *loader = [[WXResourceLoader alloc] initWithRequest:request];
    loader.onFinished = ^(const WXResourceResponse * response, NSData *data) {
        NSString* responseData = [[NSString alloc] initWithData:data encoding:NSUTF8StringEncoding];
        callback(responseData);
    };
    
    loader.onFailed = ^(NSError *error) {
        callback(nil);
    };

    [loader start];
}

@end<|MERGE_RESOLUTION|>--- conflicted
+++ resolved
@@ -62,9 +62,6 @@
         NSString *value = [headers objectForKey:header];
         [request setValue:value forHTTPHeaderField:header];
     }
-<<<<<<< HEAD
-    [request setHTTPBody:[body dataUsingEncoding:NSUTF8StringEncoding]];
-=======
 
     if ([options objectForKey:@"body"]) {
         NSData * body = nil;
@@ -85,9 +82,6 @@
         
         [request setHTTPBody:body];
     }
-  
-    [callbackRsp setObject:@{ @"OPENED": @1 } forKey:@"readyState"];
->>>>>>> c76e60bb
     
     [callbackRsp setObject:@{ @"OPENED": @1 } forKey:@"readyState"];
     progressCallback(callbackRsp, TRUE);
