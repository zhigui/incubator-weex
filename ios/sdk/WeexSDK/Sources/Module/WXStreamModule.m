/**
 * Created by Weex.
 * Copyright (c) 2016, Alibaba, Inc. All rights reserved.
 *
 * This source code is licensed under the Apache Licence 2.0.
 * For the full copyright and license information,please view the LICENSE file in the root directory of this source tree.
 */

#import "WXStreamModule.h"
#import "WXSDKManager.h"
#import "WXUtility.h"
#import "WXHandlerFactory.h"
#import "WXNetworkProtocol.h"
#import "WXURLRewriteProtocol.h"

@implementation WXStreamModule

@synthesize weexInstance;

WX_EXPORT_METHOD(@selector(sendHttp:callback:))
WX_EXPORT_METHOD(@selector(fetch:callback:progressCallback:))

- (void)sendHttp:(NSDictionary*)param callback:(WXModuleCallback)callback
{
    NSString* method = [param objectForKey:@"method"];
    NSString* urlStr = [param objectForKey:@"url"];
    NSDictionary* header = [param objectForKey:@"header"];
    NSString* body = [param objectForKey:@"body"];
    
    NSURL *url = [NSURL URLWithString:urlStr];
    NSMutableURLRequest *request = [NSMutableURLRequest requestWithURL:url];
    [request setHTTPMethod:method];
    [request setTimeoutInterval:60.0];
    [request setValue:[WXUtility userAgent] forHTTPHeaderField:@"User-Agent"];
    for (NSString *key in header) {
        NSString *value = [header objectForKey:key];
        [request setValue:value forHTTPHeaderField:key];
    }
    [request setHTTPBody:[body dataUsingEncoding:NSUTF8StringEncoding]];
    
    id<WXNetworkProtocol> networkHandler = [WXHandlerFactory handlerForProtocol:@protocol(WXNetworkProtocol)];
    
    [networkHandler sendRequest:request
                withSendingData:^(int64_t bytesSent, int64_t totalBytes) {
                 } withResponse:^(NSURLResponse *response) {
              } withReceiveData:^(NSData *data) {
              } withCompeletion:^(NSData *totalData, NSError *error) {
                    NSString *responseData = nil;
                    if (!error) {
                        responseData = [[NSString alloc] initWithData:totalData encoding:NSUTF8StringEncoding];
                    }
                    //else ok
                    callback(responseData);
              }];
}

- (void)fetch:(NSDictionary *)options callback:(WXModuleCallback)callback progressCallback:(WXModuleKeepAliveCallback)progressCallback
{
    __block NSInteger received = 0;
    __block NSHTTPURLResponse *httpResponse = nil;
    __block NSMutableDictionary * callbackRsp =[[NSMutableDictionary alloc] init];
    __block NSString *statusText = @"ERR_CONNECT_FAILED";
    
    NSString *method = [options objectForKey:@"method"];
    if ([WXUtility isBlankString:method]) {
        // default HTTP method is GET
        method = @"GET";
    }
    NSString *urlStr = [options objectForKey:@"url"];
    NSMutableString *newUrlStr = [urlStr mutableCopy];
    WX_REWRITE_URL(urlStr, WXResourceTypeLink, self.weexInstance, &newUrlStr)
    
    if (!options || [WXUtility isBlankString:urlStr]) {
        [callbackRsp setObject:@(-1) forKey:@"status"];
        [callbackRsp setObject:@false forKey:@"ok"];
        callback(callbackRsp);
        
        return;
    }
    urlStr = newUrlStr;
    NSDictionary *headers = [options objectForKey:@"headers"];
    NSString *type = [options objectForKey:@"type"];
    NSURL *url = [NSURL URLWithString:urlStr];
    NSMutableURLRequest *request = [NSMutableURLRequest requestWithURL:url];
    [request setHTTPMethod:method];
    [request setValue:[WXUtility userAgent] forHTTPHeaderField:@"User-Agent"];
    
    if ([options valueForKey:@"timeout"]){
        //ms
        [request setTimeoutInterval:([[options valueForKey:@"timeout"] floatValue])/1000];
    }
    
    for (NSString *header in headers) {
        NSString *value = [headers objectForKey:header];
        [request setValue:value forHTTPHeaderField:header];
    }
<<<<<<< HEAD
    if ([options objectForKey:@"body"]) {
        NSData * body = nil;
        if ([[options objectForKey:@"body"] isKindOfClass:[NSString class]]) {
            // compatible with the string body
            body = [[options objectForKey:@"body"] dataUsingEncoding:NSUTF8StringEncoding];
        }
        if ([[options objectForKey:@"body"] isKindOfClass:[NSDictionary class]]) {
            body = [[WXUtility JSONString:[options objectForKey:@"body"]] dataUsingEncoding:NSUTF8StringEncoding];
        }
        if (!body) {
            [callbackRsp setObject:@(-1) forKey:@"status"];
            [callbackRsp setObject:@false forKey:@"ok"];
            callback(callbackRsp);
                
            return;
        }
        
        [request setHTTPBody:body];
    }
=======
    [request setHTTPBody:[body dataUsingEncoding:NSUTF8StringEncoding]];

>>>>>>> 5241a738
    [callbackRsp setObject:@{ @"OPENED": @1 } forKey:@"readyState"];
    
    progressCallback(callbackRsp, TRUE);
    
    id<WXNetworkProtocol> networkHandler = [WXHandlerFactory handlerForProtocol:@protocol(WXNetworkProtocol)];
    __block NSString *respEncode = nil;
    __weak typeof(self) weakSelf = self;
    [networkHandler sendRequest:request
                withSendingData:^(int64_t bytesSent, int64_t totalBytes) {
                } withResponse:^(NSURLResponse *response) {
                    httpResponse = (NSHTTPURLResponse*)response;
                    respEncode = httpResponse.textEncodingName;
                    if (weakSelf) {
                        [callbackRsp setObject:@{ @"HEADERS_RECEIVED" : @2  } forKey:@"readyState"];
                        [callbackRsp setObject:[NSNumber numberWithInteger:httpResponse.statusCode] forKey:@"status"];
                        [callbackRsp setObject:httpResponse.allHeaderFields forKey:@"headers"];
                        statusText = [WXStreamModule getStatusText:httpResponse.statusCode];
                        [callbackRsp setObject:statusText forKey:@"statusText"];
                        [callbackRsp setObject:[NSNumber numberWithInteger:received] forKey:@"length"];
                         progressCallback(callbackRsp, TRUE);
                    }
                    
                } withReceiveData:^(NSData *data) {
                    [callbackRsp setObject:@{ @"LOADING" : @3 } forKey:@"readyState"];
                    received += [data length];
                    [callbackRsp setObject:[NSNumber numberWithInteger:received] forKey:@"length"];
                     progressCallback(callbackRsp, TRUE);
                    
                } withCompeletion:^(NSData *totalData, NSError *error) {
                    
                    [callbackRsp removeObjectForKey:@"readyState"];
                    [callbackRsp removeObjectForKey:@"length"];
                    [callbackRsp removeObjectForKey:@"keepalive"];
                    [callbackRsp setObject:httpResponse.statusCode >= 200 && httpResponse.statusCode <= 299 ? @true : @false forKey:@"ok"];
                    if (error) {
                        //error
                        [callbackRsp setObject:@(-1) forKey:@"status"];
                        [callbackRsp setObject:[NSString stringWithFormat:@"%@(%ld)",[error localizedDescription], (long)[error code]] forKey:@"data"];
                        
                        switch ([error code]) {
                            case -1000:
                            case -1002:
                            case -1003:
                                statusText = @"ERR_INVALID_REQUEST";
                                break;
                            default:
                                break;
                        }
                        [callbackRsp setObject:statusText forKey:@"statusText"];
                        
                    }else {
                        // no error
                        NSString *responseData = [self stringfromData:totalData encode:respEncode];
                        if ([type isEqualToString:@"json"] || [type isEqualToString:@"jsonp"]) {
                            if ([type isEqualToString:@"jsonp"]) {
                                NSUInteger start = [responseData rangeOfString:@"("].location + 1 ;
                                NSUInteger end = [responseData rangeOfString:@")" options:NSBackwardsSearch].location;
                                if (end < [responseData length] && end > start) {
                                    responseData = [responseData substringWithRange:NSMakeRange(start, end-start)];
                                }
                            }
                            id jsonObj = [self JSONObjFromData:[responseData dataUsingEncoding:NSUTF8StringEncoding]];
                            if (jsonObj) {
                                [callbackRsp setObject:jsonObj forKey:@"data"];
                            }
                            
                        } else {
                            if (responseData) {
                                [callbackRsp setObject:responseData forKey:@"data"];
                            }
                        }
                    }
                    callback(callbackRsp);
                }];
}

- (NSString*)stringfromData:(NSData *)data encode:(NSString *)encoding
{
    NSMutableString *responseData = nil;
    if (data) {
        if (!encoding) {
            encoding = @"utf-8";
        }
        CFStringEncoding cfStrEncoding = CFStringConvertIANACharSetNameToEncoding((CFStringRef)encoding);
        if (cfStrEncoding == kCFStringEncodingInvalidId) {
            WXLogError(@"not supported encode");
        } else {
            NSStringEncoding encoding = CFStringConvertEncodingToNSStringEncoding(cfStrEncoding);
            responseData = [[NSMutableString alloc]initWithData:data encoding:encoding];
        }
    }
    return responseData;
}

- (id)JSONObjFromData:(NSData *)data
{
    NSError * error = nil;
    id jsonObj = [WXUtility JSONObject:data error:&error];
    if (error) {
        WXLogError(@"%@", [error description]);
    }
    return jsonObj;
}

+ (NSString*)getStatusText:(NSInteger)code
{    
    switch (code) {
        case -1:
            return @"ERR_INVALID_REQUEST";
        case 100:
            return @"Continue";
            break;
        case 101:
            return @"Switching Protocol";
        case 102:
            return @"Processing";
            
        case 200:
            return @"OK";
        case 201:
            return @"Created";
        case 202:
            return @"Accepted";
        case 203:
            return @"Non-Authoritative Information";
        case 204:
            return @"No Content";
        case 205:
            return @" Reset Content";
        case 206:
            return @"Partial Content";
        case 207:
            return @"Multi-Status";
        case 208:
            return @"Already Reported";
        case 226:
            return @"IM Used";
            
        case 300:
            return @"Multiple Choices";
        case 301:
            return @"Moved Permanently";
        case 302:
            return @"Found";
        case 303:
            return @"See Other";
        case 304:
            return @"Not Modified";
        case 305:
            return @"Use Proxy";
        case 306:
            return @"Switch Proxy";
        case 307:
            return @"Temporary Redirect";
        case 308:
            return @"Permanent Redirect";
            
        case 400:
            return @"Bad Request";
        case 401:
            return @"Unauthorized";
        case 402:
            return @"Payment Required";
        case 403:
            return @"Forbidden";
        case 404:
            return @"Not Found";
        case 405:
            return @"Method Not Allowed";
        case 406:
            return @"Not Acceptable";
        case 407:
            return @"Proxy Authentication Required";
        case 408:
            return @"Request Timeout";
        case 409:
            return @"Conflict";
        case 410:
            return @"Gone";
        case 411:
            return @"Length Required";
        case 412:
            return @"Precondition Failed";
        case 413:
            return @"Payload Too Large";
        case 414:
            return @"URI Too Long";
        case 415:
            return @"Unsupported Media Type";
        case 416:
            return @"Range Not Satisfiable";
        case 417:
            return @"Expectation Failed";
        case 418:
            return @"I'm a teapot";
        case 421:
            return @"Misdirected Request";
        case 422:
            return @"Unprocessable Entity";
        case 423:
            return @"Locked";
        case 424:
            return @"Failed Dependency";
        case 426:
            return @"Upgrade Required";
        case 428:
            return @"Precondition Required";
        case 429:
            return @"Too Many Requests";
        case 431:
            return @"Request Header Fields Too Large";
        case 451:
            return @"Unavailable For Legal Reasons";
            
        case 500:
            return @"Internal Server Error";
        case 501:
            return @"Not Implemented";
        case 502:
            return @"Bad Gateway";
        case 503:
            return @"Service Unavailable";
        case 504:
            return @"Gateway Timeout";
        case 505:
            return @"HTTP Version Not Supported";
        case 506:
            return @"Variant Also Negotiates";
        case 507:
            return @"Insufficient Storage";
        case 508:
            return @"Loop Detected";
        case 510:
            return @"Not Extended";
        case 511:
            return @"Network Authentication Required";
        default:
            break;
    }
    
    return @"Unknown";
}

@end<|MERGE_RESOLUTION|>--- conflicted
+++ resolved
@@ -94,7 +94,7 @@
         NSString *value = [headers objectForKey:header];
         [request setValue:value forHTTPHeaderField:header];
     }
-<<<<<<< HEAD
+
     if ([options objectForKey:@"body"]) {
         NSData * body = nil;
         if ([[options objectForKey:@"body"] isKindOfClass:[NSString class]]) {
@@ -114,10 +114,7 @@
         
         [request setHTTPBody:body];
     }
-=======
-    [request setHTTPBody:[body dataUsingEncoding:NSUTF8StringEncoding]];
-
->>>>>>> 5241a738
+  
     [callbackRsp setObject:@{ @"OPENED": @1 } forKey:@"readyState"];
     
     progressCallback(callbackRsp, TRUE);
