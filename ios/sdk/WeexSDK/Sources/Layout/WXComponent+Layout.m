/**
 * Created by Weex.
 * Copyright (c) 2016, Alibaba, Inc. All rights reserved.
 *
 * This source code is licensed under the Apache Licence 2.0.
 * For the full copyright and license information,please view the LICENSE file in the root directory of this source tree.
 */

#import "WXComponent+Layout.h"
#import "WXComponent_internal.h"
#import "WXTransform.h"
#import "WXAssert.h"
#import "WXComponent_internal.h"
#import "WXSDKInstance_private.h"

@implementation WXComponent (Layout)

#pragma clang diagnostic ignored "-Wobjc-protocol-method-implementation"

#pragma mark Public

- (void)setNeedsLayout
{
    _isLayoutDirty = YES;
    WXComponent *supercomponent = [self supercomponent];
    if(supercomponent){
        [supercomponent setNeedsLayout];
    }
}

- (BOOL)needsLayout
{
    return _isLayoutDirty;
}

- (CGSize (^)(CGSize))measureBlock
{
    return nil;
}

- (void)layoutDidFinish
{
    WXAssertMainThread();
}

#pragma mark Private

- (void)_initCSSNodeWithStyles:(NSDictionary *)styles
{
    _cssNode = new_css_node();
    
    _cssNode->print = cssNodePrint;
    _cssNode->get_child = cssNodeGetChild;
    _cssNode->is_dirty = cssNodeIsDirty;
    if ([self measureBlock]) {
        _cssNode->measure = cssNodeMeasure;
    }
    _cssNode->context = (__bridge void *)self;
    
    [self _recomputeCSSNodeChildren];
    [self _fillCSSNode:styles];
    
    // To be in conformity with Android/Web, hopefully remove this in the future.
    if ([self.ref isEqualToString:WX_SDK_ROOT_REF]) {
        if (isUndefined(_cssNode->style.dimensions[CSS_HEIGHT]) && self.weexInstance.frame.size.height) {
            _cssNode->style.dimensions[CSS_HEIGHT] = self.weexInstance.frame.size.height;
        }
        
        if (isUndefined(_cssNode->style.dimensions[CSS_WIDTH]) && self.weexInstance.frame.size.width) {
            _cssNode->style.dimensions[CSS_WIDTH] = self.weexInstance.frame.size.width;
        }
    }
}

- (void)_updateCSSNodeStyles:(NSDictionary *)styles
{
    [self _fillCSSNode:styles];
}

-(void)_resetCSSNodeStyles:(NSArray *)styles
{
    [self _resetCSSNode:styles];
}

- (void)_recomputeCSSNodeChildren
{
    _cssNode->children_count = (int)[self _childrenCountForLayout];
}

- (NSUInteger)_childrenCountForLayout
{
    NSArray *subcomponents = _subcomponents;
    NSUInteger count = subcomponents.count;
    for (WXComponent *component in subcomponents) {
        if (!component->_isNeedJoinLayoutSystem) {
            count--;
        }
    }
    return (int)(count);
}

- (void)_frameDidCalculated:(BOOL)isChanged
{
    WXAssertComponentThread();
    
    if ([self isViewLoaded] && isChanged && [self isViewFrameSyncWithCalculated]) {
        
<<<<<<< HEAD
        [self.weexInstance.componentManager _addUITask:^{
            self.view.frame = _calculatedFrame;
            if (_transform) {
                _layer.transform = [[WXTransform new] getTransform:_transform withView:_view withOrigin:_transformOrigin];
            }
            
            [_layer setNeedsDisplay];
=======
        __weak typeof(self) weakSelf = self;
        [self.weexInstance.componentManager _addUITask:^{
            __strong typeof(weakSelf) strongSelf = weakSelf;
            if (strongSelf->_transform && !CATransform3DEqualToTransform(strongSelf.layer.transform, CATransform3DIdentity)) {
                // From the UIView's frame documentation:
                // https://developer.apple.com/reference/uikit/uiview#//apple_ref/occ/instp/UIView/frame
                // Warning : If the transform property is not the identity transform, the value of this property is undefined and therefore should be ignored.
                // So layer's transform must be reset to CATransform3DIdentity before setFrame, otherwise frame will be incorrect
                strongSelf.layer.transform = CATransform3DIdentity;
            }
            
            strongSelf.view.frame = strongSelf.calculatedFrame;
            
            if (strongSelf->_transform) {
                strongSelf.layer.transform = [[WXTransform new] getTransform:strongSelf->_transform withView:strongSelf.view withOrigin:strongSelf->_transformOrigin];
            }
            
            [strongSelf setNeedsDisplay];
>>>>>>> ad9d088d
        }];
    }
}

- (void)_calculateFrameWithSuperAbsolutePosition:(CGPoint)superAbsolutePosition
                           gatherDirtyComponents:(NSMutableSet<WXComponent *> *)dirtyComponents
{
    WXAssertComponentThread();
    
    if (!_cssNode->layout.should_update) {
        return;
    }
    _cssNode->layout.should_update = false;
    _isLayoutDirty = NO;
    
    CGRect newFrame = CGRectMake(WXRoundPixelValue(_cssNode->layout.position[CSS_LEFT]),
                                 WXRoundPixelValue(_cssNode->layout.position[CSS_TOP]),
                                 WXRoundPixelValue(_cssNode->layout.dimensions[CSS_WIDTH]),
                                 WXRoundPixelValue(_cssNode->layout.dimensions[CSS_HEIGHT]));
    
    BOOL isFrameChanged = NO;
    if (!CGRectEqualToRect(newFrame, _calculatedFrame)) {
        isFrameChanged = YES;
        _calculatedFrame = newFrame;
        [dirtyComponents addObject:self];
    }
    
    CGPoint newAbsolutePosition = [self computeNewAbsolutePosition:superAbsolutePosition];
    
    _cssNode->layout.dimensions[CSS_WIDTH] = CSS_UNDEFINED;
    _cssNode->layout.dimensions[CSS_HEIGHT] = CSS_UNDEFINED;
    _cssNode->layout.position[CSS_LEFT] = 0;
    _cssNode->layout.position[CSS_TOP] = 0;
    
    [self _frameDidCalculated:isFrameChanged];
    
    for (WXComponent *subcomponent in _subcomponents) {
        [subcomponent _calculateFrameWithSuperAbsolutePosition:newAbsolutePosition gatherDirtyComponents:dirtyComponents];
    }
}

- (CGPoint)computeNewAbsolutePosition:(CGPoint)superAbsolutePosition
{
    // Not need absolutePosition any more
 //   [self _computeNewAbsolutePosition:superAbsolutePosition];
    return superAbsolutePosition;
}

- (CGPoint)_computeNewAbsolutePosition:(CGPoint)superAbsolutePosition
{
    CGPoint newAbsolutePosition = CGPointMake(WXRoundPixelValue(superAbsolutePosition.x + _cssNode->layout.position[CSS_LEFT]),
                                              WXRoundPixelValue(superAbsolutePosition.y + _cssNode->layout.position[CSS_TOP]));
    
    if(!CGPointEqualToPoint(_absolutePosition, newAbsolutePosition)){
        _absolutePosition = newAbsolutePosition;
    }
    
    return newAbsolutePosition;
}

- (void)_layoutDidFinish
{
    WXAssertMainThread();
    
    if (_positionType == WXPositionTypeSticky) {
        [self.ancestorScroller adjustSticky];
    }
    
    [self layoutDidFinish];
}

#define WX_STYLE_FILL_CSS_NODE(key, cssProp, type)\
do {\
    id value = styles[@#key];\
    if (value) {\
        typeof(_cssNode->style.cssProp) convertedValue = (typeof(_cssNode->style.cssProp))[WXConvert type:value];\
        if([@"WXPixelType" isEqualToString:@#type] && isnan(convertedValue)) {\
            WXLogError(@"Invalid NaN value for style:%@, ref:%@", @#key, self.ref);\
        } else { \
            _cssNode->style.cssProp = convertedValue;\
            [self setNeedsLayout];\
        } \
    }\
} while(0);

#define WX_STYLE_FILL_CSS_NODE_ALL_DIRECTION(key, cssProp, type) \
do {\
    WX_STYLE_FILL_CSS_NODE(key, cssProp[CSS_TOP], type)\
    WX_STYLE_FILL_CSS_NODE(key, cssProp[CSS_LEFT], type)\
    WX_STYLE_FILL_CSS_NODE(key, cssProp[CSS_RIGHT], type)\
    WX_STYLE_FILL_CSS_NODE(key, cssProp[CSS_BOTTOM], type)\
} while(0);

- (void)_fillCSSNode:(NSDictionary *)styles;
{
    // flex
    WX_STYLE_FILL_CSS_NODE(flex, flex, CGFloat)
    WX_STYLE_FILL_CSS_NODE(flexDirection, flex_direction, css_flex_direction_t)
    WX_STYLE_FILL_CSS_NODE(alignItems, align_items, css_align_t)
    WX_STYLE_FILL_CSS_NODE(alignSelf, align_self, css_align_t)
    WX_STYLE_FILL_CSS_NODE(flexWrap, flex_wrap, css_wrap_type_t)
    WX_STYLE_FILL_CSS_NODE(justifyContent, justify_content, css_justify_t)
    
    // position
    WX_STYLE_FILL_CSS_NODE(position, position_type, css_position_type_t)
    WX_STYLE_FILL_CSS_NODE(top, position[CSS_TOP], WXPixelType)
    WX_STYLE_FILL_CSS_NODE(left, position[CSS_LEFT], WXPixelType)
    WX_STYLE_FILL_CSS_NODE(right, position[CSS_RIGHT], WXPixelType)
    WX_STYLE_FILL_CSS_NODE(bottom, position[CSS_BOTTOM], WXPixelType)
    
    // dimension
    WX_STYLE_FILL_CSS_NODE(width, dimensions[CSS_WIDTH], WXPixelType)
    WX_STYLE_FILL_CSS_NODE(height, dimensions[CSS_HEIGHT], WXPixelType)
    WX_STYLE_FILL_CSS_NODE(minWidth, minDimensions[CSS_WIDTH], WXPixelType)
    WX_STYLE_FILL_CSS_NODE(minHeight, minDimensions[CSS_HEIGHT], WXPixelType)
    WX_STYLE_FILL_CSS_NODE(maxWidth, maxDimensions[CSS_WIDTH], WXPixelType)
    WX_STYLE_FILL_CSS_NODE(maxHeight, maxDimensions[CSS_HEIGHT], WXPixelType)
    
    // margin
    WX_STYLE_FILL_CSS_NODE_ALL_DIRECTION(margin, margin, WXPixelType)
    WX_STYLE_FILL_CSS_NODE(marginTop, margin[CSS_TOP], WXPixelType)
    WX_STYLE_FILL_CSS_NODE(marginLeft, margin[CSS_LEFT], WXPixelType)
    WX_STYLE_FILL_CSS_NODE(marginRight, margin[CSS_RIGHT], WXPixelType)
    WX_STYLE_FILL_CSS_NODE(marginBottom, margin[CSS_BOTTOM], WXPixelType)
    
    // border
    WX_STYLE_FILL_CSS_NODE_ALL_DIRECTION(borderWidth, border, WXPixelType)
    WX_STYLE_FILL_CSS_NODE(borderTopWidth, border[CSS_TOP], WXPixelType)
    WX_STYLE_FILL_CSS_NODE(borderLeftWidth, border[CSS_LEFT], WXPixelType)
    WX_STYLE_FILL_CSS_NODE(borderRightWidth, border[CSS_RIGHT], WXPixelType)
    WX_STYLE_FILL_CSS_NODE(borderBottomWidth, border[CSS_BOTTOM], WXPixelType)
    
    // padding
    WX_STYLE_FILL_CSS_NODE_ALL_DIRECTION(padding, padding, WXPixelType)
    WX_STYLE_FILL_CSS_NODE(paddingTop, padding[CSS_TOP], WXPixelType)
    WX_STYLE_FILL_CSS_NODE(paddingLeft, padding[CSS_LEFT], WXPixelType)
    WX_STYLE_FILL_CSS_NODE(paddingRight, padding[CSS_RIGHT], WXPixelType)
    WX_STYLE_FILL_CSS_NODE(paddingBottom, padding[CSS_BOTTOM], WXPixelType)
}

#define WX_STYLE_RESET_CSS_NODE(key, cssProp, defaultValue)\
do {\
    if (styles && [styles containsObject:@#key]) {\
        _cssNode->style.cssProp = defaultValue;\
        [self setNeedsLayout];\
    }\
} while(0);

#define WX_STYLE_RESET_CSS_NODE_ALL_DIRECTION(key, cssProp, defaultValue)\
do {\
    WX_STYLE_RESET_CSS_NODE(key, cssProp[CSS_TOP], defaultValue)\
    WX_STYLE_RESET_CSS_NODE(key, cssProp[CSS_LEFT], defaultValue)\
    WX_STYLE_RESET_CSS_NODE(key, cssProp[CSS_RIGHT], defaultValue)\
    WX_STYLE_RESET_CSS_NODE(key, cssProp[CSS_BOTTOM], defaultValue)\
} while(0);

- (void)_resetCSSNode:(NSArray *)styles;
{
    // flex
    WX_STYLE_RESET_CSS_NODE(flex, flex, 0.0)
    WX_STYLE_RESET_CSS_NODE(flexDirection, flex_direction, CSS_FLEX_DIRECTION_COLUMN)
    WX_STYLE_RESET_CSS_NODE(alignItems, align_items, CSS_ALIGN_STRETCH)
    WX_STYLE_RESET_CSS_NODE(alignSelf, align_self, CSS_ALIGN_AUTO)
    WX_STYLE_RESET_CSS_NODE(flexWrap, flex_wrap, CSS_NOWRAP)
    WX_STYLE_RESET_CSS_NODE(justifyContent, justify_content, CSS_JUSTIFY_FLEX_START)

    // position
    WX_STYLE_RESET_CSS_NODE(position, position_type, CSS_POSITION_RELATIVE)
    WX_STYLE_RESET_CSS_NODE(top, position[CSS_TOP], CSS_UNDEFINED)
    WX_STYLE_RESET_CSS_NODE(left, position[CSS_LEFT], CSS_UNDEFINED)
    WX_STYLE_RESET_CSS_NODE(right, position[CSS_RIGHT], CSS_UNDEFINED)
    WX_STYLE_RESET_CSS_NODE(bottom, position[CSS_BOTTOM], CSS_UNDEFINED)
    
    // dimension
    WX_STYLE_RESET_CSS_NODE(width, dimensions[CSS_WIDTH], CSS_UNDEFINED)
    WX_STYLE_RESET_CSS_NODE(height, dimensions[CSS_HEIGHT], CSS_UNDEFINED)
    WX_STYLE_RESET_CSS_NODE(minWidth, minDimensions[CSS_WIDTH], CSS_UNDEFINED)
    WX_STYLE_RESET_CSS_NODE(minHeight, minDimensions[CSS_HEIGHT], CSS_UNDEFINED)
    WX_STYLE_RESET_CSS_NODE(maxWidth, maxDimensions[CSS_WIDTH], CSS_UNDEFINED)
    WX_STYLE_RESET_CSS_NODE(maxHeight, maxDimensions[CSS_HEIGHT], CSS_UNDEFINED)
    
    // margin
    WX_STYLE_RESET_CSS_NODE_ALL_DIRECTION(margin, margin, 0.0)
    WX_STYLE_RESET_CSS_NODE(marginTop, margin[CSS_TOP], 0.0)
    WX_STYLE_RESET_CSS_NODE(marginLeft, margin[CSS_LEFT], 0.0)
    WX_STYLE_RESET_CSS_NODE(marginRight, margin[CSS_RIGHT], 0.0)
    WX_STYLE_RESET_CSS_NODE(marginBottom, margin[CSS_BOTTOM], 0.0)
    
    // border
    WX_STYLE_RESET_CSS_NODE_ALL_DIRECTION(borderWidth, border, 0.0)
    WX_STYLE_RESET_CSS_NODE(borderTopWidth, border[CSS_TOP], 0.0)
    WX_STYLE_RESET_CSS_NODE(borderLeftWidth, border[CSS_LEFT], 0.0)
    WX_STYLE_RESET_CSS_NODE(borderRightWidth, border[CSS_RIGHT], 0.0)
    WX_STYLE_RESET_CSS_NODE(borderBottomWidth, border[CSS_BOTTOM], 0.0)
    
    // padding
    WX_STYLE_RESET_CSS_NODE_ALL_DIRECTION(padding, padding, 0.0)
    WX_STYLE_RESET_CSS_NODE(paddingTop, padding[CSS_TOP], 0.0)
    WX_STYLE_RESET_CSS_NODE(paddingLeft, padding[CSS_LEFT], 0.0)
    WX_STYLE_RESET_CSS_NODE(paddingRight, padding[CSS_RIGHT], 0.0)
    WX_STYLE_RESET_CSS_NODE(paddingBottom, padding[CSS_BOTTOM], 0.0)
}

- (void)_fillAbsolutePositions
{
    CGPoint absolutePosition = _absolutePosition;
    NSArray *subcomponents = self.subcomponents;
    for (WXComponent *subcomponent in subcomponents) {
        subcomponent->_absolutePosition = CGPointMake(absolutePosition.x + subcomponent.calculatedFrame.origin.x, absolutePosition.y + subcomponent.calculatedFrame.origin.y);
        [subcomponent _fillAbsolutePositions];
    }
}

#pragma mark CSS Node Override

static void cssNodePrint(void *context)
{
    WXComponent *component = (__bridge WXComponent *)context;
    // TODO:
    printf("%s:%s ", component.ref.UTF8String, component->_type.UTF8String);
}

static css_node_t * cssNodeGetChild(void *context, int i)
{
    WXComponent *component = (__bridge WXComponent *)context;
    NSArray *subcomponents = component->_subcomponents;
    for (int j = 0; j <= i && j < subcomponents.count; j++) {
        WXComponent *child = subcomponents[j];
        if (!child->_isNeedJoinLayoutSystem) {
            i++;
        }
    }
    
    if(i >= 0 && i < subcomponents.count){
        WXComponent *child = subcomponents[i];
        return child->_cssNode;
    }
    
    
    WXAssert(NO, @"Can not find component:%@'s css node child at index: %ld, totalCount:%ld", component, i, subcomponents.count);
    return NULL;
}

static bool cssNodeIsDirty(void *context)
{
    WXAssertComponentThread();
    
    WXComponent *component = (__bridge WXComponent *)context;
    BOOL needsLayout = [component needsLayout];
    
    return needsLayout;
}

static css_dim_t cssNodeMeasure(void *context, float width, css_measure_mode_t widthMode, float height, css_measure_mode_t heightMode)
{
    WXComponent *component = (__bridge WXComponent *)context;
    CGSize (^measureBlock)(CGSize) = [component measureBlock];
    
    if (!measureBlock) {
        return (css_dim_t){NAN, NAN};
    }
    
    CGSize constrainedSize = CGSizeMake(width, height);
    CGSize resultSize = measureBlock(constrainedSize);
    
    return (css_dim_t){resultSize.width, resultSize.height};
}

@end<|MERGE_RESOLUTION|>--- conflicted
+++ resolved
@@ -105,15 +105,6 @@
     
     if ([self isViewLoaded] && isChanged && [self isViewFrameSyncWithCalculated]) {
         
-<<<<<<< HEAD
-        [self.weexInstance.componentManager _addUITask:^{
-            self.view.frame = _calculatedFrame;
-            if (_transform) {
-                _layer.transform = [[WXTransform new] getTransform:_transform withView:_view withOrigin:_transformOrigin];
-            }
-            
-            [_layer setNeedsDisplay];
-=======
         __weak typeof(self) weakSelf = self;
         [self.weexInstance.componentManager _addUITask:^{
             __strong typeof(weakSelf) strongSelf = weakSelf;
@@ -132,7 +123,6 @@
             }
             
             [strongSelf setNeedsDisplay];
->>>>>>> ad9d088d
         }];
     }
 }
