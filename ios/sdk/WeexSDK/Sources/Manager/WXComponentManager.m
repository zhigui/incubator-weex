/**
 * Created by Weex.
 * Copyright (c) 2016, Alibaba, Inc. All rights reserved.
 *
 * This source code is licensed under the Apache Licence 2.0.
 * For the full copyright and license information,please view the LICENSE file in the root directory of this source tree.
 */

#import "WXComponentManager.h"
#import "WXComponent.h"
#import "WXComponent_internal.h"
#import "WXComponentFactory.h"
#import "WXDefine.h"
#import "NSArray+Weex.h"
#import "WXSDKInstance.h"
#import "WXAssert.h"
#import "WXUtility.h"
#import "WXMonitor.h"
#import "WXScrollerProtocol.h"

static NSThread *WXComponentThread;

#define WXAssertComponentExist(component)  WXAssert(component, @"component not exists")

@implementation WXComponentManager
{
    __weak WXSDKInstance *_weexInstance;
    BOOL _isValid;
    
    BOOL _stopRunning;
    NSUInteger _noTaskTickCount;
    
    // access only on component thread
    NSMapTable<NSString *, WXComponent *> *_indexDict;
    NSMutableArray<dispatch_block_t> *_uiTaskQueue;
    
    WXComponent *_rootComponent;
    NSMutableArray *_fixedComponents;
    
    css_node_t *_rootCSSNode;
    CADisplayLink *_displayLink;
}

+ (instancetype)sharedManager
{
    static id _sharedInstance = nil;
    static dispatch_once_t oncePredicate;
    dispatch_once(&oncePredicate, ^{
        _sharedInstance = [[self alloc] init];
    });
    return _sharedInstance;
}

- (instancetype)initWithWeexInstance:(id)weexInstance
{
    if (self = [self init]) {
        _weexInstance = weexInstance;
        
        _indexDict = [NSMapTable strongToWeakObjectsMapTable];
        _fixedComponents = [NSMutableArray wx_mutableArrayUsingWeakReferences];
        _uiTaskQueue = [NSMutableArray array];
        _isValid = YES;
        __weak typeof(self) weakSelf = self;
        WXPerformBlockOnComponentThread(^{
            __strong typeof(self) strongSelf = weakSelf;
            [strongSelf _startDisplayLink];
        });
    }
    
    return self;
}

- (void)dealloc
{
    free_css_node(_rootCSSNode);
    [NSMutableArray wx_releaseArray:_fixedComponents];
}

#pragma mark Thread Management

+ (NSThread *)componentThread
{
    static dispatch_once_t onceToken;
    dispatch_once(&onceToken, ^{
        WXComponentThread = [[NSThread alloc] initWithTarget:[self sharedManager] selector:@selector(_runLoopThread) object:nil];
        [WXComponentThread setName:WX_COMPONENT_THREAD_NAME];
        if(WX_SYS_VERSION_GREATER_THAN_OR_EQUAL_TO(@"8.0")) {
            [WXComponentThread setQualityOfService:[[NSThread mainThread] qualityOfService]];
        } else {
            [WXComponentThread setThreadPriority:[[NSThread mainThread] threadPriority]];
        }
        
        [WXComponentThread start];
    });
    
    return WXComponentThread;
}

- (void)_runLoopThread
{
    [[NSRunLoop currentRunLoop] addPort:[NSMachPort port] forMode:NSDefaultRunLoopMode];
    
    while (!_stopRunning) {
        [[NSRunLoop currentRunLoop] runMode:NSDefaultRunLoopMode beforeDate:[NSDate distantFuture]];
    }
}

+ (void)_performBlockOnComponentThread:(void (^)())block
{
    if([NSThread currentThread] == [self componentThread]){
        block();
    } else {
        [self performSelector:@selector(_performBlockOnComponentThread:)
                     onThread:WXComponentThread
                   withObject:[block copy]
                waitUntilDone:NO];
    }
}

- (void)startComponentTasks
{
    [self _awakeDisplayLink];
}

- (void)rootViewFrameDidChange:(CGRect)frame
{
    WXAssertComponentThread();
    
    if (_rootCSSNode) {
        [self _applyRootFrame:frame toRootCSSNode:_rootCSSNode];
        if (!_rootComponent.styles[@"width"]) {
            _rootComponent.cssNode->style.dimensions[CSS_WIDTH] = frame.size.width;
        }
        if (!_rootComponent.styles[@"height"]) {
            _rootComponent.cssNode->style.dimensions[CSS_HEIGHT] = frame.size.height;
        }
        [_rootComponent setNeedsLayout];
        [self startComponentTasks];
    }
}

- (void)_applyRootFrame:(CGRect)rootFrame toRootCSSNode:(css_node_t *)rootCSSNode
{
    _rootCSSNode->style.position[CSS_LEFT] = self.weexInstance.frame.origin.x;
    _rootCSSNode->style.position[CSS_TOP] = self.weexInstance.frame.origin.y;
    
    // if no instance width/height, use layout width/height, as Android's wrap_content
    _rootCSSNode->style.dimensions[CSS_WIDTH] = self.weexInstance.frame.size.width ?: CSS_UNDEFINED;
    _rootCSSNode->style.dimensions[CSS_HEIGHT] =  self.weexInstance.frame.size.height ?: CSS_UNDEFINED;
}

- (void)_addUITask:(void (^)())block
{
    [_uiTaskQueue addObject:block];
}

#pragma mark Component Tree Building

- (void)createRoot:(NSDictionary *)data
{
    WXAssertComponentThread();
    WXAssertParam(data);
    
    _rootComponent = [self _buildComponentForData:data];
    self.weexInstance.rootView.wx_component = _rootComponent;
    
    [self _initRootCSSNode];
    
    __weak typeof(self) weakSelf = self;
    [self _addUITask:^{
        __strong typeof(self) strongSelf = weakSelf;
        [strongSelf.weexInstance.rootView addSubview:strongSelf->_rootComponent.view];
    }];
}

static bool rootNodeIsDirty(void *context)
{
    WXComponentManager *mananger = (__bridge WXComponentManager *)(context);
    return [mananger->_rootComponent needsLayout];
}

static css_node_t * rootNodeGetChild(void *context, int i)
{
    WXComponentManager *mananger = (__bridge WXComponentManager *)(context);
    if (i == 0) {
        return mananger->_rootComponent.cssNode;
    } else if(mananger->_fixedComponents.count > 0) {
        return ((WXComponent *)((mananger->_fixedComponents)[i-1])).cssNode;
    }
    
    return NULL;
}

- (void)addComponent:(NSDictionary *)componentData toSupercomponent:(NSString *)superRef atIndex:(NSInteger)index appendingInTree:(BOOL)appendingInTree
{
    WXAssertComponentThread();
    WXAssertParam(componentData);
    WXAssertParam(superRef);
    
    WXComponent *supercomponent = [_indexDict objectForKey:superRef];
    WXAssertComponentExist(supercomponent);
    
    [self _recursivelyAddComponent:componentData toSupercomponent:supercomponent atIndex:index appendingInTree:appendingInTree];
}

- (void)_recursivelyAddComponent:(NSDictionary *)componentData toSupercomponent:(WXComponent *)supercomponent atIndex:(NSInteger)index appendingInTree:(BOOL)appendingInTree
{
     WXComponent *component = [self _buildComponentForData:componentData];
    
    index = (index == -1 ? supercomponent.subcomponents.count : index);
    
    [supercomponent _insertSubcomponent:component atIndex:index];
    
    // use _lazyCreateView to forbid component like cell's view creating
    if(supercomponent && component && supercomponent->_lazyCreateView) {
        component->_lazyCreateView = YES;
    }
    
    [self _addUITask:^{
        [supercomponent insertSubview:component atIndex:index];
    }];

    NSArray *subcomponentsData = [componentData valueForKey:@"children"];
    
    BOOL appendTree = !appendingInTree && [component.attributes[@"append"] isEqualToString:@"tree"];
    // if ancestor is appending tree, child should not be laid out again even it is appending tree.
    for(NSDictionary *subcomponentData in subcomponentsData){
        [self _recursivelyAddComponent:subcomponentData toSupercomponent:component atIndex:-1 appendingInTree:appendTree || appendingInTree];
    }
    if (appendTree) {
        // If appending tree，force layout in case of too much tasks piling up in syncQueue
        [self _layoutAndSyncUI];
    }
}

- (void)moveComponent:(NSString *)ref toSuper:(NSString *)superRef atIndex:(NSInteger)index
{
    WXAssertComponentThread();
    WXAssertParam(ref);
    WXAssertParam(superRef);
    
    WXComponent *component = [_indexDict objectForKey:ref];
    WXComponent *newSupercomponent = [_indexDict objectForKey:superRef];
    WXAssertComponentExist(component);
    WXAssertComponentExist(newSupercomponent);
    
    if (component.supercomponent == newSupercomponent && [newSupercomponent.subcomponents indexOfObject:component] < index) {
        // if the supercomponent moved to is the same as original supercomponent,
        // unify it into the index after removing.
        index--;
    }
    
    [component _moveToSupercomponent:newSupercomponent atIndex:index];
    
    [self _addUITask:^{
        [component moveToSuperview:newSupercomponent atIndex:index];
    }];
}

- (void)removeComponent:(NSString *)ref
{
    WXAssertComponentThread();
    WXAssertParam(ref);
    
    WXComponent *component = [_indexDict objectForKey:ref];
    WXAssertComponentExist(component);
    
    [component _removeFromSupercomponent];
    
    [_indexDict removeObjectForKey:ref];
    
    [self _addUITask:^{
        [component removeFromSuperview];
    }];
}

- (WXComponent *)componentForRef:(NSString *)ref
{
    NSDictionary *dict = [_indexDict copy];
    return [dict objectForKey:ref];
}

<<<<<<< HEAD
- (WXComponent *)componentForRoot
{
    return _rootComponent;
=======
- (NSUInteger)numberOfComponents
{
    return _indexDict.count;
>>>>>>> 52f456df
}

- (WXComponent *)_buildComponentForData:(NSDictionary *)data
{
    NSString *ref = data[@"ref"];
    NSString *type = data[@"type"];
    NSDictionary *styles = data[@"style"];
    NSDictionary *attributes = data[@"attr"];
    NSArray *events = data[@"event"];
    
    Class clazz = [WXComponentFactory classWithComponentName:type];
    WXComponent *component = [[clazz alloc] initWithRef:ref type:type styles:styles attributes:attributes events:events weexInstance:self.weexInstance];
    WXAssert(component, @"Component build failed for data:%@", data);
    
    [_indexDict setObject:component forKey:component.ref];
    
    return component;
}

#pragma mark Updating

- (void)updateStyles:(NSDictionary *)styles forComponent:(NSString *)ref
{
    WXAssertParam(styles);
    WXAssertParam(ref);
    
    WXComponent *component = [_indexDict objectForKey:ref];
    WXAssertComponentExist(component);
    
    [component _updateStylesOnComponentThread:styles];
    [self _addUITask:^{
        [component _updateStylesOnMainThread:styles];
    }];
}

- (void)updateAttributes:(NSDictionary *)attributes forComponent:(NSString *)ref
{
    WXAssertParam(attributes);
    WXAssertParam(ref);
    
    WXComponent *component = [_indexDict objectForKey:ref];
    WXAssertComponentExist(component);
    
    [component _updateAttributesOnComponentThread:attributes];
    [self _addUITask:^{
        [component _updateAttributesOnMainThread:attributes];
    }];
}

- (void)addEvent:(NSString *)eventName toComponent:(NSString *)ref
{
    WXAssertComponentThread();
    WXAssertParam(eventName);
    WXAssertParam(ref);
    
    WXComponent *component = [_indexDict objectForKey:ref];
    WXAssertComponentExist(component);
    
    [component _addEventOnComponentThread:eventName];
    
    [self _addUITask:^{
        [component _addEventOnMainThread:eventName];
    }];
}

- (void)removeEvent:(NSString *)eventName fromComponent:(NSString *)ref
{
    WXAssertComponentThread();
    WXAssertParam(eventName);
    WXAssertParam(ref);
    
    WXComponent *component = [_indexDict objectForKey:ref];
    WXAssertComponentExist(component);
    
    [component _removeEventOnComponentThread:eventName];
    
    [self _addUITask:^{
        [component _removeEventOnMainThread:eventName];
    }];
}

- (void)scrollToComponent:(NSString *)ref options:(NSDictionary *)options
{
    WXAssertComponentThread();
    WXAssertParam(ref);
    
    WXComponent *toComponent = [_indexDict objectForKey:ref];
    WXAssertComponentExist(toComponent);

    id<WXScrollerProtocol> scrollerComponent = toComponent.ancestorScroller;
    if (!scrollerComponent) {
        return;
    }

    CGFloat offset = [[options objectForKey:@"offset"] floatValue];
    
    [self _addUITask:^{
        [scrollerComponent scrollToComponent:toComponent withOffset:offset];
    }];
}

#pragma mark Life Cycle

- (void)createFinish
{
    WXAssertComponentThread();
    
    WXSDKInstance *instance  = self.weexInstance;
    [self _addUITask:^{        
        UIView *rootView = instance.rootView;
        
        WX_MONITOR_INSTANCE_PERF_END(WXPTFirstScreenRender, instance);
        WX_MONITOR_INSTANCE_PERF_END(WXPTAllRender, instance);
        WX_MONITOR_SUCCESS(WXMTJSBridge);
        WX_MONITOR_SUCCESS(WXMTNativeRender);
        
        if(instance.renderFinish){
            instance.renderFinish(rootView);
        }
    }];
}

- (void)updateFinish
{
    WXAssertComponentThread();
    
    WXSDKInstance *instance = self.weexInstance;
    WXComponent *root = [_indexDict objectForKey:WX_SDK_ROOT_REF];
    
    [self _addUITask:^{
        if(instance.updateFinish){
            instance.updateFinish(root.view);
        }
    }];
}

- (void)refreshFinish
{
    WXAssertComponentThread();
    
    WXSDKInstance *instance = self.weexInstance;
    WXComponent *root = [_indexDict objectForKey:WX_SDK_ROOT_REF];
    
    [self _addUITask:^{
        if(instance.refreshFinish){
            instance.refreshFinish(root.view);
        }
    }];
}

- (void)unload
{
    WXAssertComponentThread();
    
    for (NSString *key in _indexDict) {
        WXComponent *component = [_indexDict objectForKey:key];;
        dispatch_async(dispatch_get_main_queue(), ^{
            [component _unloadView];
        });
    }
    
    [_indexDict removeAllObjects];
    [_uiTaskQueue removeAllObjects];

    dispatch_async(dispatch_get_main_queue(), ^{
         _rootComponent = nil;
    });
    
    [self _stopDisplayLink];
    
    _isValid = NO;
}

- (BOOL)isValid
{
    return _isValid;
}

#pragma mark Layout Batch

- (void)_startDisplayLink
{
    WXAssertComponentThread();
    
    if(!_displayLink){
        _displayLink = [CADisplayLink displayLinkWithTarget:self selector:@selector(_handleDisplayLink)];
        [_displayLink addToRunLoop:[NSRunLoop currentRunLoop] forMode:NSDefaultRunLoopMode];
    }
}

- (void)_stopDisplayLink
{
    WXAssertComponentThread();
    
    if(_displayLink){
        [_displayLink invalidate];
        _displayLink = nil;
    }
}

- (void)_suspendDisplayLink
{
    WXAssertComponentThread();
    
    if(_displayLink && !_displayLink.paused) {
        _displayLink.paused = YES;
    }
}

- (void)_awakeDisplayLink
{
    WXAssertComponentThread();
    
    if(_displayLink && _displayLink.paused) {
        _displayLink.paused = NO;
    }
}

- (void)_handleDisplayLink
{
    WXAssertComponentThread();
    
    [self _layoutAndSyncUI];
}

- (void)_layoutAndSyncUI
{
    [self _layout];
    
    if(_uiTaskQueue.count > 0){
        [self _syncUITasks];
        _noTaskTickCount = 0;
    } else {
        // suspend display link when there's no task for 1 second, in order to save CPU time.
        _noTaskTickCount ++;
        if (_noTaskTickCount > 60) {
            [self _suspendDisplayLink];
        }
    }
}

- (void)_layout
{
    BOOL needsLayout = NO;
    for (NSString *ref in _indexDict) {
        WXComponent *component = [_indexDict objectForKey:ref];
        
        if ([component needsLayout]) {
            needsLayout = YES;
        }
    }
    
    if (!needsLayout) {
        return;
    }
    
    layoutNode(_rootCSSNode, _rootCSSNode->style.dimensions[CSS_WIDTH], _rootCSSNode->style.dimensions[CSS_HEIGHT], CSS_DIRECTION_INHERIT);
    
    if ([_rootComponent needsLayout]) {
        if ([WXLog logLevel] >= WXLogLevelDebug) {
            print_css_node(_rootCSSNode, CSS_PRINT_LAYOUT | CSS_PRINT_STYLE | CSS_PRINT_CHILDREN);
        }
    }
    
    NSMutableSet<WXComponent *> *dirtyComponents = [NSMutableSet set];
    [_rootComponent _calculateFrameWithSuperAbsolutePosition:CGPointZero gatherDirtyComponents:dirtyComponents];
    [self _calculateRootFrame];
  
    for (WXComponent *dirtyComponent in dirtyComponents) {
        [self _addUITask:^{
            [dirtyComponent _layoutDidFinish];
        }];
    }
}

- (void)_syncUITasks
{
    NSArray<dispatch_block_t> *blocks = _uiTaskQueue;
    _uiTaskQueue = [NSMutableArray array];
    dispatch_async(dispatch_get_main_queue(), ^{
        for(dispatch_block_t block in blocks) {
            block();
        }
    });
}

- (void)_initRootCSSNode
{
    _rootCSSNode = new_css_node();
    
    [self _applyRootFrame:self.weexInstance.frame toRootCSSNode:_rootCSSNode];
    
    _rootCSSNode->style.flex_wrap = CSS_NOWRAP;
    _rootCSSNode->is_dirty = rootNodeIsDirty;
    _rootCSSNode->get_child = rootNodeGetChild;
    _rootCSSNode->context = (__bridge void *)(self);
    _rootCSSNode->children_count = 1;
}

- (void)_calculateRootFrame
{
    if (!_rootCSSNode->layout.should_update) {
        return;
    }
    _rootCSSNode->layout.should_update = false;
    
    CGRect frame = CGRectMake(WXRoundPixelValue(_rootCSSNode->layout.position[CSS_LEFT]),
                              WXRoundPixelValue(_rootCSSNode->layout.position[CSS_TOP]),
                              WXRoundPixelValue(_rootCSSNode->layout.dimensions[CSS_WIDTH]),
                              WXRoundPixelValue(_rootCSSNode->layout.dimensions[CSS_HEIGHT]));
    WXPerformBlockOnMainThread(^{
        self.weexInstance.rootView.frame = frame;
    });
    
    resetNodeLayout(_rootCSSNode);
}


#pragma mark Fixed 

- (void)addFixedComponent:(WXComponent *)fixComponent
{
    [_fixedComponents addObject:fixComponent];
    _rootCSSNode->children_count = (int)[_fixedComponents count] + 1;
}

- (void)removeFixedComponent:(WXComponent *)fixComponent
{
    [_fixedComponents removeObject:fixComponent];
    _rootCSSNode->children_count = (int)[_fixedComponents count] + 1;
}

@end

void WXPerformBlockOnComponentThread(void (^block)())
{
    [WXComponentManager _performBlockOnComponentThread:block];
}<|MERGE_RESOLUTION|>--- conflicted
+++ resolved
@@ -280,15 +280,14 @@
     return [dict objectForKey:ref];
 }
 
-<<<<<<< HEAD
 - (WXComponent *)componentForRoot
 {
     return _rootComponent;
-=======
+}
+
 - (NSUInteger)numberOfComponents
 {
     return _indexDict.count;
->>>>>>> 52f456df
 }
 
 - (WXComponent *)_buildComponentForData:(NSDictionary *)data
