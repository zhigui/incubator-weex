--- conflicted
+++ resolved
@@ -90,19 +90,13 @@
         id argument;
         if (!strcmp(parameterType, blockType)) {
             // callback
-<<<<<<< HEAD
             argument = [^void(NSString *result, BOOL keepAlive) {
                 NSString* instanceId = method.instance;
                 [[WXSDKManager bridgeMgr]callBack:instanceId funcId:(NSString *)obj params:result keepAlive:keepAlive];
             } copy];
-            CFBridgingRetain(argument);
-=======
-            argument = ^void(NSString *result) {
-                [[WXSDKManager bridgeMgr] callBack:instanceId funcId:(NSString *)obj params:result];
-            };
+            
             // retain block
             [blockArray addObject:argument];
->>>>>>> 4941d97e
             [invocation setArgument:&argument atIndex:i + 2];
         } else {
             argument = obj;
