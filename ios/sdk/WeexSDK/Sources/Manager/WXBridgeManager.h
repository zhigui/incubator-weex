/**
 * Created by Weex.
 * Copyright (c) 2016, Alibaba, Inc. All rights reserved.
 *
 * This source code is licensed under the Apache Licence 2.0.
 * For the full copyright and license information,please view the LICENSE file in the root directory of this source tree.
 */

#import <Foundation/Foundation.h>

@class WXBridgeMethod;
@class WXSDKInstance;

@interface WXBridgeManager : NSObject

/**
 *  return instance at the top of the stack.
 **/
@property (nonatomic, weak, readonly) WXSDKInstance *topInstance;

/**
 *  Create Instance Method
 *  @param instance  :   instance id
 *  @param temp  :   template data
 *  @param options   :   parameters
 *  @param data      :   external data
 **/
- (void)createInstance:(NSString *)instance
              template:(NSString *)temp
               options:(NSDictionary *)options
                  data:(id)data;

/**
 * @abstract return currentInstanceId
 **/
- (NSArray *)getInstanceIdStack;

/**
 *  Destroy Instance Method
 *  @param instance  :   instance id
 **/
- (void)destroyInstance:(NSString *)instance;

/**
 * Trigger full GC, for dev and debug only.
 **/
- (void)forceGarbageCollection;

/**
 *  Refresh Instance Method
 *  @param instance  :   instance id
 *  @param data      :   external data
 **/
- (void)refreshInstance:(NSString *)instance data:(id)data;

/**
 *  Unload
 **/
- (void)unload;

/**
 *  Update Instance State Method
 *  @param instance  :   instance id
 *  @param data      :   parameters
 **/
- (void)updateState:(NSString *)instance data:(id)data;

/**
 *  Execute JSFramework Script
 *  @param script    :   script code
 **/
- (void)executeJsFramework:(NSString *)script;

/**
 *  Register JS service Script
 *  @param name      :   service name
 *  @param serviceScript    :   script code
 *  @param options   :   service options
 **/
- (void)registerService:(NSString *)name withService:(NSString *)serviceScript withOptions:(NSDictionary *)options;


/**
 *  Register JS service Script
 *  @param name         :   service name
 *  @param serviceScriptUrl    :   script url
 *  @param options      :   service options
 **/

-(void)registerService:(NSString *)name withServiceUrl:(NSURL *)serviceScriptUrl withOptions:(NSDictionary *)options;

/**
 *  Unregister JS service Script
 *  @param name    :   script code
 **/
- (void)unregisterService:(NSString *)name;

/**
 *  Register Modules Method
 *  @param modules   :   module list
 **/
- (void)registerModules:(NSDictionary *)modules;

/**
 *  Register Components Method
 *  @param components   component list
 **/
- (void)registerComponents:(NSArray* )components;

/**
 *  FireEvent
 *  @param instanceId   instance id
 *  @param ref       :   node reference
 *  @param type      :   event type
 *  @param params    :   parameters
 *  @param domChanges   dom value changes, used for two-way data binding
 **/
- (void)fireEvent:(NSString *)instanceId ref:(NSString *)ref type:(NSString *)type params:(NSDictionary *)params domChanges:(NSDictionary *)domChanges;

/**
 *  callBack
 *
 *  @param instanceId instanceId
 *  @param funcId     funcId
 *  @param params     params
<<<<<<< HEAD
 *  @param keepAlive  indicate that whether this func will be reused
=======
 *  @param keepAlive     indicate that whether this func will be reused
>>>>>>> 8ffb48c4
 */
- (void)callBack:(NSString *)instanceId funcId:(NSString *)funcId params:(id)params keepAlive:(BOOL)keepAlive;

/**
 *  Connect To WebSocket for devtool debug
 *  @param url       :   url to connect
 **/
- (void)connectToDevToolWithUrl:(NSURL *)url;

/**
 *  CallBack
 *  @param instanceId   instance id
 *  @param funcId    :   callback id
 *  @param params    :   parameters
 **/
- (void)callBack:(NSString *)instanceId funcId:(NSString *)funcId params:(id)params;

/**
 *  Connect To WebSocket for collecting log
 *  @param url       :   url to connect
 **/
- (void)connectToWebSocket:(NSURL *)url;

/**
 *  Log To WebSocket
 *  @param flag      :   the tag to identify
 *  @param message   :   message to output
 **/
- (void)logToWebSocket:(NSString *)flag message:(NSString *)message;

/**
 *  Reset Environment
 **/
- (void)resetEnvironment;

- (void)fireEvent:(NSString *)instanceId ref:(NSString *)ref type:(NSString *)type params:(NSDictionary *)params DEPRECATED_MSG_ATTRIBUTE("Use fireEvent:ref:type:params:domChanges: method instead.");
- (void)executeJsMethod:(WXBridgeMethod *)method DEPRECATED_MSG_ATTRIBUTE();

@end<|MERGE_RESOLUTION|>--- conflicted
+++ resolved
@@ -123,11 +123,7 @@
  *  @param instanceId instanceId
  *  @param funcId     funcId
  *  @param params     params
-<<<<<<< HEAD
- *  @param keepAlive  indicate that whether this func will be reused
-=======
  *  @param keepAlive     indicate that whether this func will be reused
->>>>>>> 8ffb48c4
  */
 - (void)callBack:(NSString *)instanceId funcId:(NSString *)funcId params:(id)params keepAlive:(BOOL)keepAlive;
 
