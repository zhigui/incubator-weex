--- conflicted
+++ resolved
@@ -2,11 +2,7 @@
 Pod::Spec.new do |s|
 
   s.name         = "WeexSDK"
-<<<<<<< HEAD
-  s.version      = "0.8.0"
-=======
   s.version      = "0.9.1"
->>>>>>> 8329dcf8
   s.summary      = "WeexSDK Source ."
 
   s.description  = <<-DESC
