--- conflicted
+++ resolved
@@ -7,12 +7,9 @@
 	objects = {
 
 /* Begin PBXBuildFile section */
-<<<<<<< HEAD
-=======
 		1D3000F41D41F5BE004F3B4F /* libicucore.tbd in Frameworks */ = {isa = PBXBuildFile; fileRef = 7469869B1C4DEAC20054A57E /* libicucore.tbd */; };
 		1D3000F51D41FAEE004F3B4F /* SRWebSocket.m in Sources */ = {isa = PBXBuildFile; fileRef = 2A27E7D81C3E360B00D7A552 /* SRWebSocket.m */; };
 		1D3000F71D41FB22004F3B4F /* WXStorageTests.m in Sources */ = {isa = PBXBuildFile; fileRef = 1D3000F61D41FB22004F3B4F /* WXStorageTests.m */; };
->>>>>>> 044f5930
 		2A1F57B71C75C6A600B58017 /* WXTextInputComponent.h in Headers */ = {isa = PBXBuildFile; fileRef = 2A1F57B51C75C6A600B58017 /* WXTextInputComponent.h */; };
 		2A1F57B81C75C6A600B58017 /* WXTextInputComponent.m in Sources */ = {isa = PBXBuildFile; fileRef = 2A1F57B61C75C6A600B58017 /* WXTextInputComponent.m */; };
 		2A42AF881C23B33E00818EA6 /* WeexSDK_MTL.h in Copy Files */ = {isa = PBXBuildFile; fileRef = 2A42AF871C23B33E00818EA6 /* WeexSDK_MTL.h */; };
@@ -224,10 +221,7 @@
 /* End PBXCopyFilesBuildPhase section */
 
 /* Begin PBXFileReference section */
-<<<<<<< HEAD
-=======
 		1D3000F61D41FB22004F3B4F /* WXStorageTests.m */ = {isa = PBXFileReference; fileEncoding = 4; lastKnownFileType = sourcecode.c.objc; path = WXStorageTests.m; sourceTree = "<group>"; };
->>>>>>> 044f5930
 		2A1F57B51C75C6A600B58017 /* WXTextInputComponent.h */ = {isa = PBXFileReference; fileEncoding = 4; lastKnownFileType = sourcecode.c.h; path = WXTextInputComponent.h; sourceTree = "<group>"; };
 		2A1F57B61C75C6A600B58017 /* WXTextInputComponent.m */ = {isa = PBXFileReference; fileEncoding = 4; lastKnownFileType = sourcecode.c.objc; path = WXTextInputComponent.m; sourceTree = "<group>"; };
 		2A27E7D71C3E360B00D7A552 /* SRWebSocket.h */ = {isa = PBXFileReference; fileEncoding = 4; lastKnownFileType = sourcecode.c.h; name = SRWebSocket.h; path = dependency/SRWebSocket.h; sourceTree = "<group>"; };
