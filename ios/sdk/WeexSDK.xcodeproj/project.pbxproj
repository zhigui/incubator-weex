--- conflicted
+++ resolved
@@ -7,11 +7,6 @@
 	objects = {
 
 /* Begin PBXBuildFile section */
-		1D3000F41D41F5BE004F3B4F /* libicucore.tbd in Frameworks */ = {isa = PBXBuildFile; fileRef = 7469869B1C4DEAC20054A57E /* libicucore.tbd */; };
-		1D3000F51D41FAEE004F3B4F /* SRWebSocket.m in Sources */ = {isa = PBXBuildFile; fileRef = 2A27E7D81C3E360B00D7A552 /* SRWebSocket.m */; };
-		1D3000F71D41FB22004F3B4F /* WXStorageTests.m in Sources */ = {isa = PBXBuildFile; fileRef = 1D3000F61D41FB22004F3B4F /* WXStorageTests.m */; };
-		1D467A281D50459B0007AD9E /* WXUtility+Hash.h in Headers */ = {isa = PBXBuildFile; fileRef = 1D467A261D50459B0007AD9E /* WXUtility+Hash.h */; };
-		1D467A291D50459B0007AD9E /* WXUtility+Hash.m in Sources */ = {isa = PBXBuildFile; fileRef = 1D467A271D50459B0007AD9E /* WXUtility+Hash.m */; };
 		2A1F57B71C75C6A600B58017 /* WXTextInputComponent.h in Headers */ = {isa = PBXBuildFile; fileRef = 2A1F57B51C75C6A600B58017 /* WXTextInputComponent.h */; };
 		2A1F57B81C75C6A600B58017 /* WXTextInputComponent.m in Sources */ = {isa = PBXBuildFile; fileRef = 2A1F57B61C75C6A600B58017 /* WXTextInputComponent.m */; };
 		2A42AF881C23B33E00818EA6 /* WeexSDK_MTL.h in Copy Files */ = {isa = PBXBuildFile; fileRef = 2A42AF871C23B33E00818EA6 /* WeexSDK_MTL.h */; };
@@ -47,6 +42,9 @@
 		596FDD691D3F9EFF0082CD5B /* TestSupportUtils.m in Sources */ = {isa = PBXBuildFile; fileRef = 596FDD681D3F9EFF0082CD5B /* TestSupportUtils.m */; };
 		597334B11D4D9E7F00988789 /* WXSDKManagerTests.m in Sources */ = {isa = PBXBuildFile; fileRef = 597334B01D4D9E7F00988789 /* WXSDKManagerTests.m */; };
 		597334B31D4DE1A600988789 /* WXBridgeMethodTests.m in Sources */ = {isa = PBXBuildFile; fileRef = 597334B21D4DE1A600988789 /* WXBridgeMethodTests.m */; };
+		598805AA1D52D84000EDED2C /* WXUtility+Hash.h in Headers */ = {isa = PBXBuildFile; fileRef = 598805A81D52D84000EDED2C /* WXUtility+Hash.h */; };
+		598805AB1D52D84000EDED2C /* WXUtility+Hash.m in Sources */ = {isa = PBXBuildFile; fileRef = 598805A91D52D84000EDED2C /* WXUtility+Hash.m */; };
+		598805AD1D52D8C800EDED2C /* WXStorageTests.m in Sources */ = {isa = PBXBuildFile; fileRef = 598805AC1D52D8C800EDED2C /* WXStorageTests.m */; };
 		5996BD701D49EC0600C0FEA6 /* WXInstanceWrapTests.m in Sources */ = {isa = PBXBuildFile; fileRef = 5996BD6F1D49EC0600C0FEA6 /* WXInstanceWrapTests.m */; };
 		5996BD721D4A219300C0FEA6 /* WXNetworkTests.m in Sources */ = {isa = PBXBuildFile; fileRef = 5996BD711D4A219300C0FEA6 /* WXNetworkTests.m */; };
 		5996BD751D4D8A0E00C0FEA6 /* WXSDKEngineTests.m in Sources */ = {isa = PBXBuildFile; fileRef = 5996BD741D4D8A0E00C0FEA6 /* WXSDKEngineTests.m */; };
@@ -219,9 +217,6 @@
 /* End PBXCopyFilesBuildPhase section */
 
 /* Begin PBXFileReference section */
-		1D3000F61D41FB22004F3B4F /* WXStorageTests.m */ = {isa = PBXFileReference; fileEncoding = 4; lastKnownFileType = sourcecode.c.objc; path = WXStorageTests.m; sourceTree = "<group>"; };
-		1D467A261D50459B0007AD9E /* WXUtility+Hash.h */ = {isa = PBXFileReference; fileEncoding = 4; lastKnownFileType = sourcecode.c.h; path = "WXUtility+Hash.h"; sourceTree = "<group>"; };
-		1D467A271D50459B0007AD9E /* WXUtility+Hash.m */ = {isa = PBXFileReference; fileEncoding = 4; lastKnownFileType = sourcecode.c.objc; path = "WXUtility+Hash.m"; sourceTree = "<group>"; };
 		2A1F57B51C75C6A600B58017 /* WXTextInputComponent.h */ = {isa = PBXFileReference; fileEncoding = 4; lastKnownFileType = sourcecode.c.h; path = WXTextInputComponent.h; sourceTree = "<group>"; };
 		2A1F57B61C75C6A600B58017 /* WXTextInputComponent.m */ = {isa = PBXFileReference; fileEncoding = 4; lastKnownFileType = sourcecode.c.objc; path = WXTextInputComponent.m; sourceTree = "<group>"; };
 		2A27E7D71C3E360B00D7A552 /* SRWebSocket.h */ = {isa = PBXFileReference; fileEncoding = 4; lastKnownFileType = sourcecode.c.h; name = SRWebSocket.h; path = dependency/SRWebSocket.h; sourceTree = "<group>"; };
@@ -261,6 +256,9 @@
 		596FDD681D3F9EFF0082CD5B /* TestSupportUtils.m */ = {isa = PBXFileReference; fileEncoding = 4; lastKnownFileType = sourcecode.c.objc; path = TestSupportUtils.m; sourceTree = "<group>"; };
 		597334B01D4D9E7F00988789 /* WXSDKManagerTests.m */ = {isa = PBXFileReference; fileEncoding = 4; lastKnownFileType = sourcecode.c.objc; path = WXSDKManagerTests.m; sourceTree = "<group>"; };
 		597334B21D4DE1A600988789 /* WXBridgeMethodTests.m */ = {isa = PBXFileReference; fileEncoding = 4; lastKnownFileType = sourcecode.c.objc; path = WXBridgeMethodTests.m; sourceTree = "<group>"; };
+		598805A81D52D84000EDED2C /* WXUtility+Hash.h */ = {isa = PBXFileReference; fileEncoding = 4; lastKnownFileType = sourcecode.c.h; path = "WXUtility+Hash.h"; sourceTree = "<group>"; };
+		598805A91D52D84000EDED2C /* WXUtility+Hash.m */ = {isa = PBXFileReference; fileEncoding = 4; lastKnownFileType = sourcecode.c.objc; path = "WXUtility+Hash.m"; sourceTree = "<group>"; };
+		598805AC1D52D8C800EDED2C /* WXStorageTests.m */ = {isa = PBXFileReference; fileEncoding = 4; lastKnownFileType = sourcecode.c.objc; path = WXStorageTests.m; sourceTree = "<group>"; };
 		5996BD6F1D49EC0600C0FEA6 /* WXInstanceWrapTests.m */ = {isa = PBXFileReference; fileEncoding = 4; lastKnownFileType = sourcecode.c.objc; path = WXInstanceWrapTests.m; sourceTree = "<group>"; };
 		5996BD711D4A219300C0FEA6 /* WXNetworkTests.m */ = {isa = PBXFileReference; fileEncoding = 4; lastKnownFileType = sourcecode.c.objc; path = WXNetworkTests.m; sourceTree = "<group>"; };
 		5996BD741D4D8A0E00C0FEA6 /* WXSDKEngineTests.m */ = {isa = PBXFileReference; fileEncoding = 4; lastKnownFileType = sourcecode.c.objc; path = WXSDKEngineTests.m; sourceTree = "<group>"; };
@@ -424,16 +422,12 @@
 			isa = PBXFrameworksBuildPhase;
 			buildActionMask = 2147483647;
 			files = (
-<<<<<<< HEAD
 				740938FB1D3D0E1700DBB801 /* AVKit.framework in Frameworks */,
 				740938F91D3D0E0300DBB801 /* MediaPlayer.framework in Frameworks */,
 				740938F71D3D0DFD00DBB801 /* CoreMedia.framework in Frameworks */,
 				740938F51D3D0DDE00DBB801 /* AVFoundation.framework in Frameworks */,
 				740938EF1D3D083900DBB801 /* libicucore.tbd in Frameworks */,
 				740938EE1D3D079100DBB801 /* JavaScriptCore.framework in Frameworks */,
-=======
-				1D3000F41D41F5BE004F3B4F /* libicucore.tbd in Frameworks */,
->>>>>>> 35c39663
 				74C896421D2AC2210043B82A /* WeexSDK.framework in Frameworks */,
 			);
 			runOnlyForDeploymentPostprocessing = 0;
@@ -569,7 +563,6 @@
 			children = (
 				74C8963F1D2AC2210043B82A /* WeexSDKTests.m */,
 				74C896411D2AC2210043B82A /* Info.plist */,
-<<<<<<< HEAD
 				740938EA1D3D026600DBB801 /* WXComponentTests.m */,
 				596FDD651D3F52700082CD5B /* WXAnimationModuleTests.m */,
 				591324A21D49B7F1004E89ED /* WXTimerModuleTests.m */,
@@ -578,11 +571,9 @@
 				5996BD741D4D8A0E00C0FEA6 /* WXSDKEngineTests.m */,
 				597334B21D4DE1A600988789 /* WXBridgeMethodTests.m */,
 				597334B01D4D9E7F00988789 /* WXSDKManagerTests.m */,
+				598805AC1D52D8C800EDED2C /* WXStorageTests.m */,
 				596FDD671D3F9EFF0082CD5B /* TestSupportUtils.h */,
 				596FDD681D3F9EFF0082CD5B /* TestSupportUtils.m */,
-=======
-				1D3000F61D41FB22004F3B4F /* WXStorageTests.m */,
->>>>>>> 35c39663
 			);
 			path = WeexSDKTests;
 			sourceTree = "<group>";
@@ -734,6 +725,8 @@
 				77D1614A1C02E3790010B15B /* WXConvert.m */,
 				77D1614D1C02E3880010B15B /* WXUtility.h */,
 				77D1614E1C02E3880010B15B /* WXUtility.m */,
+				598805A81D52D84000EDED2C /* WXUtility+Hash.h */,
+				598805A91D52D84000EDED2C /* WXUtility+Hash.m */,
 				77D161601C02ED790010B15B /* WXLog.h */,
 				77D161611C02ED790010B15B /* WXLog.m */,
 				775BEE4D1C16F993008D1629 /* WXDefine.h */,
@@ -756,8 +749,6 @@
 				7461F8A71CFC33A800F62D44 /* WXThreadSafeMutableArray.m */,
 				74896F2E1D1AC79400D1D593 /* NSObject+WXSwizzle.h */,
 				74896F2F1D1AC79400D1D593 /* NSObject+WXSwizzle.m */,
-				1D467A261D50459B0007AD9E /* WXUtility+Hash.h */,
-				1D467A271D50459B0007AD9E /* WXUtility+Hash.m */,
 			);
 			path = Utility;
 			sourceTree = "<group>";
@@ -862,7 +853,6 @@
 				74CC7A201C2BF9DC00829368 /* WXListComponent.h in Headers */,
 				74FD6E041C7C0E9600DBEB6D /* WXScrollerProtocol.h in Headers */,
 				77D161201C02DDB40010B15B /* WXSDKEngine.h in Headers */,
-				1D467A281D50459B0007AD9E /* WXUtility+Hash.h in Headers */,
 				745ED2DA1C5F2C7E002DB5A8 /* WXView.h in Headers */,
 				59D3CA411CF9ED57008835DC /* Layout.h in Headers */,
 				2AE5B7521CAB7DBD0082FDDB /* WXAComponent.h in Headers */,
@@ -873,6 +863,7 @@
 				59A5961C1CB630F10012CD52 /* WXComponent+Navigation.h in Headers */,
 				775BEE6E1C1BD8F4008D1629 /* WXImgLoaderProtocol.h in Headers */,
 				7410811F1CED585A001BC6E5 /* WXComponentManager.h in Headers */,
+				598805AA1D52D84000EDED2C /* WXUtility+Hash.h in Headers */,
 				59A583081CF5B2FD0081FD3E /* WXNavigationDefaultImpl.h in Headers */,
 				775BEE4E1C16F993008D1629 /* WXDefine.h in Headers */,
 				59597F981D2A041700EE9317 /* WXDebugLoggerBridge.h in Headers */,
@@ -1109,7 +1100,6 @@
 			isa = PBXSourcesBuildPhase;
 			buildActionMask = 2147483647;
 			files = (
-<<<<<<< HEAD
 				5996BD701D49EC0600C0FEA6 /* WXInstanceWrapTests.m in Sources */,
 				5996BD751D4D8A0E00C0FEA6 /* WXSDKEngineTests.m in Sources */,
 				596FDD691D3F9EFF0082CD5B /* TestSupportUtils.m in Sources */,
@@ -1119,11 +1109,8 @@
 				591324A31D49B7F1004E89ED /* WXTimerModuleTests.m in Sources */,
 				597334B31D4DE1A600988789 /* WXBridgeMethodTests.m in Sources */,
 				597334B11D4D9E7F00988789 /* WXSDKManagerTests.m in Sources */,
-=======
-				1D3000F51D41FAEE004F3B4F /* SRWebSocket.m in Sources */,
-				1D3000F71D41FB22004F3B4F /* WXStorageTests.m in Sources */,
->>>>>>> 35c39663
 				74C896401D2AC2210043B82A /* WeexSDKTests.m in Sources */,
+				598805AD1D52D8C800EDED2C /* WXStorageTests.m in Sources */,
 				5996BD721D4A219300C0FEA6 /* WXNetworkTests.m in Sources */,
 			);
 			runOnlyForDeploymentPostprocessing = 0;
@@ -1149,11 +1136,11 @@
 				77D161311C02DE4E0010B15B /* WXComponent.m in Sources */,
 				77E659DB1C07F594008B8775 /* WXDomModule.m in Sources */,
 				D3FC0DF81C508B2A002B9E31 /* WXTimerModule.m in Sources */,
-				1D467A291D50459B0007AD9E /* WXUtility+Hash.m in Sources */,
 				594C28921CF9E61A009793A4 /* WXAnimationModule.m in Sources */,
 				59A5961D1CB630F10012CD52 /* WXComponent+Navigation.m in Sources */,
 				77D161631C02ED790010B15B /* WXLog.m in Sources */,
 				744BEA5A1D0520F300452B5D /* WXComponent+Layout.m in Sources */,
+				598805AB1D52D84000EDED2C /* WXUtility+Hash.m in Sources */,
 				59A582FD1CF5B17B0081FD3E /* WXBridgeContext.m in Sources */,
 				743933B51C7ED9AA00773BB7 /* WXSimulatorShortcutMananger.m in Sources */,
 				741081201CED585A001BC6E5 /* WXComponentManager.m in Sources */,
