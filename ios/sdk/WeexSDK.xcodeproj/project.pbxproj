--- conflicted
+++ resolved
@@ -1167,11 +1167,8 @@
 				5996BD701D49EC0600C0FEA6 /* WXInstanceWrapTests.m in Sources */,
 				5996BD751D4D8A0E00C0FEA6 /* WXSDKEngineTests.m in Sources */,
 				596FDD691D3F9EFF0082CD5B /* TestSupportUtils.m in Sources */,
-<<<<<<< HEAD
 				DC9F46831D61AC8800A88239 /* WXStreamModuleTests.m in Sources */,
-=======
 				1C1A2BED1D91172800539AA1 /* WXConvertTests.m in Sources */,
->>>>>>> f60c292d
 				740938EC1D3D075700DBB801 /* SRWebSocket.m in Sources */,
 				740938F31D3D0D9300DBB801 /* WXComponentTests.m in Sources */,
 				596FDD661D3F52700082CD5B /* WXAnimationModuleTests.m in Sources */,
