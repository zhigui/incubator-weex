--- conflicted
+++ resolved
@@ -103,13 +103,6 @@
     controller.url = url;
     controller.source = @"scan";
     
-<<<<<<< HEAD
-    NSURLComponents *components = [NSURLComponents componentsWithURL:url resolvingAgainstBaseURL:NO];
-    NSArray *queryItems = [components queryItems];
-    NSMutableDictionary *queryDict = [NSMutableDictionary new];
-    for (NSURLQueryItem *item in queryItems)
-        [queryDict setObject:item.value forKey:item.name];
-=======
     NSMutableDictionary *queryDict = [NSMutableDictionary new];
     if (WX_SYS_VERSION_GREATER_THAN_OR_EQUAL_TO(@"8.0")) {
         NSURLComponents *components = [NSURLComponents componentsWithURL:url resolvingAgainstBaseURL:NO];
@@ -120,7 +113,6 @@
     }else {
         queryDict = [self queryWithURL:url];
     }
->>>>>>> 30bd3086
     NSString *wsport = queryDict[@"wsport"] ?: @"8082";
     NSURL *socketURL = [NSURL URLWithString:[NSString stringWithFormat:@"ws://%@:%@", url.host, wsport]];
     controller.hotReloadSocket = [[SRWebSocket alloc] initWithURL:socketURL protocols:@[@"echo-protocol"]];
