/**
 * Created by Weex.
 * Copyright (c) 2016, Alibaba, Inc. All rights reserved.
 *
 * This source code is licensed under the Apache Licence 2.0.
 * For the full copyright and license information,please view the LICENSE file in the root directory of this source tree.
 */

#import "AppDelegate.h"
#import "WXDemoViewController.h"
#import "UIViewController+WXDemoNaviBar.h"
#import "WXStreamModule.h"
#import "WXEventModule.h"
#import "WXNavigationDefaultImpl.h"
#import "WXImgLoaderDefaultImpl.h"
#import "DemoDefine.h"
#import "WXScannerVC.h"
#import <WeexSDK/WeexSDK.h>
#import <AVFoundation/AVFoundation.h>
#import <ATSDK/ATManager.h>
<<<<<<< HEAD
=======

>>>>>>> df1b3f8e

@interface AppDelegate ()
@end

@implementation AppDelegate

#pragma mark
#pragma mark application

- (BOOL)application:(UIApplication *)application didFinishLaunchingWithOptions:(NSDictionary *)launchOptions
{
    self.window = [[UIWindow alloc] initWithFrame:[UIScreen mainScreen].bounds];
    self.window.backgroundColor = [UIColor whiteColor];
    
    [self initWeexSDK];
    
    self.window.rootViewController = [[WXRootViewController alloc] initWithRootViewController:[self demoController]];
    [self.window makeKeyAndVisible];
    
    // Override point for customization after application launch.
    [self startSplashScreen];
    
    [self checkUpdate];
    
    return YES;
}

-(void)application:(UIApplication *)application performActionForShortcutItem:(UIApplicationShortcutItem *)shortcutItem completionHandler:(void (^)(BOOL))completionHandler
{
    if ([shortcutItem.type isEqualToString:QRSCAN]) {
        WXScannerVC * scanViewController = [[WXScannerVC alloc] init];
        [(WXRootViewController*)self.window.rootViewController pushViewController:scanViewController animated:YES];
    }
}

- (void)applicationDidEnterBackground:(UIApplication *)application
{
    
#ifdef UITEST
#if !TARGET_IPHONE_SIMULATOR
    NSArray *paths = NSSearchPathForDirectoriesInDomains(NSDocumentDirectory, NSUserDomainMask, YES);
    NSString *documentsDirectory = [paths objectAtIndex:0];
    setenv("GCOV_PREFIX", [documentsDirectory cStringUsingEncoding:NSUTF8StringEncoding], 1);
    setenv("GCOV_PREFIX_STRIP", "6", 1);
#endif
    extern void __gcov_flush(void);
    __gcov_flush();
#endif
}

#pragma mark weex
- (void)initWeexSDK
{
    [WXAppConfiguration setAppGroup:@"AliApp"];
    [WXAppConfiguration setAppName:@"WeexDemo"];
    [WXAppConfiguration setAppVersion:@"1.8.3"];
    [WXAppConfiguration setExternalUserAgent:@"ExternalUA"];
    
    [WXSDKEngine initSDKEnviroment];
    
    [WXSDKEngine registerHandler:[WXImgLoaderDefaultImpl new] withProtocol:@protocol(WXImgLoaderProtocol)];
    [WXSDKEngine registerHandler:[WXEventModule new] withProtocol:@protocol(WXEventModuleProtocol)];
    
    [WXSDKEngine registerComponent:@"select" withClass:NSClassFromString(@"WXSelectComponent")];
    [WXSDKEngine registerModule:@"event" withClass:[WXEventModule class]];
    
#if !(TARGET_IPHONE_SIMULATOR)
    [self checkUpdate];
#endif
    
#ifdef DEBUG
    [self atAddPlugin];
    [WXDebugTool setDebug:YES];
    [WXLog setLogLevel:WXLogLevelLog];
    
    #ifndef UITEST
        [[ATManager shareInstance] show];
    #endif
#else
    [WXDebugTool setDebug:NO];
    [WXLog setLogLevel:WXLogLevelError];
#endif
}

- (UIViewController *)demoController
{
    UIViewController *demo = [[WXDemoViewController alloc] init];
    
#if DEBUG
    //If you are debugging in device , please change the host to current IP of your computer.
    ((WXDemoViewController *)demo).url = [NSURL URLWithString:HOME_URL];
#else
    ((WXDemoViewController *)demo).url = [NSURL URLWithString:BUNDLE_URL];
#endif
    
#ifdef UITEST
    ((WXDemoViewController *)demo).url = [NSURL URLWithString:UITEST_HOME_URL];
#endif
    
    return demo;
}

#pragma mark 
#pragma mark animation when startup

- (void)startSplashScreen
{
    UIView* splashView = [[UIView alloc] initWithFrame:[[UIScreen mainScreen] bounds]];
    splashView.backgroundColor = WEEX_COLOR;
    
    UIImageView *iconImageView = [UIImageView new];
    UIImage *icon = [UIImage imageWithContentsOfFile:[[NSBundle mainBundle] pathForResource:@"weex-icon" ofType:@"png"]];
    if ([icon respondsToSelector:@selector(imageWithRenderingMode:)]) {
        iconImageView.image = [icon imageWithRenderingMode:UIImageRenderingModeAlwaysTemplate];
        iconImageView.tintColor = [UIColor whiteColor];
    } else {
        iconImageView.image = icon;
    }
    iconImageView.frame = CGRectMake(0, 0, 320, 320);
    iconImageView.contentMode = UIViewContentModeScaleAspectFit;
    iconImageView.center = splashView.center;
    [splashView addSubview:iconImageView];
    
    [self.window addSubview:splashView];
    
    float animationDuration = 1.4;
    CGFloat shrinkDuration = animationDuration * 0.3;
    CGFloat growDuration = animationDuration * 0.7;
    
    if ([[[UIDevice currentDevice] systemVersion] floatValue] >= 7.0) {
        [UIView animateWithDuration:shrinkDuration delay:1.0 usingSpringWithDamping:0.7f initialSpringVelocity:10 options:UIViewAnimationOptionCurveEaseInOut animations:^{
            CGAffineTransform scaleTransform = CGAffineTransformMakeScale(0.75, 0.75);
            iconImageView.transform = scaleTransform;
        } completion:^(BOOL finished) {
            [UIView animateWithDuration:growDuration animations:^{
                CGAffineTransform scaleTransform = CGAffineTransformMakeScale(20, 20);
                iconImageView.transform = scaleTransform;
                splashView.alpha = 0;
            } completion:^(BOOL finished) {
                [splashView removeFromSuperview];
            }];
        }];
    } else {
        [UIView animateWithDuration:shrinkDuration delay:1.0 options:0 animations:^{
            CGAffineTransform scaleTransform = CGAffineTransformMakeScale(0.75, 0.75);
            iconImageView.transform = scaleTransform;
        } completion:^(BOOL finished) {
            [UIView animateWithDuration:growDuration animations:^{
                CGAffineTransform scaleTransform = CGAffineTransformMakeScale(20, 20);
                iconImageView.transform = scaleTransform;
                splashView.alpha = 0;
            } completion:^(BOOL finished) {
                [splashView removeFromSuperview];
            }];
        }];
    }
}

#pragma mark

- (void)atAddPlugin {
    
    [[ATManager shareInstance] addPluginWithId:@"weex" andName:@"weex" andIconName:@"../weex" andEntry:@"" andArgs:@[@""]];
    [[ATManager shareInstance] addSubPluginWithParentId:@"weex" andSubId:@"logger" andName:@"logger" andIconName:@"log" andEntry:@"WXATLoggerPlugin" andArgs:@[@""]];
//    [[ATManager shareInstance] addSubPluginWithParentId:@"weex" andSubId:@"viewHierarchy" andName:@"hierarchy" andIconName:@"log" andEntry:@"WXATViewHierarchyPlugin" andArgs:@[@""]];
    [[ATManager shareInstance] addSubPluginWithParentId:@"weex" andSubId:@"test2" andName:@"test" andIconName:@"at_arr_refresh" andEntry:@"" andArgs:@[]];
    [[ATManager shareInstance] addSubPluginWithParentId:@"weex" andSubId:@"test3" andName:@"test" andIconName:@"at_arr_refresh" andEntry:@"" andArgs:@[]];
}

- (void)checkUpdate {
    __weak typeof(self) weakSelf = self;
    dispatch_async(dispatch_get_global_queue(DISPATCH_QUEUE_PRIORITY_DEFAULT, 0), ^{
        NSDictionary *infoDic = [[NSBundle mainBundle] infoDictionary];
<<<<<<< HEAD
        NSString *currentVersion = [infoDic objectForKey:@"CFBundleShortVersionString"];
=======
        NSString *currentVersion = [infoDic objectForKey:@"CFBundleVersion"];
>>>>>>> df1b3f8e
        NSString *URL = @"http://itunes.apple.com/lookup?id=1130862662";
        NSMutableURLRequest *request = [[NSMutableURLRequest alloc] init];
        [request setURL:[NSURL URLWithString:URL]];
        [request setHTTPMethod:@"POST"];
        
        NSHTTPURLResponse *urlResponse = nil;
        NSError *error = nil;
        NSData *recervedData = [NSURLConnection sendSynchronousRequest:request returningResponse:&urlResponse error:&error];
        NSString *results = [[NSString alloc] initWithBytes:[recervedData bytes] length:[recervedData length] encoding:NSUTF8StringEncoding];
        
        NSDictionary *dic = [WXUtility objectFromJSON:results];
        NSArray *infoArray = [dic objectForKey:@"results"];
        
        if ([infoArray count]) {
            NSDictionary *releaseInfo = [infoArray objectAtIndex:0];
            weakSelf.latestVer = [releaseInfo objectForKey:@"version"];
            if ([weakSelf.latestVer floatValue] > [currentVersion floatValue]) {
                if (![[NSUserDefaults standardUserDefaults] boolForKey: weakSelf.latestVer]) {
                    [[NSUserDefaults standardUserDefaults] setBool:FALSE forKey:weakSelf.latestVer];
                    dispatch_async(dispatch_get_main_queue(), ^{
                        UIAlertView *alert = [[UIAlertView alloc] initWithTitle:@"New Version" message:@"Will update to a new version" delegate:self cancelButtonTitle:@"cancel" otherButtonTitles:@"update", nil];
<<<<<<< HEAD
                        [alert show];
                    });
                }
=======
                        alert.tag = 1000;
                        [alert show];
                    });
                }
                
>>>>>>> df1b3f8e
            }
        }
    });
}

- (void)alertView:(UIAlertView *)alertView clickedButtonAtIndex:(NSInteger)buttonIndex {
    switch (buttonIndex) {
        case 0:
            [[NSUserDefaults standardUserDefaults] setBool:TRUE forKey:self.latestVer];
            break;
        case 1:
            [[UIApplication sharedApplication]openURL:[NSURL URLWithString:@"itms-apps://itunes.apple.com/cn/app/weex-playground/id1130862662?mt=8"]];
        default:
            break;
    }
    [alertView dismissWithClickedButtonIndex:buttonIndex animated:YES];
}

@end<|MERGE_RESOLUTION|>--- conflicted
+++ resolved
@@ -18,10 +18,6 @@
 #import <WeexSDK/WeexSDK.h>
 #import <AVFoundation/AVFoundation.h>
 #import <ATSDK/ATManager.h>
-<<<<<<< HEAD
-=======
-
->>>>>>> df1b3f8e
 
 @interface AppDelegate ()
 @end
@@ -195,11 +191,7 @@
     __weak typeof(self) weakSelf = self;
     dispatch_async(dispatch_get_global_queue(DISPATCH_QUEUE_PRIORITY_DEFAULT, 0), ^{
         NSDictionary *infoDic = [[NSBundle mainBundle] infoDictionary];
-<<<<<<< HEAD
         NSString *currentVersion = [infoDic objectForKey:@"CFBundleShortVersionString"];
-=======
-        NSString *currentVersion = [infoDic objectForKey:@"CFBundleVersion"];
->>>>>>> df1b3f8e
         NSString *URL = @"http://itunes.apple.com/lookup?id=1130862662";
         NSMutableURLRequest *request = [[NSMutableURLRequest alloc] init];
         [request setURL:[NSURL URLWithString:URL]];
@@ -221,17 +213,9 @@
                     [[NSUserDefaults standardUserDefaults] setBool:FALSE forKey:weakSelf.latestVer];
                     dispatch_async(dispatch_get_main_queue(), ^{
                         UIAlertView *alert = [[UIAlertView alloc] initWithTitle:@"New Version" message:@"Will update to a new version" delegate:self cancelButtonTitle:@"cancel" otherButtonTitles:@"update", nil];
-<<<<<<< HEAD
                         [alert show];
                     });
                 }
-=======
-                        alert.tag = 1000;
-                        [alert show];
-                    });
-                }
-                
->>>>>>> df1b3f8e
             }
         }
     });
