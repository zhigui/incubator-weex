--- conflicted
+++ resolved
@@ -28,7 +28,7 @@
 The Weex CLI toolchain is Node JS based, so you need to install [Node](https://nodejs.org/en/download/stable/) first. Then you can install Weex CLI program using Node JS npm command.
 
 ```
-sudo tnpm install -g @ali/weex-toolkit
+npm install -g weex-toolkit
 ```
 
 After Weex CLI program install finished, you should test to ensure the Weex CLI is properly installed by typing weex on the command line. You should see the following help text displayed:
@@ -37,9 +37,7 @@
 Usage: weex foo/bar/your_next_best_weex_script_file.we  [options]
 
 Options:
-  -n      do not open preview browser automatic                        [boolean]
   --qr    display QR code for native runtime                           [boolean]
-  -h      specify weex server listen host                 [default: "127.0.0.1"]
   -o      transform weex JS bundle only, specify bundle file name using the
           option                                 [default: "no JSBundle output"]
   -s      start a http file server, weex .we file will be transformed on the
@@ -50,16 +48,16 @@
 If all works well, navigate to the directory where you save the newly created tech_list.we, then type
 
 ```
-<<<<<<< HEAD
-weex tech_list.we
-=======
 weex tech_list.we   // Weex H5 renderer is not released , so , the commond not works now
->>>>>>> b16d726f
 ```
 
 A browser window will open automatically  to display  something like below
 
 ![weex html5 render](http://gtms02.alicdn.com/tps/i2/TB1y151LVXXXXXXaXXXoRYgWVXX-495-584.jpg)
+
+
+**Weex H5 renderer is not released , So please using Weex Playground App based preview for a while**
+
 
 ## Intro Weex Syntax
 So  it's  time for some "boring syntax",  as  content of  tech_list.we showing,  Weex source code is  written in three parts --  *template*,  *style*, *script* just like html,css,javascript for the Web.
@@ -113,7 +111,7 @@
 ![weex qr](http://gtms01.alicdn.com/tps/i1/TB1ggfiLVXXXXbPXXXXELJK6FXX-334-379.jpg)
 
 
-The QR code will work together with Weex playground App, you can download the app  here.  After successful installation, open Weex playground App then click scan icon at  top right corner, then scan the Qr code in your terminal.If all works well, a beautiful list will be displayed in your phone. Here, i must stress that the list is render using native widget ( no webkit ), so your app get faster loading and less memory overhead than common embedded webkit  renderer.
+The QR code will work together with Weex playground App, you can download the app  [here](http://alibaba.github.io/weex/download.html).  After successful installation, open Weex playground App then click scan icon at  top right corner, then scan the Qr code in your terminal.If all works well, a beautiful list will be displayed in your phone. Here, i must stress that the list is render using native widget ( no webkit ), so your app get faster loading and less memory overhead than common embedded webkit  renderer.
 
 ![list1 in Android](http://gtms04.alicdn.com/tps/i4/TB1FH15LVXXXXcYXFXXFzbANVXX-504-896.png)
 
@@ -199,6 +197,6 @@
 ![slider demo](http://gtms02.alicdn.com/tps/i2/TB1MB2gLVXXXXaLXpXXB8.XUXXX-596-1000.gif)
 
 
-More information about Slider Component can be found [here](/components/slider.md).
-
-Just as previous example, the slider can be rendering in native, easily in Weex playground,also in your App. Please refer [the document](/advanced/main.md) for integrating Weex into your App.+More information about Slider Component can be found [here](components/slider.md).
+
+Just as previous example, the slider can be rendering in native, easily in Weex playground,also in your App. Please refer [the document](advanced/integrate-to-android.md) for integrating Weex into your App.