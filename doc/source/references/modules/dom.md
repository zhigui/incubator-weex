--- conflicted
+++ resolved
@@ -24,11 +24,7 @@
 * `node`*(Node)*: an element that scrolled into the view.
 * `options`*(object)*: some options.
   * `offset`*(number)*: An offset to the visible position, default is `0`.
-<<<<<<< HEAD
   * `animated` *(bool)* :set element animation, default true
-=======
-  * `animated`*(boolean)*: Whether there is an animation effect, default is `true`.
->>>>>>> 39006789
 
 #### Example
 
