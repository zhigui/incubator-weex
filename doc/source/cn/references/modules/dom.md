--- conflicted
+++ resolved
@@ -30,12 +30,7 @@
 - `node {Node}`：你要滚动到的那个节点
 - `options {Object}`：如下选项
   - `offset {number}`：一个到其可见位置的偏移距离，默认是 `0`
-<<<<<<< HEAD
-  - `animated {bool}`：设置是否有滚动动画，默认是 true
-=======
-  - `animated {boolean}`：是否有动画效果，默认是 `true`
->>>>>>> 39006789
-
+ - `animated {bool}`：设置是否有滚动动画，默认是 true
 #### 示例
 
 ```html
