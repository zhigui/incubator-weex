# Common Style
<span class="weex-version">0.4</span>

All of weex tags share some common style rules

## Box Model

![box model](../images/css-boxmodel.png)

Weex box model based on the CSS box model, all of weex elements can be considered as boxes.  The term "box model" is used when talking about design and layout. The box model is essentially a box that wraps around every HTML element. It consists of margins, borders, paddings, and the actual content.

you can use the definition below in weex box model.

- width
- height
- padding (space around content, between element content and the element border)
  - padding-left
  - padding-right
  - padding-top
  - padding-bottom
- margin (space around elements, outside the border)
  - margin-left
  - margin-right
  - margin-top
  - margin-bottom
- border
  - border-style(solid,dashed,dotted)
  - border-width
    - border-left-width
    - border-top-width
    - border-right-width
    - border-bottom-width
  - border-color
    - border-left-color
    - border-top-color
    - border-right-color
    - border-bottom-color
  - border-radius  ( rounded borders to elements , default value is 0 meaning right angle )
    - border-bottom-left-radius
    - border-bottom-right-radius
    - border-top-left-radius
    - border-top-right-radius

Notes: The rule of border-radius for a specific corner such as `border-top-left-radius` is not currently supported for component `<image>` and `<text>`.

Weex box model uses `border-box` as the default value of `box-sizing`, meaning the width and height properties includes content, padding and border, but not the margin.

example:

```html
<template>
  <div>
    <image src="..." style="width: 400; height: 200; margin-left: 20;"></image>
  </div>
</template>
```

## Flexbox

Weex box style model based on the CSS flexbox, ensures that elements behave predictably and the page layout can accommodates to different screen sizes and different display devices.

Flexbox consists of flex containers and flex items. If a weex element can containing other elements, it is a flex container.

Notice that the old version of flexbox specification has differences with the new ones, such as whether or not to support wrapping. This is described at w3c's working drafts, and you should notice the differences among them. Also notice that the old version is only supported below the 4.4 version of android.

### Flex container

Flexbox is the default and only style model in Weex, so you don't have to add `display: flex;` in a container.

- `flex-direction`: `row` | `column`

<<<<<<< HEAD
The flex-direction property specifies the direction of the flexible items inside the flex container. Default value of flex-direction is `column` (top-to-bottom).
=======
The flex-direction property specifies the direction of the flexible items inside the flex container. Default value is `column` (top-to-bottom).
>>>>>>> 3873bac4

- `justify-content`: `flex-start` | `flex-end` | `center` | `space-between`

The justify-content property horizontally aligns the flexible container's items when the items do not use all available space on the main-axis. Default value is `flex-start` meaning the flex items are positioned at the beginning of the container. `flex-end` means the items are positioned at the end of the container. `center` means the items are positioned at the center of the container. `space-between` means the items are positioned with space between the lines.

![justify-content](../images/css-flexbox-justify.svg)

- `align-items`: `stretch` | `flex-start` | `center` | `flex-end`

The align-items property vertically aligns the flexible container's items when the items do not use all available space on the cross-axis. Default value is `stretch` meaning the items are stretched to fit the container. `flex-start` means the items are positioned at the top of the container; `flex-end` means the items are positioned at the bottom of the container; `center` means items are positioned at the center of the container (vertically).

![align-items](../images/css-flexbox-align.jpg)

### Flex item

- flex : &lt;number&gt;

the flex property specifies the length of the flex item, relative to the rest of the flex items inside the same container.  If all of the flex items set `flex: 1`, they will have equal width or height on direction of flex container's `flex-direction`. If there are two flex items, with one setting `flex: 1`, and the other setting `flex: 2`, the first one will take 1/3 container space, and the second one will take 2/3 container space. If all of flex items don't set `flex`, they will be aligned depending on the container's `justify-content` property.


## Examples

a list of images with equal scales align at the vertical axis:

```html
<template>
  <div style="width: 300; height: 100;">
    <image src="..." style="flex: 1;"></image>
    <image src="..." style="flex: 1;"></image>
    <image src="..." style="flex: 1;"></image>
  </div>
</template>
```

a image with fixed width aligns with a stretched text:

```html
<template>
  <div style="width: 300; height: 100;">
    <image src="..." style="width: 100; height: 100;"></image>
    <text style="flex: 1;">...</text>
  </div>
</template>
```

mixed direction alignment:

```html
<template>
  <div style="width: 100;">
    <image src="..." style="width: 100; height: 100;"></image>
    <div style="flex-direction: row;">
      <text style="flex: 2; font-size: 32;">title</text>
      <text style="flex: 1; font-size: 16;">$100</text>
    </div>
  </div>
</template>
```

one text align left , the other float right:

![one text align left , the other float right](../images/css-flexbox-sample.png)

```html
<template>
<div style="flex-direction: row; justify-content: space-between;">
   <text>WEEX</text>
   <text>2016-05-08</text>
</div>
</template>
```

## Position

we can use properties below to control placement of weex tag

- `position`: `relative` | `absolute` | `fixed` | `sticky`, default value is `relative`. 

`relative` means the item is positioned relative to its normal position. `absolute` means the item is positioned relative to its container. `fixed` keeps the elements position fixed when the page is scrolling. `sticky` keeps elements positioned inside the viewport as "stuck" at the top or "relative" at its original place depending on whether does it about to scroll out of the view.

- `top`:  &lt;number&gt;, upward offset value, default value is  `0`
- `bottom`: &lt;number&gt;, downward offset value, default value is  `0`
- `left`: &lt;number&gt;, leftward offset value, default value is  `0`
- `right`: &lt;number&gt;, rightward offset value, default value is  `0`

### Examples

```html
<template>
  <div style="flex-direction: column;">
    <div style="height: 3000;">
      <image src="..." style="top: 50; left: 50; ..."></image>
    </div>
    <div style="height: 3000;">
      <image src="..." style="position: sticky; ..."></image>
    </div>
    <div style="height: 3000;">
      <image src="..." style="position: absolute; top: 50; left: 50; ..."></image>
    </div>
  </div>
</template>
```

## Other Common Style

- `opacity`:  &lt;number&gt;, value within range 0 to 1. 1 is not transparent at all, 0.5 is 50% see-through, and 0 is completely transparent, default value is 1.
- `background-color`: &lt;colors&gt; sets the background color of an element, default value is `transparent`.

## Type of Style Value

- length: number followed by length unit `px`, `px` can be omitted.
- colors: support multiple formats of values, including rgb (`rgb(255, 0, 0)`), rgba (`rgba(255, 0, 0, 0.5)`), hexadecimal (`#ff0000`), short hexadecimal (`#f00`), named color (`red`).
- enumerated values: a limited number of string values.

**Note:** [The list of color keywords.](./color-names.md)

## Simple Step

These up-to-down steps may help you to plan the whole style of weex pages.

1. overall style: divide the whole page to different parts
2. flex alignment: align boxes in every part of page
3. position box: place box, set offset
4. special style: add special styles if needed

<|MERGE_RESOLUTION|>--- conflicted
+++ resolved
@@ -69,11 +69,7 @@
 
 - `flex-direction`: `row` | `column`
 
-<<<<<<< HEAD
-The flex-direction property specifies the direction of the flexible items inside the flex container. Default value of flex-direction is `column` (top-to-bottom).
-=======
 The flex-direction property specifies the direction of the flexible items inside the flex container. Default value is `column` (top-to-bottom).
->>>>>>> 3873bac4
 
 - `justify-content`: `flex-start` | `flex-end` | `center` | `space-between`
 
