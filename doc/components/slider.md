# &lt;slider&gt;
<span class="weex-version">0.4</span>


### Summary

A slide's player to show slides (mostly as pictures) one page by another. The default interval between two slides is 3 seconds.

### Child Components

It supports all kinds of weex components as its slides, especially the `indicator` component which can be used only as a child component of `slider`.

### Attributes

- `auto-play`: &lt;boolean&gt; `true` | `false`. This value determines whether the slides plays automatically after the page rendering finished. The default value is `false`.
<<<<<<< HEAD
- `interval`: &lt;number&gt; millisecond. This value determines time interval for each page displayed in slider.
=======
- `index`: &lt;number&gt; . This value determines the  index of current shown slide. The default value is `0`.
>>>>>>> 7447fcce

Other attributes please check out the [common attributes](../references/common-attrs.md).

### Styles

**common styles**: check out [common styles for components](../references/common-style.md)

- support flexbox related styles
- support box model related styles
- support ``position`` related styles
- support ``opacity``, ``background-color`` etc.

### Events

- `change`: triggerd when the slide's index is changed. The event object contains the attribute of `index`, which is the index number of the currently shown slide.

**common events**: check out the [common events](../references/common-event.md)

- support `click` event. Check out [common events](../references/common-event.md)
- support `appear` / `disappear` event. Check out [common events](../references/common-event.md)

### Example

```
<template>
  <div>
    <slider auto-play="true" onchange="change" style="...">
      <image repeat="{{imageList}}" src="{{src}}" style="..."></image>
      <indicator></indicator>
    </slider>
  </div>
</template>

<script>
  module.exports = {
    data: {
      imageList: [{src: '...'}, {src: '...'}, ...]
    },
    methods: {
      change: function (e) {
        // e.index
      }
    }
  }
</script>
```

<|MERGE_RESOLUTION|>--- conflicted
+++ resolved
@@ -13,11 +13,8 @@
 ### Attributes
 
 - `auto-play`: &lt;boolean&gt; `true` | `false`. This value determines whether the slides plays automatically after the page rendering finished. The default value is `false`.
-<<<<<<< HEAD
 - `interval`: &lt;number&gt; millisecond. This value determines time interval for each page displayed in slider.
-=======
 - `index`: &lt;number&gt; . This value determines the  index of current shown slide. The default value is `0`.
->>>>>>> 7447fcce
 
 Other attributes please check out the [common attributes](../references/common-attrs.md).
 
