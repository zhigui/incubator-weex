--- conflicted
+++ resolved
@@ -1,46 +1,13 @@
-## &lt;WXModalUIModule> Module
-
-# Module Name
+# modal
 
 ## Summary
 
-<<<<<<< HEAD
-   Encuslate of Toast, Dialog, with toast, alert, confirm, prompt method
-=======
 A series of modal dialog api like `toast`, `alert`, `confirm` and `prompt`.
->>>>>>> b16d726f
 
 ## API
 
 ### toast(options)
 
-<<<<<<< HEAD
-    this.$call('modal','toast',{'message':arg1, 'duration': arg2 });
-
-  arguments:
-
-   * arg1: &lt;string&gt; the message that the toast shows
-   * arg2: &lt;number&gt; the duration that the toast shows
-
-##### example
-          
-     var  msg = "I am toast!";
-     var  duration = 2;
-     this.$call('modal','toast',{'message':msg, 'duration': duration });
-    
-#### alert
-
- arguments:
-
-   * arg1: &lt;string&gt; the message that the alert shows
-   * arg2: &lt;string&gt; the  title of alert button
-
-  This method has a callback function whose arguments will be:
-
-  * res &lt;object&gt; maybe a parameter object
-  * res.status &lt;string&gt; introduction about this res.status
-  * res.data &lt;string&gt; introduction about this res.data
-=======
 #### Arguments
 
 * `options`*(object)*: some options.
@@ -63,20 +30,9 @@
   * `message`*(string)*: the message that the alert shows.
   * `okTitle`*(string)*: the title of alert button.
 * `callback`*(function)*: callback when complete.
->>>>>>> b16d726f
 
 #### Example
 
-<<<<<<< HEAD
-     var arg1 = "I am alert!"
-     var arg2 = "I'm ok"
-     this.$call('modal','alert',{'message':arg1,
-                                 'okTitle':arg2,
-                                 }, function(e) {
-                                      nativeLog(e.status + ', ' + e.data)
-                                      //todoing something
-                                  });
-=======
 ```javascript
 var arg1 = 'I am alert!';
 var arg2 = 'I am ok';
@@ -88,17 +44,9 @@
   // TODO after the alert is complete.
 })
 ```
->>>>>>> b16d726f
     
 ### confirm(options, callback)
 
-<<<<<<< HEAD
- arguments:
-
-   * arg1: &lt;string&gt; the message that the confirm shows
-   * arg2: &lt;string&gt; the  title of confirm button
-   * arg3: &lt;string&gt; the  title of cancel button
-=======
 #### Arguments
 
 * `options`*(object)*: some options.
@@ -106,27 +54,9 @@
   * `okTitle`*(string)*: the title of confirm button.
   * `cancelTitle`*(string)*: the title of cancel button.
 * `callback`*(function)*: callback when complete.
->>>>>>> b16d726f
 
-  This method has a callback function whose arguments will be:
+This method has a callback function whose arguments will be:
 
-<<<<<<< HEAD
-  * res &lt;object&gt; maybe a parameter object
-  * res.status &lt;string&gt; introduction about this res.status
-  * res.data &lt;string&gt; introduction about this res.data
-  
-##### example
-
-     var arg1 = "I am alert!"
-     var arg2 = "I'm ok"
-     var arg3 = "I'm cancel"
-     this.$call('modal','confirm',{'message':arg1,
-                                   'okTitle':arg2,
-                                   'cancelTitle':arg3 },
-                                  function(e) {
-                                       nativeLog(e.status + ', ' + e.data)
-                                 });
-=======
 * `e`*(object)*: a event object.
   * `status`*(string)*: the title of the button that clicked by user.
   
@@ -146,17 +76,9 @@
   // TODO after the confirm is complete.
 });
 ```
->>>>>>> b16d726f
 
 ### prompt(options, callback)
 
-<<<<<<< HEAD
- arguments:
-
-  * arg1: &lt;string&gt; the message that the prompt shows
-  * arg2: &lt;string&gt; the  title of prompt confirm button
-  * arg3: &lt;string&gt; the  title of confirm cancel button
-=======
 #### Arguments
 
 * `options`*(object)*: some options.
@@ -164,30 +86,9 @@
   * `okTitle`*(string)*: the title of confirm button.
   * `cancelTitle`*(string)*: the title of cancel button.
 * `callback`*(function)*: callback when complete.
->>>>>>> b16d726f
    
-  This method has a callback function whose arguments will be:
+This method has a callback function whose arguments will be:
 
-<<<<<<< HEAD
-  * res &lt;object&gt; maybe a parameter object
-  * res.status &lt;string&gt; introduction about this res.status
-  * res.data &lt;string&gt; introduction about this res.data
-
-##### example
-
-     var arg1 = "I am prompt!"
-     var arg2 = "I'm ok"
-     var arg3 = "I'm cancel"  
-    this.$call('modal','prompt',{
-                          'message':arg1,
-                          'okTitle':arg2,
-                          'cancelTitle':arg3
-                      }, function(e) {
-                          nativeLog(e.status + ', ' + e.data)
-                      });
-
-I
-=======
 * `e`*(object)*: a event object.
   * `status`*(string)*: the title of the button that clicked by user.
   * `data`*(string)*: the value of the text that entered by user.
@@ -210,4 +111,3 @@
 ```
 
 
->>>>>>> b16d726f
