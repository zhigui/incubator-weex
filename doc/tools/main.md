# Service & Tools

<<<<<<< HEAD
Debug, playground app, transformer and more.
=======
* [CLI](./cli.md)
* [Transformer](./transformer.md)
* [Playground App](./playground-app.md)
* [Devtools](./devtools.md)
* [How-to-debug](./how-to-debug.md)
>>>>>>> 7966072a
<|MERGE_RESOLUTION|>--- conflicted
+++ resolved
@@ -1,11 +1,9 @@
 # Service & Tools
 
-<<<<<<< HEAD
 Debug, playground app, transformer and more.
-=======
+
 * [CLI](./cli.md)
 * [Transformer](./transformer.md)
 * [Playground App](./playground-app.md)
 * [Devtools](./devtools.md)
 * [How-to-debug](./how-to-debug.md)
->>>>>>> 7966072a
