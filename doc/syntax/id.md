# Find an Element
<span class="weex-version">0.4</span>
<a href="https://github.com/weexteam/article/issues/3"  class="weex-translate">cn</a>

In Weex, we may set the `id` property for a particular element, just as unique identification of a particular element.

<<<<<<< HEAD
`id` can be used by `this.$(id)` to find an element with a certain id. Take the API [`scrollToElement()`](../modules/dom.md#scrolltoelementnode-options) For example:
=======
`id` can be used by `this.$el(id)` to find an element with a certain id. Take the API [`scrollToElement()`](../modules/dom.md#scrolltoelementnode-options) For example:
>>>>>>> e5986c78

```
  <template>
    <container>
      <text id="top">Top</text>
      <container style="height: 10000; background-color: #999999;">
      </container>
      <text onclick="back2Top">Back to Top</text>
    </container>
  </template>
  <script>
    var dom = require('@weex-module/dom')
    module.exports = {
      methods: {
        back2Top: function () {
<<<<<<< HEAD
          var top = this.$('top')
=======
          var top = this.$el('top')
>>>>>>> e5986c78
          dom.scrollToElement(top)
        }
      }
    }
    </script>
```

`id` can also work with `repeat` attribute [See more about display logical control](./display-logic.md), and ensure repetitive elements with different `id`:

```
  <template>
    <container>
      <image id="{{imgId}}" src="{{imgUrl}}" onclick="getImageId" repeat="{{images}}"></image>
    </container>
  </template>
  <script>
  module.exports = {
    data: {
      images: [
        {imgId: 1, imgUrl: '...'},
        {imgId: 2, imgUrl: '...'},
        {imgId: 3, imgUrl: '...'},
        ...
      ]
    },
    methods: {
      getImageId: function(e) {
        // get e.target.id
      }
    }
  }
  </script>
```

Additionally, in the [composed components](./composed-component.md), we can get the corresponding sub component through `this.$vm(id)` APIs.

Next is how to [send messages between composed components](./comm.md).<|MERGE_RESOLUTION|>--- conflicted
+++ resolved
@@ -4,11 +4,7 @@
 
 In Weex, we may set the `id` property for a particular element, just as unique identification of a particular element.
 
-<<<<<<< HEAD
-`id` can be used by `this.$(id)` to find an element with a certain id. Take the API [`scrollToElement()`](../modules/dom.md#scrolltoelementnode-options) For example:
-=======
 `id` can be used by `this.$el(id)` to find an element with a certain id. Take the API [`scrollToElement()`](../modules/dom.md#scrolltoelementnode-options) For example:
->>>>>>> e5986c78
 
 ```
   <template>
@@ -24,11 +20,7 @@
     module.exports = {
       methods: {
         back2Top: function () {
-<<<<<<< HEAD
-          var top = this.$('top')
-=======
           var top = this.$el('top')
->>>>>>> e5986c78
           dom.scrollToElement(top)
         }
       }
