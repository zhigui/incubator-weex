<template>
  <div>
    <div style="background-color: #eeeeee">
      <text class="count">Appear items:{{appearMin}} - {{appearMax}}</text>
      <div style="height: 20px;width: 750px;border-color: black;border-width: 2px;justify-content: center">
        <div style="height: 14px;width: {{progress_width}};margin-left:{{progress}};background-color: gray"></div>
      </div>
      <text style="width: 750px">{{event}}</text>
    </div>
    <list id="list" class="list" onscroll="{{onScroll}}" offset-accuracy="5">
      <refresh class="refresh-view" display="{{refresh_display}}" onrefresh="onrefresh">
        <text if="{{(refresh_display==='hide')}}"> ↓ pull to refresh</text>
        <loading-indicator class="indicator"></loading-indicator>
      </refresh>
      <cell onappear="onappear" ondisappear="ondisappear" class="row" repeat="{{rows}}" index="{{$index}}">
        <div class="item">
          <text class="item-title">row {{id}}</text>
        </div>
      </cell>
      <loading class="loading-view" display="{{loading_display}}" onloading="onloading">
        <text if="{{(loading_display==='hide')}}">↑ Loadmore</text>
        <loading-indicator class="indicator"></loading-indicator>
      </loading>
    </list>
  </div>
</template>

<style>
  .list {
<<<<<<< HEAD

=======
    height:850;
>>>>>>> 5721b584
  }

  .count {
    font-size: 48;
    margin: 10;
  }

  .indicator {
    height: 40;
    width: 40;
    color: #45b5f0;
  }

  .refresh-arrow {
    font-size: 30px;
    color: #45b5f0;
  }

  .row {
    width: 750;
  }

  .item {
    justify-content: center;
    border-bottom-width: 2;
    border-bottom-color: #c0c0c0;
    height: 100;
    padding: 20;
  }
<<<<<<< HEAD

=======
  .item:active {
    background-color: #00BFFF;
  }
>>>>>>> 5721b584
  .item-title {
  }

  .refresh-view {
    width: 750;
    height: 100;
    display: -ms-flex;
    display: -webkit-flex;
    display: flex;
    -ms-flex-align: center;
    -webkit-align-items: center;
    -webkit-box-align: center;
    align-items: center;
  }

  .loading-view {
    width: 750;
    height: 100;
    display: -ms-flex;
    display: -webkit-flex;
    display: flex;
    -ms-flex-align: center;
    -webkit-align-items: center;
    -webkit-box-align: center;
    align-items: center;
  }

  .indicator {
    height: 60;
    width: 60;
    color: #889967;
  }
</style>

<script>
  var dom = weex.requireModule('dom');
  var isFirst = true;
  module.exports = {
    methods: {
      onappear: function (e) {
        var appearId = this.rows[e.target.attr.index].id;
        nativeLog('+++++', appearId);
        var appearIds = this.appearIds;
        appearIds.push(appearId);
        this.getMinAndMaxIds(appearIds);
      },
      ondisappear: function (e) {
        var disAppearId = this.rows[e.target.attr.index].id;
        nativeLog('+++++', disAppearId);
        var appearIds = this.appearIds;
        var index = appearIds.indexOf(disAppearId);
        if (index > -1) {
          appearIds.splice(index, 1);
        }
        this.getMinAndMaxIds(appearIds);
      },
      getMinAndMaxIds: function (appearIds) {
        appearIds.sort(function (a, b) {
          return a - b;
        });
        this.appearIds = appearIds;
        this.appearMax = appearIds[appearIds.length - 1];
        this.appearMin = appearIds[0];
      },
      onrefresh: function (e) {
        var self = this;
        self.refresh_display = 'show';
        self.$call('modal', 'toast', {
          'message': 'onrefresh'
        });

        this.$call('timer', 'setTimeout', function () {
          self.refresh_display = 'hide';
        }, 3000);
      },

      onloading: function () {
        var self = this;
        self.loading_display = 'show';
        self.$call('modal', 'toast', {
          'message': 'onloading'
        });

        this.$call('timer', 'setTimeout', function () {
          if (self.rows.length <= 33) {
            self.rows.push(self.moreRows[self.rows.length - 29]);
          }
          self.loading_display = 'hide';
        }, 3000);
      },

      onScroll: function (e) {
        var self = this;
        this.event = 'contentOffset: ' + JSON.stringify(e.contentOffset) + '\ncontentSize: ' + JSON.stringify(e.contentSize);
        dom.getComponentRect(this.$el('list'), function (ret) {
          if (e.contentOffset.x == 0 && e.contentOffset.y == 0 && isFirst) {
            isFirst = false;
            return;
          }
          var listHeight = ret.size.height;
          self.progress_width = (listHeight / e.contentSize.height) * 750;
          var offsetY = e.contentOffset.y > 0 ? 0 : Math.abs(e.contentOffset.y);
          self.progress = (offsetY / (e.contentSize.height - listHeight)) * (750 - self.progress_width);
        });
      }
    },
    data: {
      progress_width: 0,
      progress:0,
      event:'-',
      refresh_display: 'hide',
      loading_display: 'hide',
      appearMin: 1,
      appearMax: 1,
      appearIds: [],
      rows: [
        {id: 1},
        {id: 2},
        {id: 3},
        {id: 4},
        {id: 5},
        {id: 6},
        {id: 7},
        {id: 8},
        {id: 9},
        {id: 10},
        {id: 11},
        {id: 12},
        {id: 13},
        {id: 14},
        {id: 15},
        {id: 16},
        {id: 17},
        {id: 18},
        {id: 19},
        {id: 20},
        {id: 21},
        {id: 22},
        {id: 23},
        {id: 24},
        {id: 25},
        {id: 26},
        {id: 27},
        {id: 28},
        {id: 29}
      ],
      moreRows: [
        {id: 30},
        {id: 31},
        {id: 32},
        {id: 33}
      ]
    }
  }
</script><|MERGE_RESOLUTION|>--- conflicted
+++ resolved
@@ -27,11 +27,7 @@
 
 <style>
   .list {
-<<<<<<< HEAD
-
-=======
     height:850;
->>>>>>> 5721b584
   }
 
   .count {
@@ -61,13 +57,11 @@
     height: 100;
     padding: 20;
   }
-<<<<<<< HEAD
-
-=======
+
   .item:active {
     background-color: #00BFFF;
   }
->>>>>>> 5721b584
+
   .item-title {
   }
 
