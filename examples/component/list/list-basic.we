<template>
  <div>
    <div style="background-color: #eeeeee">
      <text class="count">Appear items:{{appearMin}} - {{appearMax}}</text>
      <div style="height: 20px;width: 750px;border-color: black;border-width: 2px;justify-content: center">
        <div style="height: 14px;width: {{progress_width}};margin-left:{{progress}};background-color: gray"></div>
      </div>
      <text style="width: 750px">{{event}}</text>
    </div>
    <list id="list" class="list" onscroll="{{onScroll}}" offset-accuracy="5">
      <refresh class="refresh-view" display="{{refresh_display}}" onrefresh="onrefresh">
        <text if="{{(refresh_display==='hide')}}"> ↓ pull to refresh</text>
        <loading-indicator class="indicator"></loading-indicator>
      </refresh>
      <cell onappear="onappear" ondisappear="ondisappear" class="row" repeat="{{rows}}" index="{{$index}}">
        <div class="item">
          <text class="item-title">row {{id}}</text>
        </div>
      </cell>
      <loading class="loading-view" display="{{loading_display}}" onloading="onloading">
        <text if="{{(loading_display==='hide')}}">↑ Loadmore</text>
        <loading-indicator class="indicator"></loading-indicator>
      </loading>
    </list>
  </div>
</template>

<style>
  .list {
<<<<<<< HEAD

=======
    height:850;
>>>>>>> 80df1aae
  }

  .count {
    font-size: 48;
    margin: 10;
  }

  .indicator {
    height: 40;
    width: 40;
    color: #45b5f0;
  }

  .refresh-arrow {
    font-size: 30px;
    color: #45b5f0;
  }

  .row {
    width: 750;
  }

  .item {
    justify-content: center;
    border-bottom-width: 2;
    border-bottom-color: #c0c0c0;
    height: 100;
    padding: 20;
  }

<<<<<<< HEAD
=======
  .item:active {
    background-color: #00BFFF;
  }

>>>>>>> 80df1aae
  .item-title {
  }

  .refresh-view {
    width: 750;
    height: 100;
    display: -ms-flex;
    display: -webkit-flex;
    display: flex;
    -ms-flex-align: center;
    -webkit-align-items: center;
    -webkit-box-align: center;
    align-items: center;
  }

  .loading-view {
    width: 750;
    height: 100;
    display: -ms-flex;
    display: -webkit-flex;
    display: flex;
    -ms-flex-align: center;
    -webkit-align-items: center;
    -webkit-box-align: center;
    align-items: center;
  }

  .indicator {
    height: 60;
    width: 60;
    color: #889967;
  }
</style>

<script>
  var dom = weex.requireModule('dom');
  var isFirst = true;
  module.exports = {
    methods: {
      onappear: function (e) {
        var appearId = this.rows[e.target.attr.index].id;
        nativeLog('+++++', appearId);
        var appearIds = this.appearIds;
        appearIds.push(appearId);
        this.getMinAndMaxIds(appearIds);
      },
      ondisappear: function (e) {
        var disAppearId = this.rows[e.target.attr.index].id;
        nativeLog('+++++', disAppearId);
        var appearIds = this.appearIds;
        var index = appearIds.indexOf(disAppearId);
        if (index > -1) {
          appearIds.splice(index, 1);
        }
        this.getMinAndMaxIds(appearIds);
      },
      getMinAndMaxIds: function (appearIds) {
        appearIds.sort(function (a, b) {
          return a - b;
        });
        this.appearIds = appearIds;
        this.appearMax = appearIds[appearIds.length - 1];
        this.appearMin = appearIds[0];
      },
      onrefresh: function (e) {
        var self = this;
        self.refresh_display = 'show';
        self.$call('modal', 'toast', {
          'message': 'onrefresh'
        });

        this.$call('timer', 'setTimeout', function () {
          self.refresh_display = 'hide';
        }, 3000);
      },

      onloading: function () {
        var self = this;
        self.loading_display = 'show';
        self.$call('modal', 'toast', {
          'message': 'onloading'
        });

        this.$call('timer', 'setTimeout', function () {
          if (self.rows.length <= 33) {
            self.rows.push(self.moreRows[self.rows.length - 29]);
          }
          self.loading_display = 'hide';
        }, 3000);
      },

      onScroll: function (e) {
        var self = this;
        this.event = 'contentOffset: ' + JSON.stringify(e.contentOffset) + '\ncontentSize: ' + JSON.stringify(e.contentSize);
        dom.getComponentRect(this.$el('list'), function (ret) {
          if (e.contentOffset.x == 0 && e.contentOffset.y == 0 && isFirst) {
            isFirst = false;
            return;
          }
          var listHeight = ret.size.height;
          self.progress_width = (listHeight / e.contentSize.height) * 750;
          var offsetY = e.contentOffset.y > 0 ? 0 : Math.abs(e.contentOffset.y);
          self.progress = (offsetY / (e.contentSize.height - listHeight)) * (750 - self.progress_width);
        });
      }
    },
    data: {
      progress_width: 0,
      progress:0,
      event:'-',
      refresh_display: 'hide',
      loading_display: 'hide',
      appearMin: 1,
      appearMax: 1,
      appearIds: [],
      rows: [
        {id: 1},
        {id: 2},
        {id: 3},
        {id: 4},
        {id: 5},
        {id: 6},
        {id: 7},
        {id: 8},
        {id: 9},
        {id: 10},
        {id: 11},
        {id: 12},
        {id: 13},
        {id: 14},
        {id: 15},
        {id: 16},
        {id: 17},
        {id: 18},
        {id: 19},
        {id: 20},
        {id: 21},
        {id: 22},
        {id: 23},
        {id: 24},
        {id: 25},
        {id: 26},
        {id: 27},
        {id: 28},
        {id: 29}
      ],
      moreRows: [
        {id: 30},
        {id: 31},
        {id: 32},
        {id: 33}
      ]
    }
  }
</script><|MERGE_RESOLUTION|>--- conflicted
+++ resolved
@@ -27,11 +27,7 @@
 
 <style>
   .list {
-<<<<<<< HEAD
-
-=======
     height:850;
->>>>>>> 80df1aae
   }
 
   .count {
@@ -62,13 +58,10 @@
     padding: 20;
   }
 
-<<<<<<< HEAD
-=======
   .item:active {
     background-color: #00BFFF;
   }
 
->>>>>>> 80df1aae
   .item-title {
   }
 
