--- conflicted
+++ resolved
@@ -1,59 +1,4 @@
 <template>
-<<<<<<< HEAD
-  <scroller>
-    <wxc-panel title="input" type="primary">
-      <input
-        type="text"
-        placeholder="Text Input"
-        class="input"
-        autofocus="true"
-        value=""
-        onchange="onchange"
-        oninput="oninput"
-      />
-      <input
-        type="date"
-        placeholder="date Input"
-        class="date"
-        autofocus="false"
-        value="2016-10-12"
-        max="2017-10-12"
-        min="2015-10-12"
-        onchange="onchange"
-      />
-      <input
-        type="time"
-        placeholder="time Input"
-        class="time"
-        autofocus="false"
-        value="10:13"
-        onchange="onchange"
-      />
-      <text>oninput: {{txtInput}}</text>
-      <text>onchange: {{txtChange}}</text>
-    </wxc-panel>
-  </scroller>
-</template>
-
-<style>
-  .input {
-    font-size: 60px;
-    height: 80px;
-    width: 400px;
-  }
-  .date {
-    marginBottom:20px;
-    font-size: 40px;
-    height: 80px;
-    width: 400px;
-  }
-  .time {
-    marginBottom:20px;
-    font-size: 40px;
-    height: 80px;
-    width: 400px;
-  }
-=======
     <div>
         <div>
             <text style="font-size: 40px">oninput: {{txtInput}}</text>
@@ -158,7 +103,6 @@
         height: 80px;
         width: 750px;
     }
->>>>>>> ad9d088d
 </style>
 
 <script>
