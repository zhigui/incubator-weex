# Example Guide

## Add an example

<<<<<<< HEAD
Copy [template file](./template.we) and build an example with [UI Gallery](#ui-gallery).  

## Rule

0. File name is hyphen separated words, each word is lower case, like `.we`, `ui-button.we`
0. DO NOT use [builtin components](../doc/components) name as file name, it may be failed ro run. 
=======
* Add a file `newExample.we` copied from [template](./template.we) with [UI Gallery](#ui-gallery) (recommend).
* In [index.we](./index.we), add an item `{name: 'newExample', title: 'New Example'}` for array `data.cases`
>>>>>>> 47ca6e74

## UI Gallery

> Inspired by Bootstrap.

We import a simple UI Gallery for a consistent UI style. See [UI Gallery Example](./ui.we) for details.

<img src="http://gtms04.alicdn.com/tps/i4/TB1_v6FMpXXXXXfXXXX7XWpVpXX-278-519.gif" width="160" /> <img src="http://gtms03.alicdn.com/tps/i3/TB13LTOMpXXXXceXXXXIxc4RpXX-944-1316.png" width="214" />

Reference:

## Button
 
[**ui-button**](./ui-button.we)

* Attributes: 
    * `type`, ***default*** | primary | success | info | warning | danger | link 
    * `size`, ***large*** | middle | small
    * `value`
    * `disabled`, ***false*** | true
* Event: 
    * `click`
* Example:
    
    <img src="http://gtms01.alicdn.com/tps/i1/TB1uUzOMpXXXXXuXpXXqnuiVpXX-278-456.gif" width="160" />

## Panel

[**ui-panel**](./ui-panel.we)

* Attributes: 
    * `type`, ***default*** | primary | success | info | warning | danger 
    * `title`
    * `border`, number
* Example:
    
    <img src="http://gtms04.alicdn.com/tps/i4/TB18drzMpXXXXc9XFXXHO6y1XXX-319-615.png" width="160" />
    
## Hn
 
[**ui-hn**](./ui-hn.we)

* Attributes: 
    * `level`, ***1*** | 2 | 3
* Example:
    
    <img src="http://gtms02.alicdn.com/tps/i2/TB1BZYMMpXXXXaYXpXXVSoUTpXX-275-203.png" width="160" />

## Tip
 
[**ui-tip**](./ui-tip.we)

* Attributes: 
    * `type`, ***success*** | info | warning | danger 
    * `value`, ***large*** | middle | small
    * `value`
    * `disabled`, ***false*** | true
* Example:
    
    <img src="http://gtms03.alicdn.com/tps/i3/TB1x5DJMpXXXXb2XpXXnTPSZVXX-320-367.png" width="160" />

## List
 
[**ui-list-item**](./ui-list-item.we)

* Event: 
    * `click`
* Example:
    
    <img src="http://gtms04.alicdn.com/tps/i4/TB1qzjNMpXXXXabXpXX9it9VpXX-278-357.gif" width="160" /><|MERGE_RESOLUTION|>--- conflicted
+++ resolved
@@ -2,17 +2,13 @@
 
 ## Add an example
 
-<<<<<<< HEAD
-Copy [template file](./template.we) and build an example with [UI Gallery](#ui-gallery).  
+* Add a file `newExample.we` copied from [template](./template.we) with [UI Gallery](#ui-gallery) (recommend).
+* In [index.we](./index.we), add an item `{name: 'newExample', title: 'New Example'}` for array `data.cases`
 
 ## Rule
 
 0. File name is hyphen separated words, each word is lower case, like `.we`, `ui-button.we`
 0. DO NOT use [builtin components](../doc/components) name as file name, it may be failed ro run. 
-=======
-* Add a file `newExample.we` copied from [template](./template.we) with [UI Gallery](#ui-gallery) (recommend).
-* In [index.we](./index.we), add an item `{name: 'newExample', title: 'New Example'}` for array `data.cases`
->>>>>>> 47ca6e74
 
 ## UI Gallery
 
