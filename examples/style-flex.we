<template>
  <div>
<<<<<<< HEAD
    <ui-panel title="Flex" type="primary">
      <text class="txt">flex</text>
    </ui-panel>
=======
    <wxc-panel title="Flexbox" type="primary">
      <text class="txt">flex</text>
    </wxc-panel>
>>>>>>> 329a5305
  </div>
</template>

<style>

</style>

<script>
  require('./weex-ui');
</script><|MERGE_RESOLUTION|>--- conflicted
+++ resolved
@@ -1,14 +1,8 @@
 <template>
   <div>
-<<<<<<< HEAD
-    <ui-panel title="Flex" type="primary">
-      <text class="txt">flex</text>
-    </ui-panel>
-=======
     <wxc-panel title="Flexbox" type="primary">
       <text class="txt">flex</text>
     </wxc-panel>
->>>>>>> 329a5305
   </div>
 </template>
 
@@ -17,5 +11,5 @@
 </style>
 
 <script>
-  require('./weex-ui');
+  require('weex-components');
 </script>