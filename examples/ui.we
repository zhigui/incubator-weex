--- conflicted
+++ resolved
@@ -6,26 +6,6 @@
 
     <wxc-panel title="Buttons" append="tree">
       <div style="flex-direction: row; margin-top: 12px" repeat="{{buttons}}">
-<<<<<<< HEAD
-        <ui-button type="{{type}}" size="large" value="{{type}}" click="{{clicked}}"
-                   style=""></ui-button>
-        <ui-button type="{{type}}" size="middle" value="{{type}}" click="{{clicked}}"
-                   style="margin-left:10px"></ui-button>
-        <ui-button type="{{type}}" size="small" value="{{type}}" click="{{clicked}}"
-                   style="margin-left:10px"></ui-button>
-      </div>
-
-      <div style="flex-direction: row; margin-top: 12px">
-        <ui-button disabled="{{true}}" type="" size="large" value="Disabled" click="{{clicked}}"></ui-button>
-        <ui-button disabled="{{false}}" type="primary" size="large" value="Enabled"
-                   click="{{clicked}}" style="margin-left: 12px"></ui-button>
-      </div>
-    </ui-panel>
-
-    <ui-panel title="Panels">
-      <ui-panel repeat="{{panels}}" title="Panels-{{type}}" type="{{type}}" border="1"
-                style="margin-left: 12px;margin-right: 12px;">
-=======
         <wxc-button type="{{type}}" size="large" value="{{type}}" onclick="{{clicked}}" style=""></wxc-button>
         <wxc-button type="{{type}}" size="middle" value="{{type}}" onclick="{{clicked}}"
                     style="margin-left:5px;width:210px;"></wxc-button>
@@ -43,7 +23,6 @@
     <wxc-panel title="Panels">
       <wxc-panel repeat="{{panels}}" title="Panels-{{type}}" type="{{type}}" border="1"
                  style="margin-left: 12px;margin-right: 12px;">
->>>>>>> b16d726f
         <text>Panels {{type}} content. Panels {{type}} content. Panels {{type}} content.</text>
       </wxc-panel>
     </wxc-panel>
@@ -51,18 +30,8 @@
     <wxc-panel title="List">
       <wxc-list-item repeat="{{tips}}" onclick="{{clicked}}">
         <text class="item-txt">{{type}}</text>
-<<<<<<< HEAD
-      </ui-list-item>
-    </ui-panel>
-
-    <ui-panel title="Tips">
-      <ui-tip repeat="{{tips}}" style="margin-bottom: 20px;"
-              value="Panels {{type}} content. Panels {{type}} content. Panels {{type}} content."></ui-tip>
-    </ui-panel>
-=======
       </wxc-list-item>
     </wxc-panel>
->>>>>>> b16d726f
 
     <wxc-panel title="Tips">
       <wxc-tip repeat="{{tips}}" style="margin-bottom: 20px;"
@@ -72,43 +41,6 @@
 </template>
 
 <script>
-<<<<<<< HEAD
-  module.exports = {
-    data: {
-      levels: [
-        {level: 1},
-        {level: 2},
-        {level: 3}
-      ],
-      buttons: [
-        {type: 'default'},
-        {type: 'primary'},
-        {type: 'success'},
-        {type: 'info'},
-        {type: 'warning'},
-        {type: 'danger'},
-        {type: 'link'}
-      ],
-      panels: [
-        {type: 'default'},
-        {type: 'primary'},
-        {type: 'success'},
-        {type: 'info'},
-        {type: 'warning'},
-        {type: 'danger'}
-      ],
-      tips: [
-        {type: 'success'},
-        {type: 'info'},
-        {type: 'warning'},
-        {type: 'danger'}
-      ]
-    },
-    methods: {
-      clicked: function(ev) {
-        console.log(ev);
-        this.$call('modal', 'toast', {'message': 'clicked!', duration: 0.5});
-=======
   require('weex-components');
 
   module.exports = {
@@ -122,7 +54,6 @@
       clicked: function() {
         var $modal = require('@weex-module/modal');
         $modal.toast({'message': 'clicked!', duration: 0.5});
->>>>>>> b16d726f
       }
     }
   }
