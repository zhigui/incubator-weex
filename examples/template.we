--- conflicted
+++ resolved
@@ -1,17 +1,5 @@
 <template>
   <scroller>
-<<<<<<< HEAD
-    <ui-panel title="Dialog">
-      <ui-tip type="success" value="It's a weex example template." style="margin-bottom: 20px;"></ui-tip>
-      <ui-hn level="1" value="H1"></ui-hn>
-      <ui-button type="primary" click="{{toast}}" value="Toast"></ui-button>
-      <ui-hn level="2" value="H3"></ui-hn>
-      <ui-button type="warning" click="{{toast}}" value="Toast"></ui-button>
-    </ui-panel>
-    
-    <ui-panel title="Image" type="primary">
-      <ui-tip type="warning" value="Weex screen width is 750" style="margin-bottom: 20px;"></ui-tip>
-=======
     <wxc-panel title="Dialog">
       <wxc-tip type="success" value="It's a weex example template." style="margin-bottom: 20px;"></wxc-tip>
       <wxc-hn level="1" value="H1"></wxc-hn>
@@ -22,17 +10,13 @@
 
     <wxc-panel title="Image" type="primary">
       <wxc-tip type="warning" value="Weex screen width is 750" style="margin-bottom: 20px;"></wxc-tip>
->>>>>>> b16d726f
       <image class="img" style=" width: 400px; height: 400px;" src="{{img}}"></image>
     </wxc-panel>
   </scroller>
 </template>
 
 <script>
-<<<<<<< HEAD
-=======
   require('weex-components');
->>>>>>> b16d726f
   module.exports = {
     data: {
       img: '//gw.alicdn.com/tps/i2/TB1DpsmMpXXXXabaXXX20ySQVXX-512-512.png_400x400.jpg'
