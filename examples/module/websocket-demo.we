--- conflicted
+++ resolved
@@ -1,5 +1,4 @@
 <template>
-<<<<<<< HEAD
   <scroller>
     <div>
       <div style="background-color: #286090">
@@ -100,129 +99,7 @@
         }
         websocket.onerror = function(e)
         {
-          self.onerrorinfo = e.data;
-=======
-    <scroller>
-        <div>
-            <div style="background-color: #286090">
-                <text class="title" style="height: 80px ;padding: 20px;color: white">websocket</text>
-            </div>
-            <input
-                    type="text"
-                    placeholder="please input message to send"
-                    class="input"
-                    autofocus="false"
-                    value=""
-                    onchange="onchange"
-                    oninput="oninput"
-                    id = "input"
-            />
-            <div style="flex-direction: row; justify-content: center;">
-                <text class="button" onclick="{{connect}}">connect</text>
-                <text class="button" onclick="{{send}}">send</text>
-                <text class="button" onclick="{{close}}">close</text>
-            </div>
-            <div style="background-color: lightgray;margin-top: 20px">
-                <text class="title" style="height: 80px ;padding: 20px;color: black">method = send</text>
-            </div>
-            <text style="color: black;height: 80px">{{sendinfo}}</text>
-            <div style="background-color: lightgray">
-                <text class="title" style="height: 80px ;padding: 20px;color: black">method = onopen</text>
-            </div>
-            <text style="color: black;height: 80px">{{onopeninfo}}</text>
-            <div style="background-color: lightgray">
-                <text class="title" style="height: 80px ;padding: 20px;color: black">method = onmessage</text>
-            </div>
-            <text style="color: black;height: 100px">{{onmessage}}</text>
-            <div style="background-color: lightgray">
-                <text class="title" style="height: 80px ;padding: 20px;color: black">method = onclose</text>
-            </div>
-            <text style="color: black;height: 80px">{{oncloseinfo}}</text>
-            <div style="background-color: lightgray">
-                <text class="title" style="height: 80px ;padding: 20px;color: black">method = onerror</text>
-            </div>
-            <text style="color: black;height: 80px">{{onerrorinfo}}</text>
-            <div style="background-color: lightgray">
-                <text class="title" style="height: 80px ;padding: 20px;color: black">method = close</text>
-            </div>
-            <text style="color: black;height: 80px">{{closeinfo}}</text>
-        </div>
-        </div>
-    </scroller>
-</template>
-<style>
-    .input {
-        font-size: 40px;
-        height: 80px;
-        width: 600px;
-    }
-    .button {
-        font-size: 36px;
-        width: 150px;
-        color: #41B883;
-        text-align: center;
-        padding-top: 10px;
-        padding-bottom: 10px;
-        border-width: 2px;
-        border-style: solid;
-        margin-right: 20px;
-        border-color: rgb(162, 217, 192);
-        background-color: rgba(162, 217, 192, 0.2);
-    }
-</style>
-<script>
-    var websocket = require('@weex-module/webSocket');
-    module.exports = {
-        data: {
-            connectinfo: '',
-            sendinfo: '',
-            onopeninfo: '',
-            onmessage: '',
-            oncloseinfo: '',
-            onerrorinfo: '',
-            closeinfo: '',
-            txtInput:'',
-            navBarHeight: 88,
-            title: 'Navigator',
-            dir: 'examples',
-            baseURL: '',
-        },
-        methods: {
-            connect:function() {
-                websocket.WebSocket('ws://echo.websocket.org','');
-                var self = this;
-                self.onopeninfo = 'connecting...'
-                websocket.onopen = function(e)
-                {
-                    self.onopeninfo = 'websocket open';
-                }
-                websocket.onmessage = function(e)
-                {
-                    self.onmessage = e.data;
-                }
-                websocket.onerror = function(e)
-                {
-                    self.onerrorinfo = e.data;
-                }
-                websocket.onclose = function(e)
-                {
-                    self.onopeninfo = '';
-                    self.onerrorinfo = e.code;
-                }
-            },
-            send:function(e) {
-                var input = this.$el('input');
-                input.blur();
-                websocket.send(this.txtInput);
-                this.sendinfo = this.txtInput;
-            },
-            oninput: function(event) {
-                this.txtInput = event.value;
-            },
-            close:function(e) {
-                websocket.close();
-            },
->>>>>>> 9745b74b
+          self.onerrorinfo = e.data;    
         }
         websocket.onclose = function(e)
         {
