<template>
  <example-list items="{{items}}" dir="examples"></example-list>
</template>

<script>
  require('./include/example-list.we');
  module.exports = {
    data: {
      items: [
        // `name` key is the example filename without '.we'
        // Support sub directory, e.g. 'new-fashion/index'
        {name: 'hello', title: 'Hello World'},
        {name: 'style/index', title: 'Common Style'},
        {name: 'animation', title: 'Animation'},
        // component
        {name: 'component/text-demo', title: 'Text'},
        {name: 'component/image-demo', title: 'Image'},
        {name: 'component/scroller-demo', title: 'Scroller'},
        {name: 'component/list/list-basic', title: 'List (Basic)'},
        {name: 'component/list/list-demo', title: 'List (Advanced)'},
        {name: 'component/slider/index', title: 'Slider'},
        {name: 'component/a-demo',title:'A'},
        {name: 'component/video-demo', title: 'Video'},
        {name: 'component/countdown-demo', title: 'Countdown'},
        {name: 'component/marquee-demo', title: 'Marquee'},
<<<<<<< HEAD
        {name: 'component/web-demo', title: 'Web'},
        {name: 'component/navigator-demo', title: 'Navigator'},

=======
        {name: 'component/tabbar/tabbar-demo', title: 'Tabbar'},
>>>>>>> d8baeaf9
        // module
        {name: 'module/instance-api', title: 'Instance API'},
        {name: 'module/modal', title: 'Modal'},
        {name: 'module/stream-demo', title: 'Stream'},
        // showcase
        {name: 'showcase/new-fashion/index', title: 'Activity'},
        {name: 'showcase/calculator', title: 'Calculator'},
        {name: 'showcase/ui', title: 'UI Gallery'}
      ]
    }
  }
</script><|MERGE_RESOLUTION|>--- conflicted
+++ resolved
@@ -23,13 +23,10 @@
         {name: 'component/video-demo', title: 'Video'},
         {name: 'component/countdown-demo', title: 'Countdown'},
         {name: 'component/marquee-demo', title: 'Marquee'},
-<<<<<<< HEAD
         {name: 'component/web-demo', title: 'Web'},
         {name: 'component/navigator-demo', title: 'Navigator'},
+        {name: 'component/tabbar/tabbar-demo', title: 'Tabbar'},
 
-=======
-        {name: 'component/tabbar/tabbar-demo', title: 'Tabbar'},
->>>>>>> d8baeaf9
         // module
         {name: 'module/instance-api', title: 'Instance API'},
         {name: 'module/modal', title: 'Modal'},
