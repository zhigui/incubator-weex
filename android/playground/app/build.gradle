apply plugin: 'com.android.application'

android {
    compileSdkVersion 23
    buildToolsVersion "23.0.2"

    defaultConfig {
        applicationId "com.alibaba.weex"
        minSdkVersion 15
        targetSdkVersion 23
        versionCode 5
        versionName "0.5.2.5"
        testInstrumentationRunner "android.support.test.runner.AndroidJUnitRunner"
        ndk{
            abiFilters "x86"
            abiFilters "armeabi"
        }
    }
    applicationVariants.all { variant ->
        variant.outputs.each { output ->
            def outputFile = output.outputFile
            if (outputFile != null && outputFile.name.equals('app-debug.apk')) {
                def fileName = outputFile.name.replace("app-debug.apk", "playground.apk")
                output.outputFile = new File(outputFile.parent, fileName)
            }
        }
    }
    signingConfigs {
        debug {
            storeFile file("tools/weex.jks")
            storePassword "123456"
            keyAlias "weex"
            keyPassword "123456"
        }
    }
    buildTypes {
//        release {
//            signingConfig signingConfigs.release
//            minifyEnabled false
//            proguardFiles getDefaultProguardFile('proguard-android.txt'), 'proguard-rules.pro'
//        }
        debug {
            testCoverageEnabled false
        }
    }
    sourceSets {
        main {
            java {
                srcDirs = ["src/main/java", "src/main/java_zxing"];
            }
        }
    }
    lintOptions {
        abortOnError false
    }

    packagingOptions {
        exclude 'LICENSE.txt'
    }
    testOptions {
        reportDir = "$project.buildDir/test/report"
    }

}


dependencies {
    compile fileTree(include: ['*.jar'], dir: 'libs')
    androidTestCompile 'com.android.support:support-annotations:23.2.1'
    androidTestCompile 'junit:junit:4.12'
    androidTestCompile 'com.android.support.test.espresso:espresso-core:2.2.2'
    androidTestCompile 'com.android.support.test:runner:0.5'
    //compile 'com.taobao.android:weex_sdk:0.4.+'
    /*source dependency*/
    compile project(':weex_sdk')
    debugCompile project(':weex_debug')
    compile project(':commons')
    compile 'com.taobao.android:dexposed:0.1.8'
    compile 'com.loopj.android:android-async-http:1.4.9@aar'
    compile 'com.facebook.fresco:fresco:0.12.0+'
    compile 'com.facebook.fresco:animated-gif:0.12.0'

    compile 'com.squareup.okhttp:okhttp:2.3.0'
    compile 'com.squareup.okhttp:okhttp-ws:2.3.0'
    compile 'com.squareup.okio:okio:1.0.1'
    compile 'com.alibaba:fastjson:1.1.46.android'
    compile 'com.android.support:support-v4:23.1.1'
    compile 'com.android.support:appcompat-v7:23.1.1'
    compile 'com.android.support:design:23.1.1'
    compile 'com.android.support:support-annotations:23.2.1'
    compile 'com.jakewharton.scalpel:scalpel:1.1.2'
    //compile 'com.google.android.gms:play-services-appindexing:8.1.0'
<<<<<<< HEAD
    compile 'com.taobao.android:weex_inspector:0.0.7.13'
=======
    compile 'com.taobao.android:weex_inspector:0.0.8.0-SNAPSHOT'
>>>>>>> d2f2c03c
}<|MERGE_RESOLUTION|>--- conflicted
+++ resolved
@@ -90,9 +90,5 @@
     compile 'com.android.support:support-annotations:23.2.1'
     compile 'com.jakewharton.scalpel:scalpel:1.1.2'
     //compile 'com.google.android.gms:play-services-appindexing:8.1.0'
-<<<<<<< HEAD
-    compile 'com.taobao.android:weex_inspector:0.0.7.13'
-=======
     compile 'com.taobao.android:weex_inspector:0.0.8.0-SNAPSHOT'
->>>>>>> d2f2c03c
 }