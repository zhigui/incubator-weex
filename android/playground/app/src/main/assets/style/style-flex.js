/*!197
 * {
 *   version: "0.4.0.20170207",
 *   create: "20170207145011",
 *   git: "origin-taobao/u4_v8_shared_sdk_jsfm-feature-0.19--027e045",
 *   digest: "e737aeb8ee7279929771bde9a83d6307"
 * }
 !*/
/******/ (function(modules) { // webpackBootstrap
/******/ 	// The module cache
/******/ 	var installedModules = {};

/******/ 	// The require function
/******/ 	function __webpack_require__(moduleId) {

/******/ 		// Check if module is in cache
/******/ 		if(installedModules[moduleId])
/******/ 			return installedModules[moduleId].exports;

/******/ 		// Create a new module (and put it into the cache)
/******/ 		var module = installedModules[moduleId] = {
/******/ 			exports: {},
/******/ 			id: moduleId,
/******/ 			loaded: false
/******/ 		};

/******/ 		// Execute the module function
/******/ 		modules[moduleId].call(module.exports, module, module.exports, __webpack_require__);

/******/ 		// Flag the module as loaded
/******/ 		module.loaded = true;

/******/ 		// Return the exports of the module
/******/ 		return module.exports;
/******/ 	}


/******/ 	// expose the modules object (__webpack_modules__)
/******/ 	__webpack_require__.m = modules;

/******/ 	// expose the module cache
/******/ 	__webpack_require__.c = installedModules;

/******/ 	// __webpack_public_path__
/******/ 	__webpack_require__.p = "";

/******/ 	// Load entry module and return exports
/******/ 	return __webpack_require__(0);
/******/ })
/************************************************************************/
/******/ ([
/* 0 */
/***/ function(module, exports, __webpack_require__) {

<<<<<<< HEAD
	__webpack_require__(296)
	var __weex_template__ = __webpack_require__(304)
	var __weex_style__ = __webpack_require__(305)
	var __weex_script__ = __webpack_require__(306)
=======
	__webpack_require__(301)
	var __weex_template__ = __webpack_require__(309)
	var __weex_style__ = __webpack_require__(310)
	var __weex_script__ = __webpack_require__(311)
>>>>>>> aee33880

	__weex_define__('@weex-component/601bcbb157cb7b89fd0d4cc63178b528', [], function(__weex_require__, __weex_exports__, __weex_module__) {

	    __weex_script__(__weex_module__, __weex_exports__, __weex_require__)
	    if (__weex_exports__.__esModule && __weex_exports__.default) {
	      __weex_module__.exports = __weex_exports__.default
	    }

	    __weex_module__.exports.template = __weex_template__

	    __weex_module__.exports.style = __weex_style__

	})

	__weex_bootstrap__('@weex-component/601bcbb157cb7b89fd0d4cc63178b528',undefined,undefined)

/***/ },
/* 1 */,
/* 2 */,
/* 3 */,
/* 4 */
/***/ function(module, exports, __webpack_require__) {

	__webpack_require__(5);
	__webpack_require__(9);
	__webpack_require__(13);
	__webpack_require__(17);
	__webpack_require__(21);
	__webpack_require__(25);
	__webpack_require__(66);
	__webpack_require__(70);
	__webpack_require__(74);
	__webpack_require__(78);
	__webpack_require__(79);


/***/ },
/* 5 */
/***/ function(module, exports, __webpack_require__) {

	var __weex_template__ = __webpack_require__(6)
	var __weex_style__ = __webpack_require__(7)
	var __weex_script__ = __webpack_require__(8)

	__weex_define__('@weex-component/wxc-button', [], function(__weex_require__, __weex_exports__, __weex_module__) {

	    __weex_script__(__weex_module__, __weex_exports__, __weex_require__)
	    if (__weex_exports__.__esModule && __weex_exports__.default) {
	      __weex_module__.exports = __weex_exports__.default
	    }

	    __weex_module__.exports.template = __weex_template__

	    __weex_module__.exports.style = __weex_style__

	})


/***/ },
/* 6 */
/***/ function(module, exports) {

	module.exports = {
	  "type": "div",
	  "classList": function () {return ['btn', 'btn-' + (this.type), 'btn-sz-' + (this.size)]},
	  "children": [
	    {
	      "type": "text",
	      "classList": function () {return ['btn-txt', 'btn-txt-' + (this.type), 'btn-txt-sz-' + (this.size)]},
	      "attr": {
	        "value": function () {return this.value}
	      }
	    }
	  ]
	}

/***/ },
/* 7 */
/***/ function(module, exports) {

	module.exports = {
	  "btn": {
	    "marginBottom": 0,
	    "alignItems": "center",
	    "justifyContent": "center",
	    "borderWidth": 1,
	    "borderStyle": "solid",
	    "borderColor": "#333333"
	  },
	  "btn-default": {
	    "color": "rgb(51,51,51)"
	  },
	  "btn-primary": {
	    "backgroundColor": "rgb(40,96,144)",
	    "borderColor": "rgb(40,96,144)"
	  },
	  "btn-success": {
	    "backgroundColor": "rgb(92,184,92)",
	    "borderColor": "rgb(76,174,76)"
	  },
	  "btn-info": {
	    "backgroundColor": "rgb(91,192,222)",
	    "borderColor": "rgb(70,184,218)"
	  },
	  "btn-warning": {
	    "backgroundColor": "rgb(240,173,78)",
	    "borderColor": "rgb(238,162,54)"
	  },
	  "btn-danger": {
	    "backgroundColor": "rgb(217,83,79)",
	    "borderColor": "rgb(212,63,58)"
	  },
	  "btn-link": {
	    "borderColor": "rgba(0,0,0,0)",
	    "borderRadius": 0
	  },
	  "btn-txt-default": {
	    "color": "rgb(51,51,51)"
	  },
	  "btn-txt-primary": {
	    "color": "rgb(255,255,255)"
	  },
	  "btn-txt-success": {
	    "color": "rgb(255,255,255)"
	  },
	  "btn-txt-info": {
	    "color": "rgb(255,255,255)"
	  },
	  "btn-txt-warning": {
	    "color": "rgb(255,255,255)"
	  },
	  "btn-txt-danger": {
	    "color": "rgb(255,255,255)"
	  },
	  "btn-txt-link": {
	    "color": "rgb(51,122,183)"
	  },
	  "btn-sz-large": {
	    "width": 300,
	    "height": 100,
	    "paddingTop": 25,
	    "paddingBottom": 25,
	    "paddingLeft": 40,
	    "paddingRight": 40,
	    "borderRadius": 15
	  },
	  "btn-sz-middle": {
	    "width": 240,
	    "height": 80,
	    "paddingTop": 15,
	    "paddingBottom": 15,
	    "paddingLeft": 30,
	    "paddingRight": 30,
	    "borderRadius": 10
	  },
	  "btn-sz-small": {
	    "width": 170,
	    "height": 60,
	    "paddingTop": 12,
	    "paddingBottom": 12,
	    "paddingLeft": 25,
	    "paddingRight": 25,
	    "borderRadius": 7
	  },
	  "btn-txt-sz-large": {
	    "fontSize": 45
	  },
	  "btn-txt-sz-middle": {
	    "fontSize": 35
	  },
	  "btn-txt-sz-small": {
	    "fontSize": 30
	  }
	}

/***/ },
/* 8 */
/***/ function(module, exports) {

	module.exports = function(module, exports, __weex_require__){'use strict';

	module.exports = {
	  data: function () {return {
	    type: 'default',
	    size: 'large',
	    value: ''
	  }},
	  methods: {}
	};}
	/* generated by weex-loader */


/***/ },
/* 9 */
/***/ function(module, exports, __webpack_require__) {

	var __weex_template__ = __webpack_require__(10)
	var __weex_style__ = __webpack_require__(11)
	var __weex_script__ = __webpack_require__(12)

	__weex_define__('@weex-component/wxc-hn', [], function(__weex_require__, __weex_exports__, __weex_module__) {

	    __weex_script__(__weex_module__, __weex_exports__, __weex_require__)
	    if (__weex_exports__.__esModule && __weex_exports__.default) {
	      __weex_module__.exports = __weex_exports__.default
	    }

	    __weex_module__.exports.template = __weex_template__

	    __weex_module__.exports.style = __weex_style__

	})


/***/ },
/* 10 */
/***/ function(module, exports) {

	module.exports = {
	  "type": "div",
	  "classList": function () {return ['h' + (this.level)]},
	  "style": {
	    "justifyContent": "center"
	  },
	  "children": [
	    {
	      "type": "text",
	      "classList": function () {return ['txt-h' + (this.level)]},
	      "attr": {
	        "value": function () {return this.value}
	      }
	    }
	  ]
	}

/***/ },
/* 11 */
/***/ function(module, exports) {

	module.exports = {
	  "h1": {
	    "height": 110,
	    "paddingTop": 20,
	    "paddingBottom": 20
	  },
	  "h2": {
	    "height": 110,
	    "paddingTop": 20,
	    "paddingBottom": 20
	  },
	  "h3": {
	    "height": 110,
	    "paddingTop": 20,
	    "paddingBottom": 20
	  },
	  "txt-h1": {
	    "fontSize": 70
	  },
	  "txt-h2": {
	    "fontSize": 52
	  },
	  "txt-h3": {
	    "fontSize": 42
	  }
	}

/***/ },
/* 12 */
/***/ function(module, exports) {

	module.exports = function(module, exports, __weex_require__){'use strict';

	module.exports = {
	  data: function () {return {
	    level: 1,
	    value: ''
	  }},
	  methods: {}
	};}
	/* generated by weex-loader */


/***/ },
/* 13 */
/***/ function(module, exports, __webpack_require__) {

	var __weex_template__ = __webpack_require__(14)
	var __weex_style__ = __webpack_require__(15)
	var __weex_script__ = __webpack_require__(16)

	__weex_define__('@weex-component/wxc-list-item', [], function(__weex_require__, __weex_exports__, __weex_module__) {

	    __weex_script__(__weex_module__, __weex_exports__, __weex_require__)
	    if (__weex_exports__.__esModule && __weex_exports__.default) {
	      __weex_module__.exports = __weex_exports__.default
	    }

	    __weex_module__.exports.template = __weex_template__

	    __weex_module__.exports.style = __weex_style__

	})


/***/ },
/* 14 */
/***/ function(module, exports) {

	module.exports = {
	  "type": "div",
	  "classList": [
	    "item"
	  ],
	  "events": {
	    "touchstart": "touchstart",
	    "touchend": "touchend"
	  },
	  "style": {
	    "backgroundColor": function () {return this.bgColor}
	  },
	  "children": [
	    {
	      "type": "content"
	    }
	  ]
	}

/***/ },
/* 15 */
/***/ function(module, exports) {

	module.exports = {
	  "item": {
	    "paddingTop": 25,
	    "paddingBottom": 25,
	    "paddingLeft": 35,
	    "paddingRight": 35,
	    "height": 160,
	    "justifyContent": "center",
	    "borderBottomWidth": 1,
	    "borderColor": "#dddddd"
	  }
	}

/***/ },
/* 16 */
/***/ function(module, exports) {

	module.exports = function(module, exports, __weex_require__){'use strict';

	module.exports = {
	  data: function () {return {
	    bgColor: '#ffffff'
	  }},
	  methods: {
	    touchstart: function touchstart() {},
	    touchend: function touchend() {}
	  }
	};}
	/* generated by weex-loader */


/***/ },
/* 17 */
/***/ function(module, exports, __webpack_require__) {

	var __weex_template__ = __webpack_require__(18)
	var __weex_style__ = __webpack_require__(19)
	var __weex_script__ = __webpack_require__(20)

	__weex_define__('@weex-component/wxc-panel', [], function(__weex_require__, __weex_exports__, __weex_module__) {

	    __weex_script__(__weex_module__, __weex_exports__, __weex_require__)
	    if (__weex_exports__.__esModule && __weex_exports__.default) {
	      __weex_module__.exports = __weex_exports__.default
	    }

	    __weex_module__.exports.template = __weex_template__

	    __weex_module__.exports.style = __weex_style__

	})


/***/ },
/* 18 */
/***/ function(module, exports) {

	module.exports = {
	  "type": "div",
	  "classList": function () {return ['panel', 'panel-' + (this.type)]},
	  "style": {
	    "borderWidth": function () {return this.border}
	  },
	  "children": [
	    {
	      "type": "text",
	      "classList": function () {return ['panel-header', 'panel-header-' + (this.type)]},
	      "style": {
	        "paddingTop": function () {return this.paddingHead},
	        "paddingBottom": function () {return this.paddingHead},
	        "paddingLeft": function () {return this.paddingHead*1.5},
	        "paddingRight": function () {return this.paddingHead*1.5}
	      },
	      "attr": {
	        "value": function () {return this.title}
	      }
	    },
	    {
	      "type": "div",
	      "classList": function () {return ['panel-body', 'panel-body-' + (this.type)]},
	      "style": {
	        "paddingTop": function () {return this.paddingBody},
	        "paddingBottom": function () {return this.paddingBody},
	        "paddingLeft": function () {return this.paddingBody*1.5},
	        "paddingRight": function () {return this.paddingBody*1.5}
	      },
	      "children": [
	        {
	          "type": "content"
	        }
	      ]
	    }
	  ]
	}

/***/ },
/* 19 */
/***/ function(module, exports) {

	module.exports = {
	  "panel": {
	    "marginBottom": 20,
	    "backgroundColor": "#ffffff",
	    "borderColor": "#dddddd",
	    "borderWidth": 1
	  },
	  "panel-primary": {
	    "borderColor": "rgb(40,96,144)"
	  },
	  "panel-success": {
	    "borderColor": "rgb(76,174,76)"
	  },
	  "panel-info": {
	    "borderColor": "rgb(70,184,218)"
	  },
	  "panel-warning": {
	    "borderColor": "rgb(238,162,54)"
	  },
	  "panel-danger": {
	    "borderColor": "rgb(212,63,58)"
	  },
	  "panel-header": {
	    "backgroundColor": "#f5f5f5",
	    "fontSize": 40,
	    "color": "#333333"
	  },
	  "panel-header-primary": {
	    "backgroundColor": "rgb(40,96,144)",
	    "color": "#ffffff"
	  },
	  "panel-header-success": {
	    "backgroundColor": "rgb(92,184,92)",
	    "color": "#ffffff"
	  },
	  "panel-header-info": {
	    "backgroundColor": "rgb(91,192,222)",
	    "color": "#ffffff"
	  },
	  "panel-header-warning": {
	    "backgroundColor": "rgb(240,173,78)",
	    "color": "#ffffff"
	  },
	  "panel-header-danger": {
	    "backgroundColor": "rgb(217,83,79)",
	    "color": "#ffffff"
	  }
	}

/***/ },
/* 20 */
/***/ function(module, exports) {

	module.exports = function(module, exports, __weex_require__){'use strict';

	module.exports = {
	  data: function () {return {
	    type: 'default',
	    title: '',
	    paddingBody: 20,
	    paddingHead: 20,
	    dataClass: '',
	    border: 0
	  }},
	  ready: function ready() {}
	};}
	/* generated by weex-loader */


/***/ },
/* 21 */
/***/ function(module, exports, __webpack_require__) {

	var __weex_template__ = __webpack_require__(22)
	var __weex_style__ = __webpack_require__(23)
	var __weex_script__ = __webpack_require__(24)

	__weex_define__('@weex-component/wxc-tip', [], function(__weex_require__, __weex_exports__, __weex_module__) {

	    __weex_script__(__weex_module__, __weex_exports__, __weex_require__)
	    if (__weex_exports__.__esModule && __weex_exports__.default) {
	      __weex_module__.exports = __weex_exports__.default
	    }

	    __weex_module__.exports.template = __weex_template__

	    __weex_module__.exports.style = __weex_style__

	})


/***/ },
/* 22 */
/***/ function(module, exports) {

	module.exports = {
	  "type": "div",
	  "classList": function () {return ['tip', 'tip-' + (this.type)]},
	  "children": [
	    {
	      "type": "text",
	      "classList": function () {return ['tip-txt', 'tip-txt-' + (this.type)]},
	      "attr": {
	        "value": function () {return this.value}
	      }
	    }
	  ]
	}

/***/ },
/* 23 */
/***/ function(module, exports) {

	module.exports = {
	  "tip": {
	    "paddingLeft": 36,
	    "paddingRight": 36,
	    "paddingTop": 36,
	    "paddingBottom": 36,
	    "borderRadius": 10
	  },
	  "tip-txt": {
	    "fontSize": 28
	  },
	  "tip-success": {
	    "backgroundColor": "#dff0d8",
	    "borderColor": "#d6e9c6"
	  },
	  "tip-txt-success": {
	    "color": "#3c763d"
	  },
	  "tip-info": {
	    "backgroundColor": "#d9edf7",
	    "borderColor": "#bce8f1"
	  },
	  "tip-txt-info": {
	    "color": "#31708f"
	  },
	  "tip-warning": {
	    "backgroundColor": "#fcf8e3",
	    "borderColor": "#faebcc"
	  },
	  "tip-txt-warning": {
	    "color": "#8a6d3b"
	  },
	  "tip-danger": {
	    "backgroundColor": "#f2dede",
	    "borderColor": "#ebccd1"
	  },
	  "tip-txt-danger": {
	    "color": "#a94442"
	  }
	}

/***/ },
/* 24 */
/***/ function(module, exports) {

	module.exports = function(module, exports, __weex_require__){'use strict';

	module.exports = {
	  data: function () {return {
	    type: 'success',
	    value: ''
	  }}
	};}
	/* generated by weex-loader */


/***/ },
/* 25 */
/***/ function(module, exports, __webpack_require__) {

	var __weex_template__ = __webpack_require__(26)
	var __weex_style__ = __webpack_require__(27)
	var __weex_script__ = __webpack_require__(28)

	__weex_define__('@weex-component/wxc-countdown', [], function(__weex_require__, __weex_exports__, __weex_module__) {

	    __weex_script__(__weex_module__, __weex_exports__, __weex_require__)
	    if (__weex_exports__.__esModule && __weex_exports__.default) {
	      __weex_module__.exports = __weex_exports__.default
	    }

	    __weex_module__.exports.template = __weex_template__

	    __weex_module__.exports.style = __weex_style__

	})


/***/ },
/* 26 */
/***/ function(module, exports) {

	module.exports = {
	  "type": "div",
	  "style": {
	    "overflow": "hidden",
	    "flexDirection": "row"
	  },
	  "events": {
	    "appear": "appeared",
	    "disappear": "disappeared"
	  },
	  "children": [
	    {
	      "type": "content"
	    }
	  ]
	}

/***/ },
/* 27 */
/***/ function(module, exports) {

	module.exports = {
	  "wrap": {
	    "overflow": "hidden"
	  }
	}

/***/ },
/* 28 */
/***/ function(module, exports, __webpack_require__) {

	module.exports = function(module, exports, __weex_require__){'use strict';

	var _assign = __webpack_require__(29);

	var _assign2 = _interopRequireDefault(_assign);

	function _interopRequireDefault(obj) { return obj && obj.__esModule ? obj : { default: obj }; }

	module.exports = {
	    data: function () {return {
	        now: 0,
	        remain: 0,
	        time: {
	            elapse: 0,
	            D: '0',
	            DD: '0',
	            h: '0',
	            hh: '00',
	            H: '0',
	            HH: '0',
	            m: '0',
	            mm: '00',
	            M: '0',
	            MM: '0',
	            s: '0',
	            ss: '00',
	            S: '0',
	            SS: '0'
	        },
	        outofview: false
	    }},
	    ready: function ready() {
	        if (this.remain <= 0) {
	            return;
	        }

	        this.now = Date.now();
	        this.nextTick();
	    },
	    methods: {
	        nextTick: function nextTick() {
	            if (this.outofview) {
	                setTimeout(this.nextTick.bind(this), 1000);
	            } else {
	                this.time.elapse = parseInt((Date.now() - this.now) / 1000);

	                if (this.calc()) {
	                    this.$emit('tick', (0, _assign2.default)({}, this.time));
	                    setTimeout(this.nextTick.bind(this), 1000);
	                } else {
	                    this.$emit('alarm', (0, _assign2.default)({}, this.time));
	                }
	                this._app.updateActions();
	            }
	        },
	        format: function format(str) {
	            if (str.length >= 2) {
	                return str;
	            } else {
	                return '0' + str;
	            }
	        },
	        calc: function calc() {
	            var remain = this.remain - this.time.elapse;
	            if (remain < 0) {
	                remain = 0;
	            }
	            this.time.D = String(parseInt(remain / 86400));
	            this.time.DD = this.format(this.time.D);
	            this.time.h = String(parseInt((remain - parseInt(this.time.D) * 86400) / 3600));
	            this.time.hh = this.format(this.time.h);
	            this.time.H = String(parseInt(remain / 3600));
	            this.time.HH = this.format(this.time.H);
	            this.time.m = String(parseInt((remain - parseInt(this.time.H) * 3600) / 60));
	            this.time.mm = this.format(this.time.m);
	            this.time.M = String(parseInt(remain / 60));
	            this.time.MM = this.format(this.time.M);
	            this.time.s = String(remain - parseInt(this.time.M) * 60);
	            this.time.ss = this.format(this.time.s);
	            this.time.S = String(remain);
	            this.time.SS = this.format(this.time.S);

	            return remain > 0;
	        },
	        appeared: function appeared() {
	            this.outofview = false;
	        },
	        disappeared: function disappeared() {
	            this.outofview = true;
	        }
	    }
	};}
	/* generated by weex-loader */


/***/ },
/* 29 */
/***/ function(module, exports, __webpack_require__) {

	module.exports = { "default": __webpack_require__(30), __esModule: true };

/***/ },
/* 30 */
/***/ function(module, exports, __webpack_require__) {

	__webpack_require__(31);
	module.exports = __webpack_require__(34).Object.assign;

/***/ },
/* 31 */
/***/ function(module, exports, __webpack_require__) {

	// 19.1.3.1 Object.assign(target, source)
	var $export = __webpack_require__(32);

	$export($export.S + $export.F, 'Object', {assign: __webpack_require__(47)});

/***/ },
/* 32 */
/***/ function(module, exports, __webpack_require__) {

	var global    = __webpack_require__(33)
	  , core      = __webpack_require__(34)
	  , ctx       = __webpack_require__(35)
	  , hide      = __webpack_require__(37)
	  , PROTOTYPE = 'prototype';

	var $export = function(type, name, source){
	  var IS_FORCED = type & $export.F
	    , IS_GLOBAL = type & $export.G
	    , IS_STATIC = type & $export.S
	    , IS_PROTO  = type & $export.P
	    , IS_BIND   = type & $export.B
	    , IS_WRAP   = type & $export.W
	    , exports   = IS_GLOBAL ? core : core[name] || (core[name] = {})
	    , expProto  = exports[PROTOTYPE]
	    , target    = IS_GLOBAL ? global : IS_STATIC ? global[name] : (global[name] || {})[PROTOTYPE]
	    , key, own, out;
	  if(IS_GLOBAL)source = name;
	  for(key in source){
	    // contains in native
	    own = !IS_FORCED && target && target[key] !== undefined;
	    if(own && key in exports)continue;
	    // export native or passed
	    out = own ? target[key] : source[key];
	    // prevent global pollution for namespaces
	    exports[key] = IS_GLOBAL && typeof target[key] != 'function' ? source[key]
	    // bind timers to global for call from export context
	    : IS_BIND && own ? ctx(out, global)
	    // wrap global constructors for prevent change them in library
	    : IS_WRAP && target[key] == out ? (function(C){
	      var F = function(a, b, c){
	        if(this instanceof C){
	          switch(arguments.length){
	            case 0: return new C;
	            case 1: return new C(a);
	            case 2: return new C(a, b);
	          } return new C(a, b, c);
	        } return C.apply(this, arguments);
	      };
	      F[PROTOTYPE] = C[PROTOTYPE];
	      return F;
	    // make static versions for prototype methods
	    })(out) : IS_PROTO && typeof out == 'function' ? ctx(Function.call, out) : out;
	    // export proto methods to core.%CONSTRUCTOR%.methods.%NAME%
	    if(IS_PROTO){
	      (exports.virtual || (exports.virtual = {}))[key] = out;
	      // export proto methods to core.%CONSTRUCTOR%.prototype.%NAME%
	      if(type & $export.R && expProto && !expProto[key])hide(expProto, key, out);
	    }
	  }
	};
	// type bitmap
	$export.F = 1;   // forced
	$export.G = 2;   // global
	$export.S = 4;   // static
	$export.P = 8;   // proto
	$export.B = 16;  // bind
	$export.W = 32;  // wrap
	$export.U = 64;  // safe
	$export.R = 128; // real proto method for `library` 
	module.exports = $export;

/***/ },
/* 33 */
/***/ function(module, exports) {

	// https://github.com/zloirock/core-js/issues/86#issuecomment-115759028
	var global = module.exports = typeof window != 'undefined' && window.Math == Math
	  ? window : typeof self != 'undefined' && self.Math == Math ? self : Function('return this')();
	if(typeof __g == 'number')__g = global; // eslint-disable-line no-undef

/***/ },
/* 34 */
/***/ function(module, exports) {

	var core = module.exports = {version: '2.4.0'};
	if(typeof __e == 'number')__e = core; // eslint-disable-line no-undef

/***/ },
/* 35 */
/***/ function(module, exports, __webpack_require__) {

	// optional / simple context binding
	var aFunction = __webpack_require__(36);
	module.exports = function(fn, that, length){
	  aFunction(fn);
	  if(that === undefined)return fn;
	  switch(length){
	    case 1: return function(a){
	      return fn.call(that, a);
	    };
	    case 2: return function(a, b){
	      return fn.call(that, a, b);
	    };
	    case 3: return function(a, b, c){
	      return fn.call(that, a, b, c);
	    };
	  }
	  return function(/* ...args */){
	    return fn.apply(that, arguments);
	  };
	};

/***/ },
/* 36 */
/***/ function(module, exports) {

	module.exports = function(it){
	  if(typeof it != 'function')throw TypeError(it + ' is not a function!');
	  return it;
	};

/***/ },
/* 37 */
/***/ function(module, exports, __webpack_require__) {

	var dP         = __webpack_require__(38)
	  , createDesc = __webpack_require__(46);
	module.exports = __webpack_require__(42) ? function(object, key, value){
	  return dP.f(object, key, createDesc(1, value));
	} : function(object, key, value){
	  object[key] = value;
	  return object;
	};

/***/ },
/* 38 */
/***/ function(module, exports, __webpack_require__) {

	var anObject       = __webpack_require__(39)
	  , IE8_DOM_DEFINE = __webpack_require__(41)
	  , toPrimitive    = __webpack_require__(45)
	  , dP             = Object.defineProperty;

	exports.f = __webpack_require__(42) ? Object.defineProperty : function defineProperty(O, P, Attributes){
	  anObject(O);
	  P = toPrimitive(P, true);
	  anObject(Attributes);
	  if(IE8_DOM_DEFINE)try {
	    return dP(O, P, Attributes);
	  } catch(e){ /* empty */ }
	  if('get' in Attributes || 'set' in Attributes)throw TypeError('Accessors not supported!');
	  if('value' in Attributes)O[P] = Attributes.value;
	  return O;
	};

/***/ },
/* 39 */
/***/ function(module, exports, __webpack_require__) {

	var isObject = __webpack_require__(40);
	module.exports = function(it){
	  if(!isObject(it))throw TypeError(it + ' is not an object!');
	  return it;
	};

/***/ },
/* 40 */
/***/ function(module, exports) {

	module.exports = function(it){
	  return typeof it === 'object' ? it !== null : typeof it === 'function';
	};

/***/ },
/* 41 */
/***/ function(module, exports, __webpack_require__) {

	module.exports = !__webpack_require__(42) && !__webpack_require__(43)(function(){
	  return Object.defineProperty(__webpack_require__(44)('div'), 'a', {get: function(){ return 7; }}).a != 7;
	});

/***/ },
/* 42 */
/***/ function(module, exports, __webpack_require__) {

	// Thank's IE8 for his funny defineProperty
	module.exports = !__webpack_require__(43)(function(){
	  return Object.defineProperty({}, 'a', {get: function(){ return 7; }}).a != 7;
	});

/***/ },
/* 43 */
/***/ function(module, exports) {

	module.exports = function(exec){
	  try {
	    return !!exec();
	  } catch(e){
	    return true;
	  }
	};

/***/ },
/* 44 */
/***/ function(module, exports, __webpack_require__) {

	var isObject = __webpack_require__(40)
	  , document = __webpack_require__(33).document
	  // in old IE typeof document.createElement is 'object'
	  , is = isObject(document) && isObject(document.createElement);
	module.exports = function(it){
	  return is ? document.createElement(it) : {};
	};

/***/ },
/* 45 */
/***/ function(module, exports, __webpack_require__) {

	// 7.1.1 ToPrimitive(input [, PreferredType])
	var isObject = __webpack_require__(40);
	// instead of the ES6 spec version, we didn't implement @@toPrimitive case
	// and the second argument - flag - preferred type is a string
	module.exports = function(it, S){
	  if(!isObject(it))return it;
	  var fn, val;
	  if(S && typeof (fn = it.toString) == 'function' && !isObject(val = fn.call(it)))return val;
	  if(typeof (fn = it.valueOf) == 'function' && !isObject(val = fn.call(it)))return val;
	  if(!S && typeof (fn = it.toString) == 'function' && !isObject(val = fn.call(it)))return val;
	  throw TypeError("Can't convert object to primitive value");
	};

/***/ },
/* 46 */
/***/ function(module, exports) {

	module.exports = function(bitmap, value){
	  return {
	    enumerable  : !(bitmap & 1),
	    configurable: !(bitmap & 2),
	    writable    : !(bitmap & 4),
	    value       : value
	  };
	};

/***/ },
/* 47 */
/***/ function(module, exports, __webpack_require__) {

	'use strict';
	// 19.1.2.1 Object.assign(target, source, ...)
	var getKeys  = __webpack_require__(48)
	  , gOPS     = __webpack_require__(63)
	  , pIE      = __webpack_require__(64)
	  , toObject = __webpack_require__(65)
	  , IObject  = __webpack_require__(52)
	  , $assign  = Object.assign;

	// should work with symbols and should have deterministic property order (V8 bug)
	module.exports = !$assign || __webpack_require__(43)(function(){
	  var A = {}
	    , B = {}
	    , S = Symbol()
	    , K = 'abcdefghijklmnopqrst';
	  A[S] = 7;
	  K.split('').forEach(function(k){ B[k] = k; });
	  return $assign({}, A)[S] != 7 || Object.keys($assign({}, B)).join('') != K;
	}) ? function assign(target, source){ // eslint-disable-line no-unused-vars
	  var T     = toObject(target)
	    , aLen  = arguments.length
	    , index = 1
	    , getSymbols = gOPS.f
	    , isEnum     = pIE.f;
	  while(aLen > index){
	    var S      = IObject(arguments[index++])
	      , keys   = getSymbols ? getKeys(S).concat(getSymbols(S)) : getKeys(S)
	      , length = keys.length
	      , j      = 0
	      , key;
	    while(length > j)if(isEnum.call(S, key = keys[j++]))T[key] = S[key];
	  } return T;
	} : $assign;

/***/ },
/* 48 */
/***/ function(module, exports, __webpack_require__) {

	// 19.1.2.14 / 15.2.3.14 Object.keys(O)
	var $keys       = __webpack_require__(49)
	  , enumBugKeys = __webpack_require__(62);

	module.exports = Object.keys || function keys(O){
	  return $keys(O, enumBugKeys);
	};

/***/ },
/* 49 */
/***/ function(module, exports, __webpack_require__) {

	var has          = __webpack_require__(50)
	  , toIObject    = __webpack_require__(51)
	  , arrayIndexOf = __webpack_require__(55)(false)
	  , IE_PROTO     = __webpack_require__(59)('IE_PROTO');

	module.exports = function(object, names){
	  var O      = toIObject(object)
	    , i      = 0
	    , result = []
	    , key;
	  for(key in O)if(key != IE_PROTO)has(O, key) && result.push(key);
	  // Don't enum bug & hidden keys
	  while(names.length > i)if(has(O, key = names[i++])){
	    ~arrayIndexOf(result, key) || result.push(key);
	  }
	  return result;
	};

/***/ },
/* 50 */
/***/ function(module, exports) {

	var hasOwnProperty = {}.hasOwnProperty;
	module.exports = function(it, key){
	  return hasOwnProperty.call(it, key);
	};

/***/ },
/* 51 */
/***/ function(module, exports, __webpack_require__) {

	// to indexed object, toObject with fallback for non-array-like ES3 strings
	var IObject = __webpack_require__(52)
	  , defined = __webpack_require__(54);
	module.exports = function(it){
	  return IObject(defined(it));
	};

/***/ },
/* 52 */
/***/ function(module, exports, __webpack_require__) {

	// fallback for non-array-like ES3 and non-enumerable old V8 strings
	var cof = __webpack_require__(53);
	module.exports = Object('z').propertyIsEnumerable(0) ? Object : function(it){
	  return cof(it) == 'String' ? it.split('') : Object(it);
	};

/***/ },
/* 53 */
/***/ function(module, exports) {

	var toString = {}.toString;

	module.exports = function(it){
	  return toString.call(it).slice(8, -1);
	};

/***/ },
/* 54 */
/***/ function(module, exports) {

	// 7.2.1 RequireObjectCoercible(argument)
	module.exports = function(it){
	  if(it == undefined)throw TypeError("Can't call method on  " + it);
	  return it;
	};

/***/ },
/* 55 */
/***/ function(module, exports, __webpack_require__) {

	// false -> Array#indexOf
	// true  -> Array#includes
	var toIObject = __webpack_require__(51)
	  , toLength  = __webpack_require__(56)
	  , toIndex   = __webpack_require__(58);
	module.exports = function(IS_INCLUDES){
	  return function($this, el, fromIndex){
	    var O      = toIObject($this)
	      , length = toLength(O.length)
	      , index  = toIndex(fromIndex, length)
	      , value;
	    // Array#includes uses SameValueZero equality algorithm
	    if(IS_INCLUDES && el != el)while(length > index){
	      value = O[index++];
	      if(value != value)return true;
	    // Array#toIndex ignores holes, Array#includes - not
	    } else for(;length > index; index++)if(IS_INCLUDES || index in O){
	      if(O[index] === el)return IS_INCLUDES || index || 0;
	    } return !IS_INCLUDES && -1;
	  };
	};

/***/ },
/* 56 */
/***/ function(module, exports, __webpack_require__) {

	// 7.1.15 ToLength
	var toInteger = __webpack_require__(57)
	  , min       = Math.min;
	module.exports = function(it){
	  return it > 0 ? min(toInteger(it), 0x1fffffffffffff) : 0; // pow(2, 53) - 1 == 9007199254740991
	};

/***/ },
/* 57 */
/***/ function(module, exports) {

	// 7.1.4 ToInteger
	var ceil  = Math.ceil
	  , floor = Math.floor;
	module.exports = function(it){
	  return isNaN(it = +it) ? 0 : (it > 0 ? floor : ceil)(it);
	};

/***/ },
/* 58 */
/***/ function(module, exports, __webpack_require__) {

	var toInteger = __webpack_require__(57)
	  , max       = Math.max
	  , min       = Math.min;
	module.exports = function(index, length){
	  index = toInteger(index);
	  return index < 0 ? max(index + length, 0) : min(index, length);
	};

/***/ },
/* 59 */
/***/ function(module, exports, __webpack_require__) {

	var shared = __webpack_require__(60)('keys')
	  , uid    = __webpack_require__(61);
	module.exports = function(key){
	  return shared[key] || (shared[key] = uid(key));
	};

/***/ },
/* 60 */
/***/ function(module, exports, __webpack_require__) {

	var global = __webpack_require__(33)
	  , SHARED = '__core-js_shared__'
	  , store  = global[SHARED] || (global[SHARED] = {});
	module.exports = function(key){
	  return store[key] || (store[key] = {});
	};

/***/ },
/* 61 */
/***/ function(module, exports) {

	var id = 0
	  , px = Math.random();
	module.exports = function(key){
	  return 'Symbol('.concat(key === undefined ? '' : key, ')_', (++id + px).toString(36));
	};

/***/ },
/* 62 */
/***/ function(module, exports) {

	// IE 8- don't enum bug keys
	module.exports = (
	  'constructor,hasOwnProperty,isPrototypeOf,propertyIsEnumerable,toLocaleString,toString,valueOf'
	).split(',');

/***/ },
/* 63 */
/***/ function(module, exports) {

	exports.f = Object.getOwnPropertySymbols;

/***/ },
/* 64 */
/***/ function(module, exports) {

	exports.f = {}.propertyIsEnumerable;

/***/ },
/* 65 */
/***/ function(module, exports, __webpack_require__) {

	// 7.1.13 ToObject(argument)
	var defined = __webpack_require__(54);
	module.exports = function(it){
	  return Object(defined(it));
	};

/***/ },
/* 66 */
/***/ function(module, exports, __webpack_require__) {

	var __weex_template__ = __webpack_require__(67)
	var __weex_style__ = __webpack_require__(68)
	var __weex_script__ = __webpack_require__(69)

	__weex_define__('@weex-component/wxc-marquee', [], function(__weex_require__, __weex_exports__, __weex_module__) {

	    __weex_script__(__weex_module__, __weex_exports__, __weex_require__)
	    if (__weex_exports__.__esModule && __weex_exports__.default) {
	      __weex_module__.exports = __weex_exports__.default
	    }

	    __weex_module__.exports.template = __weex_template__

	    __weex_module__.exports.style = __weex_style__

	})


/***/ },
/* 67 */
/***/ function(module, exports) {

	module.exports = {
	  "type": "div",
	  "classList": [
	    "wrap"
	  ],
	  "events": {
	    "appear": "appeared",
	    "disappear": "disappeared"
	  },
	  "children": [
	    {
	      "type": "div",
	      "id": "anim",
	      "classList": [
	        "anim"
	      ],
	      "children": [
	        {
	          "type": "content"
	        }
	      ]
	    }
	  ]
	}

/***/ },
/* 68 */
/***/ function(module, exports) {

	module.exports = {
	  "wrap": {
	    "overflow": "hidden",
	    "position": "relative"
	  },
	  "anim": {
	    "flexDirection": "column",
	    "position": "absolute",
	    "transform": "translateY(0) translateZ(0)"
	  }
	}

/***/ },
/* 69 */
/***/ function(module, exports) {

	module.exports = function(module, exports, __weex_require__){'use strict';

	module.exports = {
	    data: function () {return {
	        step: 0,
	        count: 0,
	        index: 1,
	        duration: 0,
	        interval: 0,
	        outofview: false
	    }},
	    ready: function ready() {
	        if (this.interval > 0 && this.step > 0 && this.duration > 0) {
	            this.nextTick();
	        }
	    },
	    methods: {
	        nextTick: function nextTick() {
	            var self = this;
	            if (this.outofview) {
	                setTimeout(self.nextTick.bind(self), self.interval);
	            } else {
	                setTimeout(function () {
	                    self.animation(self.nextTick.bind(self));
	                }, self.interval);
	            }
	        },
	        animation: function animation(cb) {
	            var self = this;
	            var offset = -self.step * self.index;
	            var $animation = __weex_require__('@weex-module/animation');
	            $animation.transition(this.$el('anim'), {
	                styles: {
	                    transform: 'translateY(' + String(offset) + 'px) translateZ(0)'
	                },
	                timingFunction: 'ease',
	                duration: self.duration
	            }, function () {
	                self.index = (self.index + 1) % self.count;
	                self.$emit('change', {
	                    index: self.index,
	                    count: self.count
	                });
	                cb && cb();
	            });
	        },
	        appeared: function appeared() {
	            this.outofview = false;
	        },
	        disappeared: function disappeared() {
	            this.outofview = true;
	        }
	    }
	};}
	/* generated by weex-loader */


/***/ },
/* 70 */
/***/ function(module, exports, __webpack_require__) {

	var __weex_template__ = __webpack_require__(71)
	var __weex_style__ = __webpack_require__(72)
	var __weex_script__ = __webpack_require__(73)

	__weex_define__('@weex-component/wxc-navbar', [], function(__weex_require__, __weex_exports__, __weex_module__) {

	    __weex_script__(__weex_module__, __weex_exports__, __weex_require__)
	    if (__weex_exports__.__esModule && __weex_exports__.default) {
	      __weex_module__.exports = __weex_exports__.default
	    }

	    __weex_module__.exports.template = __weex_template__

	    __weex_module__.exports.style = __weex_style__

	})


/***/ },
/* 71 */
/***/ function(module, exports) {

	module.exports = {
	  "type": "div",
	  "classList": [
	    "container"
	  ],
	  "style": {
	    "height": function () {return this.height},
	    "backgroundColor": function () {return this.backgroundColor}
	  },
	  "attr": {
	    "dataRole": function () {return this.dataRole}
	  },
	  "children": [
	    {
	      "type": "text",
	      "classList": [
	        "right-text"
	      ],
	      "style": {
	        "color": function () {return this.rightItemColor}
	      },
	      "attr": {
	        "naviItemPosition": "right",
	        "value": function () {return this.rightItemTitle}
	      },
	      "shown": function () {return !this.rightItemSrc},
	      "events": {
	        "click": "onclickrightitem"
	      }
	    },
	    {
	      "type": "image",
	      "classList": [
	        "right-image"
	      ],
	      "attr": {
	        "naviItemPosition": "right",
	        "src": function () {return this.rightItemSrc}
	      },
	      "shown": function () {return this.rightItemSrc},
	      "events": {
	        "click": "onclickrightitem"
	      }
	    },
	    {
	      "type": "text",
	      "classList": [
	        "left-text"
	      ],
	      "style": {
	        "color": function () {return this.leftItemColor}
	      },
	      "attr": {
	        "naviItemPosition": "left",
	        "value": function () {return this.leftItemTitle}
	      },
	      "shown": function () {return !this.leftItemSrc},
	      "events": {
	        "click": "onclickleftitem"
	      }
	    },
	    {
	      "type": "image",
	      "classList": [
	        "left-image"
	      ],
	      "attr": {
	        "naviItemPosition": "left",
	        "src": function () {return this.leftItemSrc}
	      },
	      "shown": function () {return this.leftItemSrc},
	      "events": {
	        "click": "onclickleftitem"
	      }
	    },
	    {
	      "type": "text",
	      "classList": [
	        "center-text"
	      ],
	      "style": {
	        "color": function () {return this.titleColor}
	      },
	      "attr": {
	        "naviItemPosition": "center",
	        "value": function () {return this.title}
	      }
	    }
	  ]
	}

/***/ },
/* 72 */
/***/ function(module, exports) {

	module.exports = {
	  "container": {
	    "flexDirection": "row",
	    "position": "fixed",
	    "top": 0,
	    "left": 0,
	    "right": 0,
	    "width": 750
	  },
	  "right-text": {
	    "position": "absolute",
	    "bottom": 28,
	    "right": 32,
	    "textAlign": "right",
	    "fontSize": 32,
	    "fontFamily": "'Open Sans', sans-serif"
	  },
	  "left-text": {
	    "position": "absolute",
	    "bottom": 28,
	    "left": 32,
	    "textAlign": "left",
	    "fontSize": 32,
	    "fontFamily": "'Open Sans', sans-serif"
	  },
	  "center-text": {
	    "position": "absolute",
	    "bottom": 25,
	    "left": 172,
	    "right": 172,
	    "textAlign": "center",
	    "fontSize": 36,
	    "fontWeight": "bold"
	  },
	  "left-image": {
	    "position": "absolute",
	    "bottom": 20,
	    "left": 28,
	    "width": 50,
	    "height": 50
	  },
	  "right-image": {
	    "position": "absolute",
	    "bottom": 20,
	    "right": 28,
	    "width": 50,
	    "height": 50
	  }
	}

/***/ },
/* 73 */
/***/ function(module, exports) {

	module.exports = function(module, exports, __weex_require__){'use strict';

	module.exports = {
	  data: function () {return {
	    dataRole: 'navbar',

	    backgroundColor: 'black',

	    height: 88,

	    title: "",

	    titleColor: 'black',

	    rightItemSrc: '',

	    rightItemTitle: '',

	    rightItemColor: 'black',

	    leftItemSrc: '',

	    leftItemTitle: '',

	    leftItemColor: 'black'
	  }},
	  methods: {
	    onclickrightitem: function onclickrightitem(e) {
	      this.$dispatch('naviBar.rightItem.click', {});
	    },
	    onclickleftitem: function onclickleftitem(e) {
	      this.$dispatch('naviBar.leftItem.click', {});
	    }
	  }
	};}
	/* generated by weex-loader */


/***/ },
/* 74 */
/***/ function(module, exports, __webpack_require__) {

	__webpack_require__(70)
	var __weex_template__ = __webpack_require__(75)
	var __weex_style__ = __webpack_require__(76)
	var __weex_script__ = __webpack_require__(77)

	__weex_define__('@weex-component/wxc-navpage', [], function(__weex_require__, __weex_exports__, __weex_module__) {

	    __weex_script__(__weex_module__, __weex_exports__, __weex_require__)
	    if (__weex_exports__.__esModule && __weex_exports__.default) {
	      __weex_module__.exports = __weex_exports__.default
	    }

	    __weex_module__.exports.template = __weex_template__

	    __weex_module__.exports.style = __weex_style__

	})


/***/ },
/* 75 */
/***/ function(module, exports) {

	module.exports = {
	  "type": "div",
	  "classList": [
	    "wrapper"
	  ],
	  "children": [
	    {
	      "type": "wxc-navbar",
	      "attr": {
	        "dataRole": function () {return this.dataRole},
	        "height": function () {return this.height},
	        "backgroundColor": function () {return this.backgroundColor},
	        "title": function () {return this.title},
	        "titleColor": function () {return this.titleColor},
	        "leftItemSrc": function () {return this.leftItemSrc},
	        "leftItemTitle": function () {return this.leftItemTitle},
	        "leftItemColor": function () {return this.leftItemColor},
	        "rightItemSrc": function () {return this.rightItemSrc},
	        "rightItemTitle": function () {return this.rightItemTitle},
	        "rightItemColor": function () {return this.rightItemColor}
	      }
	    },
	    {
	      "type": "div",
	      "classList": [
	        "wrapper"
	      ],
	      "style": {
	        "marginTop": function () {return this.height}
	      },
	      "children": [
	        {
	          "type": "content"
	        }
	      ]
	    }
	  ]
	}

/***/ },
/* 76 */
/***/ function(module, exports) {

	module.exports = {
	  "wrapper": {
	    "position": "absolute",
	    "top": 0,
	    "left": 0,
	    "right": 0,
	    "bottom": 0,
	    "width": 750
	  }
	}

/***/ },
/* 77 */
/***/ function(module, exports) {

	module.exports = function(module, exports, __weex_require__){'use strict';

	module.exports = {
	  data: function () {return {
	    dataRole: 'navbar',
	    backgroundColor: 'black',
	    height: 88,
	    title: "",
	    titleColor: 'black',
	    rightItemSrc: '',
	    rightItemTitle: '',
	    rightItemColor: 'black',
	    leftItemSrc: '',
	    leftItemTitle: '',
	    leftItemColor: 'black'
	  }}
	};}
	/* generated by weex-loader */


/***/ },
/* 78 */
/***/ function(module, exports, __webpack_require__) {

	__webpack_require__(79)
	var __weex_template__ = __webpack_require__(83)
	var __weex_style__ = __webpack_require__(84)
	var __weex_script__ = __webpack_require__(85)

	__weex_define__('@weex-component/wxc-tabbar', [], function(__weex_require__, __weex_exports__, __weex_module__) {

	    __weex_script__(__weex_module__, __weex_exports__, __weex_require__)
	    if (__weex_exports__.__esModule && __weex_exports__.default) {
	      __weex_module__.exports = __weex_exports__.default
	    }

	    __weex_module__.exports.template = __weex_template__

	    __weex_module__.exports.style = __weex_style__

	})


/***/ },
/* 79 */
/***/ function(module, exports, __webpack_require__) {

	var __weex_template__ = __webpack_require__(80)
	var __weex_style__ = __webpack_require__(81)
	var __weex_script__ = __webpack_require__(82)

	__weex_define__('@weex-component/wxc-tabitem', [], function(__weex_require__, __weex_exports__, __weex_module__) {

	    __weex_script__(__weex_module__, __weex_exports__, __weex_require__)
	    if (__weex_exports__.__esModule && __weex_exports__.default) {
	      __weex_module__.exports = __weex_exports__.default
	    }

	    __weex_module__.exports.template = __weex_template__

	    __weex_module__.exports.style = __weex_style__

	})


/***/ },
/* 80 */
/***/ function(module, exports) {

	module.exports = {
	  "type": "div",
	  "classList": [
	    "container"
	  ],
	  "style": {
	    "backgroundColor": function () {return this.backgroundColor}
	  },
	  "events": {
	    "click": "onclickitem"
	  },
	  "children": [
	    {
	      "type": "image",
	      "classList": [
	        "top-line"
	      ],
	      "attr": {
	        "src": "http://gtms03.alicdn.com/tps/i3/TB1mdsiMpXXXXXpXXXXNw4JIXXX-640-4.png"
	      }
	    },
	    {
	      "type": "image",
	      "classList": [
	        "tab-icon"
	      ],
	      "attr": {
	        "src": function () {return this.icon}
	      }
	    },
	    {
	      "type": "text",
	      "classList": [
	        "tab-text"
	      ],
	      "style": {
	        "color": function () {return this.titleColor}
	      },
	      "attr": {
	        "value": function () {return this.title}
	      }
	    }
	  ]
	}

/***/ },
/* 81 */
/***/ function(module, exports) {

	module.exports = {
	  "container": {
	    "flex": 1,
	    "flexDirection": "column",
	    "alignItems": "center",
	    "justifyContent": "center",
	    "height": 88
	  },
	  "top-line": {
	    "position": "absolute",
	    "top": 0,
	    "left": 0,
	    "right": 0,
	    "height": 2
	  },
	  "tab-icon": {
	    "marginTop": 5,
	    "width": 40,
	    "height": 40
	  },
	  "tab-text": {
	    "marginTop": 5,
	    "textAlign": "center",
	    "fontSize": 20
	  }
	}

/***/ },
/* 82 */
/***/ function(module, exports) {

	module.exports = function(module, exports, __weex_require__){'use strict';

	module.exports = {
	  data: function () {return {
	    index: 0,
	    title: '',
	    titleColor: '#000000',
	    icon: '',
	    backgroundColor: '#ffffff'
	  }},
	  methods: {
	    onclickitem: function onclickitem(e) {
	      var vm = this;
	      var params = {
	        index: vm.index
	      };
	      vm.$dispatch('tabItem.onClick', params);
	    }
	  }
	};}
	/* generated by weex-loader */


/***/ },
/* 83 */
/***/ function(module, exports) {

	module.exports = {
	  "type": "div",
	  "classList": [
	    "wrapper"
	  ],
	  "children": [
	    {
	      "type": "embed",
	      "classList": [
	        "content"
	      ],
	      "style": {
	        "visibility": function () {return this.visibility}
	      },
	      "repeat": function () {return this.tabItems},
	      "attr": {
	        "src": function () {return this.src},
	        "type": "weex"
	      }
	    },
	    {
	      "type": "div",
	      "classList": [
	        "tabbar"
	      ],
	      "append": "tree",
	      "children": [
	        {
	          "type": "wxc-tabitem",
	          "repeat": function () {return this.tabItems},
	          "attr": {
	            "index": function () {return this.index},
	            "icon": function () {return this.icon},
	            "title": function () {return this.title},
	            "titleColor": function () {return this.titleColor}
	          }
	        }
	      ]
	    }
	  ]
	}

/***/ },
/* 84 */
/***/ function(module, exports) {

	module.exports = {
	  "wrapper": {
	    "width": 750,
	    "position": "absolute",
	    "top": 0,
	    "left": 0,
	    "right": 0,
	    "bottom": 0
	  },
	  "content": {
	    "position": "absolute",
	    "top": 0,
	    "left": 0,
	    "right": 0,
	    "bottom": 0,
	    "marginTop": 0,
	    "marginBottom": 88
	  },
	  "tabbar": {
	    "flexDirection": "row",
	    "position": "fixed",
	    "bottom": 0,
	    "left": 0,
	    "right": 0,
	    "height": 88
	  }
	}

/***/ },
/* 85 */
/***/ function(module, exports) {

	module.exports = function(module, exports, __weex_require__){'use strict';

	module.exports = {
	  data: function () {return {
	    tabItems: [],
	    selectedIndex: 0,
	    selectedColor: '#ff0000',
	    unselectedColor: '#000000'
	  }},
	  created: function created() {
	    this.selected(this.selectedIndex);

	    this.$on('tabItem.onClick', function (e) {
	      var detail = e.detail;
	      this.selectedIndex = detail.index;
	      this.selected(detail.index);

	      var params = {
	        index: detail.index
	      };
	      this.$dispatch('tabBar.onClick', params);
	    });
	  },
	  methods: {
	    selected: function selected(index) {
	      for (var i = 0; i < this.tabItems.length; i++) {
	        var tabItem = this.tabItems[i];
	        if (i == index) {
	          tabItem.icon = tabItem.selectedImage;
	          tabItem.titleColor = this.selectedColor;
	          tabItem.visibility = 'visible';
	        } else {
	          tabItem.icon = tabItem.image;
	          tabItem.titleColor = this.unselectedColor;
	          tabItem.visibility = 'hidden';
	        }
	      }
	    }
	  }
	};}
	/* generated by weex-loader */


/***/ },
/* 86 */,
/* 87 */,
/* 88 */,
/* 89 */,
/* 90 */,
/* 91 */,
/* 92 */,
/* 93 */,
/* 94 */,
/* 95 */,
/* 96 */,
/* 97 */,
/* 98 */,
/* 99 */,
/* 100 */,
/* 101 */,
/* 102 */,
/* 103 */,
/* 104 */,
/* 105 */,
/* 106 */,
/* 107 */,
/* 108 */,
/* 109 */,
/* 110 */,
/* 111 */,
/* 112 */,
/* 113 */,
/* 114 */,
/* 115 */,
/* 116 */,
/* 117 */,
/* 118 */,
/* 119 */,
/* 120 */,
/* 121 */,
/* 122 */,
/* 123 */,
/* 124 */,
/* 125 */,
/* 126 */,
/* 127 */,
/* 128 */,
/* 129 */,
/* 130 */,
/* 131 */,
/* 132 */,
/* 133 */,
/* 134 */,
/* 135 */,
/* 136 */,
/* 137 */,
/* 138 */,
/* 139 */,
/* 140 */,
/* 141 */,
/* 142 */,
/* 143 */,
/* 144 */,
/* 145 */,
/* 146 */,
/* 147 */,
/* 148 */,
/* 149 */,
/* 150 */,
/* 151 */,
/* 152 */,
/* 153 */,
/* 154 */,
/* 155 */,
/* 156 */,
/* 157 */,
/* 158 */,
/* 159 */,
/* 160 */,
/* 161 */,
/* 162 */,
/* 163 */,
/* 164 */,
/* 165 */,
/* 166 */,
/* 167 */,
/* 168 */,
/* 169 */,
/* 170 */,
/* 171 */,
/* 172 */,
/* 173 */,
/* 174 */,
/* 175 */,
/* 176 */,
/* 177 */,
/* 178 */,
/* 179 */,
/* 180 */,
/* 181 */,
/* 182 */,
/* 183 */,
/* 184 */,
/* 185 */,
/* 186 */,
/* 187 */,
/* 188 */,
/* 189 */,
/* 190 */,
/* 191 */,
/* 192 */,
/* 193 */,
/* 194 */,
/* 195 */,
/* 196 */,
/* 197 */,
/* 198 */,
/* 199 */,
/* 200 */,
/* 201 */,
/* 202 */,
/* 203 */,
/* 204 */,
/* 205 */,
/* 206 */,
/* 207 */,
/* 208 */,
/* 209 */,
/* 210 */,
/* 211 */,
/* 212 */,
/* 213 */,
/* 214 */,
/* 215 */,
/* 216 */,
/* 217 */,
/* 218 */,
/* 219 */,
/* 220 */,
/* 221 */,
/* 222 */,
/* 223 */,
/* 224 */,
/* 225 */,
/* 226 */,
/* 227 */,
/* 228 */,
/* 229 */,
/* 230 */,
/* 231 */,
/* 232 */,
/* 233 */,
/* 234 */,
/* 235 */,
/* 236 */,
/* 237 */,
/* 238 */,
/* 239 */,
/* 240 */,
/* 241 */,
/* 242 */,
/* 243 */,
/* 244 */,
/* 245 */,
/* 246 */,
/* 247 */,
/* 248 */,
/* 249 */,
/* 250 */,
/* 251 */,
/* 252 */,
/* 253 */,
/* 254 */,
/* 255 */,
/* 256 */,
/* 257 */,
/* 258 */,
/* 259 */,
/* 260 */,
/* 261 */,
/* 262 */,
/* 263 */,
/* 264 */,
/* 265 */,
/* 266 */,
/* 267 */,
/* 268 */,
/* 269 */,
/* 270 */,
/* 271 */,
/* 272 */,
/* 273 */,
/* 274 */,
/* 275 */,
/* 276 */,
/* 277 */,
/* 278 */,
/* 279 */,
/* 280 */,
/* 281 */,
/* 282 */,
/* 283 */,
/* 284 */,
/* 285 */,
/* 286 */,
/* 287 */,
/* 288 */,
/* 289 */,
/* 290 */,
/* 291 */,
/* 292 */,
/* 293 */,
/* 294 */,
/* 295 */,
<<<<<<< HEAD
/* 296 */
/***/ function(module, exports, __webpack_require__) {

	var __weex_template__ = __webpack_require__(297)
	var __weex_style__ = __webpack_require__(298)
	var __weex_script__ = __webpack_require__(299)
=======
/* 296 */,
/* 297 */,
/* 298 */,
/* 299 */,
/* 300 */,
/* 301 */
/***/ function(module, exports, __webpack_require__) {

	var __weex_template__ = __webpack_require__(302)
	var __weex_style__ = __webpack_require__(303)
	var __weex_script__ = __webpack_require__(304)
>>>>>>> aee33880

	__weex_define__('@weex-component/style-item', [], function(__weex_require__, __weex_exports__, __weex_module__) {

	    __weex_script__(__weex_module__, __weex_exports__, __weex_require__)
	    if (__weex_exports__.__esModule && __weex_exports__.default) {
	      __weex_module__.exports = __weex_exports__.default
	    }

	    __weex_module__.exports.template = __weex_template__

	    __weex_module__.exports.style = __weex_style__

	})


/***/ },
<<<<<<< HEAD
/* 297 */
=======
/* 302 */
>>>>>>> aee33880
/***/ function(module, exports) {

	module.exports = {
	  "type": "text",
	  "classList": [
	    "item",
	    "txt"
	  ],
	  "attr": {
	    "value": function () {return this.value}
	  },
	  "style": {
	    "backgroundColor": function () {return this.bgColor()}
	  }
	}

/***/ },
<<<<<<< HEAD
/* 298 */
=======
/* 303 */
>>>>>>> aee33880
/***/ function(module, exports) {

	module.exports = {
	  "item": {
	    "marginRight": 10,
	    "width": 160,
	    "height": 75,
	    "paddingLeft": 8,
	    "paddingRight": 8,
	    "paddingTop": 8,
	    "paddingBottom": 8
	  },
	  "txt": {
	    "color": "#eeeeee"
	  }
	}

/***/ },
<<<<<<< HEAD
/* 299 */
=======
/* 304 */
>>>>>>> aee33880
/***/ function(module, exports) {

	module.exports = function(module, exports, __weex_require__){'use strict';

	module.exports = {
	  data: function () {return {
	    value: '',
	    type: '0' }},
	  methods: {
	    bgColor: function bgColor() {
	      return this.type == '1' ? '#7BA3A8' : '#BEAD92';
	    }
	  }
	};}
	/* generated by weex-loader */


/***/ },
<<<<<<< HEAD
/* 300 */,
/* 301 */,
/* 302 */,
/* 303 */,
/* 304 */
=======
/* 305 */,
/* 306 */,
/* 307 */,
/* 308 */,
/* 309 */
>>>>>>> aee33880
/***/ function(module, exports) {

	module.exports = {
	  "type": "div",
	  "children": [
	    {
	      "type": "wxc-panel",
	      "attr": {
	        "title": "flex-direction",
	        "type": "primary"
	      },
	      "children": [
	        {
	          "type": "div",
	          "classList": [
	            "row"
	          ],
	          "style": {
	            "flexDirection": "row"
	          },
	          "children": [
	            {
	              "type": "style-item",
	              "attr": {
	                "value": "row"
	              },
	              "style": {
	                "marginRight": 0
	              }
	            },
	            {
	              "type": "style-item",
	              "attr": {
	                "type": "1"
	              }
	            }
	          ]
	        },
	        {
	          "type": "div",
	          "classList": [
	            "row"
	          ],
	          "style": {
	            "flexDirection": "column"
	          },
	          "children": [
	            {
	              "type": "style-item",
	              "attr": {
	                "value": "column"
	              }
	            },
	            {
	              "type": "style-item",
	              "attr": {
	                "type": "1"
	              }
	            }
	          ]
	        }
	      ]
	    },
	    {
	      "type": "wxc-panel",
	      "attr": {
	        "title": "justify-content",
	        "type": "primary"
	      },
	      "children": [
	        {
	          "type": "div",
	          "classList": [
	            "row"
	          ],
	          "style": {
	            "justifyContent": "flex-start"
	          },
	          "children": [
	            {
	              "type": "style-item",
	              "style": {
	                "marginRight": 0
	              }
	            },
	            {
	              "type": "style-item",
	              "style": {
	                "marginRight": 0
	              },
	              "attr": {
	                "type": "1"
	              }
	            },
	            {
	              "type": "style-item",
	              "style": {
	                "marginRight": 0
	              }
	            }
	          ]
	        },
	        {
	          "type": "div",
	          "classList": [
	            "row"
	          ],
	          "style": {
	            "justifyContent": "flex-end"
	          },
	          "children": [
	            {
	              "type": "style-item",
	              "style": {
	                "marginRight": 0
	              }
	            },
	            {
	              "type": "style-item",
	              "style": {
	                "marginRight": 0
	              },
	              "attr": {
	                "type": "1"
	              }
	            },
	            {
	              "type": "style-item",
	              "style": {
	                "marginRight": 0
	              }
	            }
	          ]
	        },
	        {
	          "type": "div",
	          "classList": [
	            "row"
	          ],
	          "style": {
	            "justifyContent": "center"
	          },
	          "children": [
	            {
	              "type": "style-item",
	              "style": {
	                "marginRight": 0
	              }
	            },
	            {
	              "type": "style-item",
	              "style": {
	                "marginRight": 0
	              },
	              "attr": {
	                "type": "1"
	              }
	            },
	            {
	              "type": "style-item",
	              "style": {
	                "marginRight": 0
	              }
	            }
	          ]
	        },
	        {
	          "type": "div",
	          "classList": [
	            "row"
	          ],
	          "style": {
	            "justifyContent": "space-between"
	          },
	          "children": [
	            {
	              "type": "style-item",
	              "style": {
	                "marginRight": 0
	              }
	            },
	            {
	              "type": "style-item",
	              "style": {
	                "marginRight": 0
	              },
	              "attr": {
	                "type": "1"
	              }
	            },
	            {
	              "type": "style-item",
	              "style": {
	                "marginRight": 0
	              }
	            }
	          ]
	        }
	      ]
	    },
	    {
	      "type": "wxc-panel",
	      "attr": {
	        "title": "align-items",
	        "type": "primary"
	      },
	      "children": [
	        {
	          "type": "div",
	          "classList": [
	            "row",
	            "row-align"
	          ],
	          "style": {
	            "alignItems": "flex-start"
	          },
	          "children": [
	            {
	              "type": "style-item",
	              "style": {
	                "marginRight": 0
	              }
	            },
	            {
	              "type": "style-item",
	              "style": {
	                "marginRight": 0
	              },
	              "attr": {
	                "type": "1"
	              }
	            },
	            {
	              "type": "style-item",
	              "style": {
	                "marginRight": 0
	              }
	            }
	          ]
	        },
	        {
	          "type": "div",
	          "classList": [
	            "row",
	            "row-align"
	          ],
	          "style": {
	            "alignItems": "flex-end"
	          },
	          "children": [
	            {
	              "type": "style-item",
	              "style": {
	                "marginRight": 0
	              }
	            },
	            {
	              "type": "style-item",
	              "style": {
	                "marginRight": 0
	              },
	              "attr": {
	                "type": "1"
	              }
	            },
	            {
	              "type": "style-item",
	              "style": {
	                "marginRight": 0
	              }
	            }
	          ]
	        },
	        {
	          "type": "div",
	          "classList": [
	            "row",
	            "row-align"
	          ],
	          "style": {
	            "alignItems": "center"
	          },
	          "children": [
	            {
	              "type": "style-item",
	              "style": {
	                "marginRight": 0
	              }
	            },
	            {
	              "type": "style-item",
	              "style": {
	                "marginRight": 0
	              },
	              "attr": {
	                "type": "1"
	              }
	            },
	            {
	              "type": "style-item",
	              "style": {
	                "marginRight": 0
	              }
	            }
	          ]
	        },
	        {
	          "type": "div",
	          "classList": [
	            "row",
	            "row-align"
	          ],
	          "style": {
	            "alignItems": "stretch"
	          },
	          "children": [
	            {
	              "type": "style-item",
	              "style": {
	                "marginRight": 0
	              }
	            },
	            {
	              "type": "style-item",
	              "style": {
	                "marginRight": 0
	              },
	              "attr": {
	                "type": "1"
	              }
	            },
	            {
	              "type": "style-item",
	              "style": {
	                "marginRight": 0
	              }
	            }
	          ]
	        }
	      ]
	    },
	    {
	      "type": "wxc-panel",
	      "attr": {
	        "title": "flex",
	        "type": "primary"
	      },
	      "children": [
	        {
	          "type": "div",
	          "classList": [
	            "row"
	          ],
	          "style": {
	            "alignItems": "flex-start"
	          },
	          "children": [
	            {
	              "type": "style-item",
	              "style": {
	                "marginRight": 0
	              },
	              "attr": {
	                "value": "no flex"
	              }
	            },
	            {
	              "type": "style-item",
	              "style": {
	                "marginRight": 0
	              },
	              "attr": {
	                "value": "no flex",
	                "type": "1"
	              }
	            },
	            {
	              "type": "style-item",
	              "style": {
	                "marginRight": 0
	              },
	              "attr": {
	                "value": "no flex"
	              }
	            }
	          ]
	        },
	        {
	          "type": "div",
	          "classList": [
	            "row"
	          ],
	          "style": {
	            "alignItems": "flex-start"
	          },
	          "children": [
	            {
	              "type": "style-item",
	              "style": {
	                "marginRight": 0
	              },
	              "attr": {
	                "value": "no flex"
	              }
	            },
	            {
	              "type": "style-item",
	              "style": {
	                "marginRight": 0,
	                "flex": 1
	              },
	              "attr": {
	                "type": "1",
	                "value": "flex:1"
	              }
	            },
	            {
	              "type": "style-item",
	              "style": {
	                "marginRight": 0,
	                "flex": 2
	              },
	              "attr": {
	                "value": "flex:2"
	              }
	            }
	          ]
	        },
	        {
	          "type": "div",
	          "classList": [
	            "row"
	          ],
	          "style": {
	            "alignItems": "flex-start"
	          },
	          "children": [
	            {
	              "type": "style-item",
	              "style": {
	                "marginRight": 0,
	                "flex": 1
	              },
	              "attr": {
	                "value": "flex:1"
	              }
	            },
	            {
	              "type": "style-item",
	              "style": {
	                "marginRight": 0,
	                "flex": 1
	              },
	              "attr": {
	                "type": "1",
	                "value": "flex:1"
	              }
	            },
	            {
	              "type": "style-item",
	              "style": {
	                "marginRight": 0,
	                "flex": 1
	              },
	              "attr": {
	                "value": "flex:1"
	              }
	            }
	          ]
	        },
	        {
	          "type": "div",
	          "classList": [
	            "row"
	          ],
	          "style": {
	            "alignItems": "flex-start"
	          },
	          "children": [
	            {
	              "type": "style-item",
	              "style": {
	                "marginRight": 0,
	                "flex": 1
	              },
	              "attr": {
	                "value": "flex:1"
	              }
	            },
	            {
	              "type": "style-item",
	              "style": {
	                "marginRight": 0,
	                "flex": 2
	              },
	              "attr": {
	                "type": "1",
	                "value": "flex:2"
	              }
	            },
	            {
	              "type": "style-item",
	              "style": {
	                "marginRight": 0,
	                "flex": 3
	              },
	              "attr": {
	                "value": "flex:3"
	              }
	            }
	          ]
	        }
	      ]
	    },
	    {
	      "type": "wxc-panel",
	      "attr": {
	        "title": "flex-wrap",
	        "type": "primary"
	      },
	      "children": [
	        {
	          "type": "div",
	          "classList": [
	            "row"
	          ],
	          "style": {
	            "flexWrap": "wrap",
	            "backgroundColor": "#808080",
	            "padding": 10
	          },
	          "children": [
	            {
	              "type": "style-item",
	              "attr": {
	                "value": "1:wrap"
	              }
	            },
	            {
	              "type": "style-item",
	              "attr": {
	                "value": "2:wrap"
	              }
	            },
	            {
	              "type": "style-item",
	              "attr": {
	                "value": "3:wrap"
	              }
	            },
	            {
	              "type": "style-item",
	              "attr": {
	                "value": "4:wrap"
	              }
	            },
	            {
	              "type": "style-item",
	              "attr": {
	                "value": "5:wrap"
	              }
	            },
	            {
	              "type": "style-item",
	              "attr": {
	                "value": "6:wrap"
	              }
	            }
	          ]
	        },
	        {
	          "type": "div",
	          "classList": [
	            "row"
	          ],
	          "style": {
	            "flexWrap": "nowrap",
	            "backgroundColor": "#808080",
	            "padding": 10
	          },
	          "children": [
	            {
	              "type": "style-item",
	              "attr": {
	                "value": "1:nowrap"
	              }
	            },
	            {
	              "type": "style-item",
	              "attr": {
	                "value": "2:nowrap"
	              }
	            },
	            {
	              "type": "style-item",
	              "attr": {
	                "value": "3:nowrap"
	              }
	            },
	            {
	              "type": "style-item",
	              "attr": {
	                "value": "4:nowrap"
	              }
	            },
	            {
	              "type": "style-item",
	              "attr": {
	                "value": "5:nowrap"
	              }
	            },
	            {
	              "type": "style-item",
	              "attr": {
	                "value": "6:nowrap"
	              }
	            }
	          ]
	        }
	      ]
	    }
	  ]
	}

/***/ },
<<<<<<< HEAD
/* 305 */
=======
/* 310 */
>>>>>>> aee33880
/***/ function(module, exports) {

	module.exports = {
	  "row": {
	    "flexDirection": "row",
	    "marginBottom": 10
	  },
	  "row-align": {
	    "height": 160,
	    "borderWidth": 3,
	    "borderColor": "#dddddd",
	    "borderStyle": "solid"
	  }
	}

/***/ },
<<<<<<< HEAD
/* 306 */
=======
/* 311 */
>>>>>>> aee33880
/***/ function(module, exports, __webpack_require__) {

	module.exports = function(module, exports, __weex_require__){'use strict';

	__webpack_require__(4);}
	/* generated by weex-loader */


/***/ }
/******/ ]);<|MERGE_RESOLUTION|>--- conflicted
+++ resolved
@@ -1,11 +1,3 @@
-/*!197
- * {
- *   version: "0.4.0.20170207",
- *   create: "20170207145011",
- *   git: "origin-taobao/u4_v8_shared_sdk_jsfm-feature-0.19--027e045",
- *   digest: "e737aeb8ee7279929771bde9a83d6307"
- * }
- !*/
 /******/ (function(modules) { // webpackBootstrap
 /******/ 	// The module cache
 /******/ 	var installedModules = {};
@@ -52,17 +44,10 @@
 /* 0 */
 /***/ function(module, exports, __webpack_require__) {
 
-<<<<<<< HEAD
-	__webpack_require__(296)
-	var __weex_template__ = __webpack_require__(304)
-	var __weex_style__ = __webpack_require__(305)
-	var __weex_script__ = __webpack_require__(306)
-=======
 	__webpack_require__(301)
 	var __weex_template__ = __webpack_require__(309)
 	var __weex_style__ = __webpack_require__(310)
 	var __weex_script__ = __webpack_require__(311)
->>>>>>> aee33880
 
 	__weex_define__('@weex-component/601bcbb157cb7b89fd0d4cc63178b528', [], function(__weex_require__, __weex_exports__, __weex_module__) {
 
@@ -539,7 +524,8 @@
 	  "panel-header-danger": {
 	    "backgroundColor": "rgb(217,83,79)",
 	    "color": "#ffffff"
-	  }
+	  },
+	  "panel-body": {}
 	}
 
 /***/ },
@@ -2253,14 +2239,6 @@
 /* 293 */,
 /* 294 */,
 /* 295 */,
-<<<<<<< HEAD
-/* 296 */
-/***/ function(module, exports, __webpack_require__) {
-
-	var __weex_template__ = __webpack_require__(297)
-	var __weex_style__ = __webpack_require__(298)
-	var __weex_script__ = __webpack_require__(299)
-=======
 /* 296 */,
 /* 297 */,
 /* 298 */,
@@ -2272,7 +2250,6 @@
 	var __weex_template__ = __webpack_require__(302)
 	var __weex_style__ = __webpack_require__(303)
 	var __weex_script__ = __webpack_require__(304)
->>>>>>> aee33880
 
 	__weex_define__('@weex-component/style-item', [], function(__weex_require__, __weex_exports__, __weex_module__) {
 
@@ -2289,11 +2266,7 @@
 
 
 /***/ },
-<<<<<<< HEAD
-/* 297 */
-=======
 /* 302 */
->>>>>>> aee33880
 /***/ function(module, exports) {
 
 	module.exports = {
@@ -2311,11 +2284,7 @@
 	}
 
 /***/ },
-<<<<<<< HEAD
-/* 298 */
-=======
 /* 303 */
->>>>>>> aee33880
 /***/ function(module, exports) {
 
 	module.exports = {
@@ -2334,11 +2303,7 @@
 	}
 
 /***/ },
-<<<<<<< HEAD
-/* 299 */
-=======
 /* 304 */
->>>>>>> aee33880
 /***/ function(module, exports) {
 
 	module.exports = function(module, exports, __weex_require__){'use strict';
@@ -2357,19 +2322,11 @@
 
 
 /***/ },
-<<<<<<< HEAD
-/* 300 */,
-/* 301 */,
-/* 302 */,
-/* 303 */,
-/* 304 */
-=======
 /* 305 */,
 /* 306 */,
 /* 307 */,
 /* 308 */,
 /* 309 */
->>>>>>> aee33880
 /***/ function(module, exports) {
 
 	module.exports = {
@@ -2995,11 +2952,7 @@
 	}
 
 /***/ },
-<<<<<<< HEAD
-/* 305 */
-=======
 /* 310 */
->>>>>>> aee33880
 /***/ function(module, exports) {
 
 	module.exports = {
@@ -3016,11 +2969,7 @@
 	}
 
 /***/ },
-<<<<<<< HEAD
-/* 306 */
-=======
 /* 311 */
->>>>>>> aee33880
 /***/ function(module, exports, __webpack_require__) {
 
 	module.exports = function(module, exports, __weex_require__){'use strict';
