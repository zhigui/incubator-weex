/*!197
 * {
 *   version: "0.4.0.20170207",
 *   create: "20170207145011",
 *   git: "origin-taobao/u4_v8_shared_sdk_jsfm-feature-0.19--027e045",
 *   digest: "e8ac3f0bfa40656cf157fd3a3564569b"
 * }
 !*/
/******/ (function(modules) { // webpackBootstrap
/******/ 	// The module cache
/******/ 	var installedModules = {};

/******/ 	// The require function
/******/ 	function __webpack_require__(moduleId) {

/******/ 		// Check if module is in cache
/******/ 		if(installedModules[moduleId])
/******/ 			return installedModules[moduleId].exports;

/******/ 		// Create a new module (and put it into the cache)
/******/ 		var module = installedModules[moduleId] = {
/******/ 			exports: {},
/******/ 			id: moduleId,
/******/ 			loaded: false
/******/ 		};

/******/ 		// Execute the module function
/******/ 		modules[moduleId].call(module.exports, module, module.exports, __webpack_require__);

/******/ 		// Flag the module as loaded
/******/ 		module.loaded = true;

/******/ 		// Return the exports of the module
/******/ 		return module.exports;
/******/ 	}


/******/ 	// expose the modules object (__webpack_modules__)
/******/ 	__webpack_require__.m = modules;

/******/ 	// expose the module cache
/******/ 	__webpack_require__.c = installedModules;

/******/ 	// __webpack_public_path__
/******/ 	__webpack_require__.p = "";

/******/ 	// Load entry module and return exports
/******/ 	return __webpack_require__(0);
/******/ })
/************************************************************************/
/******/ ([
/* 0 */
/***/ function(module, exports, __webpack_require__) {

	var __weex_template__ = __webpack_require__(195)
	var __weex_script__ = __webpack_require__(196)

	__weex_define__('@weex-component/677c57764d82d558f236d5241843a2a2', [], function(__weex_require__, __weex_exports__, __weex_module__) {

	    __weex_script__(__weex_module__, __weex_exports__, __weex_require__)
	    if (__weex_exports__.__esModule && __weex_exports__.default) {
	      __weex_module__.exports = __weex_exports__.default
	    }

	    __weex_module__.exports.template = __weex_template__

	})

	__weex_bootstrap__('@weex-component/677c57764d82d558f236d5241843a2a2',undefined,undefined)

/***/ },
/* 1 */,
/* 2 */,
/* 3 */,
/* 4 */
/***/ function(module, exports, __webpack_require__) {

	__webpack_require__(5);
	__webpack_require__(9);
	__webpack_require__(13);
	__webpack_require__(17);
	__webpack_require__(21);
	__webpack_require__(25);
	__webpack_require__(66);
	__webpack_require__(70);
	__webpack_require__(74);
	__webpack_require__(78);
	__webpack_require__(79);


/***/ },
/* 5 */
/***/ function(module, exports, __webpack_require__) {

	var __weex_template__ = __webpack_require__(6)
	var __weex_style__ = __webpack_require__(7)
	var __weex_script__ = __webpack_require__(8)

	__weex_define__('@weex-component/wxc-button', [], function(__weex_require__, __weex_exports__, __weex_module__) {

	    __weex_script__(__weex_module__, __weex_exports__, __weex_require__)
	    if (__weex_exports__.__esModule && __weex_exports__.default) {
	      __weex_module__.exports = __weex_exports__.default
	    }

	    __weex_module__.exports.template = __weex_template__

	    __weex_module__.exports.style = __weex_style__

	})


/***/ },
/* 6 */
/***/ function(module, exports) {

	module.exports = {
	  "type": "div",
	  "classList": function () {return ['btn', 'btn-' + (this.type), 'btn-sz-' + (this.size)]},
	  "children": [
	    {
	      "type": "text",
	      "classList": function () {return ['btn-txt', 'btn-txt-' + (this.type), 'btn-txt-sz-' + (this.size)]},
	      "attr": {
	        "value": function () {return this.value}
	      }
	    }
	  ]
	}

/***/ },
/* 7 */
/***/ function(module, exports) {

	module.exports = {
	  "btn": {
	    "marginBottom": 0,
	    "alignItems": "center",
	    "justifyContent": "center",
	    "borderWidth": 1,
	    "borderStyle": "solid",
	    "borderColor": "#333333"
	  },
	  "btn-default": {
	    "color": "rgb(51,51,51)"
	  },
	  "btn-primary": {
	    "backgroundColor": "rgb(40,96,144)",
	    "borderColor": "rgb(40,96,144)"
	  },
	  "btn-success": {
	    "backgroundColor": "rgb(92,184,92)",
	    "borderColor": "rgb(76,174,76)"
	  },
	  "btn-info": {
	    "backgroundColor": "rgb(91,192,222)",
	    "borderColor": "rgb(70,184,218)"
	  },
	  "btn-warning": {
	    "backgroundColor": "rgb(240,173,78)",
	    "borderColor": "rgb(238,162,54)"
	  },
	  "btn-danger": {
	    "backgroundColor": "rgb(217,83,79)",
	    "borderColor": "rgb(212,63,58)"
	  },
	  "btn-link": {
	    "borderColor": "rgba(0,0,0,0)",
	    "borderRadius": 0
	  },
	  "btn-txt-default": {
	    "color": "rgb(51,51,51)"
	  },
	  "btn-txt-primary": {
	    "color": "rgb(255,255,255)"
	  },
	  "btn-txt-success": {
	    "color": "rgb(255,255,255)"
	  },
	  "btn-txt-info": {
	    "color": "rgb(255,255,255)"
	  },
	  "btn-txt-warning": {
	    "color": "rgb(255,255,255)"
	  },
	  "btn-txt-danger": {
	    "color": "rgb(255,255,255)"
	  },
	  "btn-txt-link": {
	    "color": "rgb(51,122,183)"
	  },
	  "btn-sz-large": {
	    "width": 300,
	    "height": 100,
	    "paddingTop": 25,
	    "paddingBottom": 25,
	    "paddingLeft": 40,
	    "paddingRight": 40,
	    "borderRadius": 15
	  },
	  "btn-sz-middle": {
	    "width": 240,
	    "height": 80,
	    "paddingTop": 15,
	    "paddingBottom": 15,
	    "paddingLeft": 30,
	    "paddingRight": 30,
	    "borderRadius": 10
	  },
	  "btn-sz-small": {
	    "width": 170,
	    "height": 60,
	    "paddingTop": 12,
	    "paddingBottom": 12,
	    "paddingLeft": 25,
	    "paddingRight": 25,
	    "borderRadius": 7
	  },
	  "btn-txt-sz-large": {
	    "fontSize": 45
	  },
	  "btn-txt-sz-middle": {
	    "fontSize": 35
	  },
	  "btn-txt-sz-small": {
	    "fontSize": 30
	  }
	}

/***/ },
/* 8 */
/***/ function(module, exports) {

	module.exports = function(module, exports, __weex_require__){'use strict';

	module.exports = {
	  data: function () {return {
	    type: 'default',
	    size: 'large',
	    value: ''
	  }},
	  methods: {}
	};}
	/* generated by weex-loader */


/***/ },
/* 9 */
/***/ function(module, exports, __webpack_require__) {

	var __weex_template__ = __webpack_require__(10)
	var __weex_style__ = __webpack_require__(11)
	var __weex_script__ = __webpack_require__(12)

	__weex_define__('@weex-component/wxc-hn', [], function(__weex_require__, __weex_exports__, __weex_module__) {

	    __weex_script__(__weex_module__, __weex_exports__, __weex_require__)
	    if (__weex_exports__.__esModule && __weex_exports__.default) {
	      __weex_module__.exports = __weex_exports__.default
	    }

	    __weex_module__.exports.template = __weex_template__

	    __weex_module__.exports.style = __weex_style__

	})


/***/ },
/* 10 */
/***/ function(module, exports) {

	module.exports = {
	  "type": "div",
	  "classList": function () {return ['h' + (this.level)]},
	  "style": {
	    "justifyContent": "center"
	  },
	  "children": [
	    {
	      "type": "text",
	      "classList": function () {return ['txt-h' + (this.level)]},
	      "attr": {
	        "value": function () {return this.value}
	      }
	    }
	  ]
	}

/***/ },
/* 11 */
/***/ function(module, exports) {

	module.exports = {
	  "h1": {
	    "height": 110,
	    "paddingTop": 20,
	    "paddingBottom": 20
	  },
	  "h2": {
	    "height": 110,
	    "paddingTop": 20,
	    "paddingBottom": 20
	  },
	  "h3": {
	    "height": 110,
	    "paddingTop": 20,
	    "paddingBottom": 20
	  },
	  "txt-h1": {
	    "fontSize": 70
	  },
	  "txt-h2": {
	    "fontSize": 52
	  },
	  "txt-h3": {
	    "fontSize": 42
	  }
	}

/***/ },
/* 12 */
/***/ function(module, exports) {

	module.exports = function(module, exports, __weex_require__){'use strict';

	module.exports = {
	  data: function () {return {
	    level: 1,
	    value: ''
	  }},
	  methods: {}
	};}
	/* generated by weex-loader */


/***/ },
/* 13 */
/***/ function(module, exports, __webpack_require__) {

	var __weex_template__ = __webpack_require__(14)
	var __weex_style__ = __webpack_require__(15)
	var __weex_script__ = __webpack_require__(16)

	__weex_define__('@weex-component/wxc-list-item', [], function(__weex_require__, __weex_exports__, __weex_module__) {

	    __weex_script__(__weex_module__, __weex_exports__, __weex_require__)
	    if (__weex_exports__.__esModule && __weex_exports__.default) {
	      __weex_module__.exports = __weex_exports__.default
	    }

	    __weex_module__.exports.template = __weex_template__

	    __weex_module__.exports.style = __weex_style__

	})


/***/ },
/* 14 */
/***/ function(module, exports) {

	module.exports = {
	  "type": "div",
	  "classList": [
	    "item"
	  ],
	  "events": {
	    "touchstart": "touchstart",
	    "touchend": "touchend"
	  },
	  "style": {
	    "backgroundColor": function () {return this.bgColor}
	  },
	  "children": [
	    {
	      "type": "content"
	    }
	  ]
	}

/***/ },
/* 15 */
/***/ function(module, exports) {

	module.exports = {
	  "item": {
	    "paddingTop": 25,
	    "paddingBottom": 25,
	    "paddingLeft": 35,
	    "paddingRight": 35,
	    "height": 160,
	    "justifyContent": "center",
	    "borderBottomWidth": 1,
	    "borderColor": "#dddddd"
	  }
	}

/***/ },
/* 16 */
/***/ function(module, exports) {

	module.exports = function(module, exports, __weex_require__){'use strict';

	module.exports = {
	  data: function () {return {
	    bgColor: '#ffffff'
	  }},
	  methods: {
	    touchstart: function touchstart() {},
	    touchend: function touchend() {}
	  }
	};}
	/* generated by weex-loader */


/***/ },
/* 17 */
/***/ function(module, exports, __webpack_require__) {

	var __weex_template__ = __webpack_require__(18)
	var __weex_style__ = __webpack_require__(19)
	var __weex_script__ = __webpack_require__(20)

	__weex_define__('@weex-component/wxc-panel', [], function(__weex_require__, __weex_exports__, __weex_module__) {

	    __weex_script__(__weex_module__, __weex_exports__, __weex_require__)
	    if (__weex_exports__.__esModule && __weex_exports__.default) {
	      __weex_module__.exports = __weex_exports__.default
	    }

	    __weex_module__.exports.template = __weex_template__

	    __weex_module__.exports.style = __weex_style__

	})


/***/ },
/* 18 */
/***/ function(module, exports) {

	module.exports = {
	  "type": "div",
	  "classList": function () {return ['panel', 'panel-' + (this.type)]},
	  "style": {
	    "borderWidth": function () {return this.border}
	  },
	  "children": [
	    {
	      "type": "text",
	      "classList": function () {return ['panel-header', 'panel-header-' + (this.type)]},
	      "style": {
	        "paddingTop": function () {return this.paddingHead},
	        "paddingBottom": function () {return this.paddingHead},
	        "paddingLeft": function () {return this.paddingHead*1.5},
	        "paddingRight": function () {return this.paddingHead*1.5}
	      },
	      "attr": {
	        "value": function () {return this.title}
	      }
	    },
	    {
	      "type": "div",
	      "classList": function () {return ['panel-body', 'panel-body-' + (this.type)]},
	      "style": {
	        "paddingTop": function () {return this.paddingBody},
	        "paddingBottom": function () {return this.paddingBody},
	        "paddingLeft": function () {return this.paddingBody*1.5},
	        "paddingRight": function () {return this.paddingBody*1.5}
	      },
	      "children": [
	        {
	          "type": "content"
	        }
	      ]
	    }
	  ]
	}

/***/ },
/* 19 */
/***/ function(module, exports) {

	module.exports = {
	  "panel": {
	    "marginBottom": 20,
	    "backgroundColor": "#ffffff",
	    "borderColor": "#dddddd",
	    "borderWidth": 1
	  },
	  "panel-primary": {
	    "borderColor": "rgb(40,96,144)"
	  },
	  "panel-success": {
	    "borderColor": "rgb(76,174,76)"
	  },
	  "panel-info": {
	    "borderColor": "rgb(70,184,218)"
	  },
	  "panel-warning": {
	    "borderColor": "rgb(238,162,54)"
	  },
	  "panel-danger": {
	    "borderColor": "rgb(212,63,58)"
	  },
	  "panel-header": {
	    "backgroundColor": "#f5f5f5",
	    "fontSize": 40,
	    "color": "#333333"
	  },
	  "panel-header-primary": {
	    "backgroundColor": "rgb(40,96,144)",
	    "color": "#ffffff"
	  },
	  "panel-header-success": {
	    "backgroundColor": "rgb(92,184,92)",
	    "color": "#ffffff"
	  },
	  "panel-header-info": {
	    "backgroundColor": "rgb(91,192,222)",
	    "color": "#ffffff"
	  },
	  "panel-header-warning": {
	    "backgroundColor": "rgb(240,173,78)",
	    "color": "#ffffff"
	  },
	  "panel-header-danger": {
	    "backgroundColor": "rgb(217,83,79)",
	    "color": "#ffffff"
	  }
	}

/***/ },
/* 20 */
/***/ function(module, exports) {

	module.exports = function(module, exports, __weex_require__){'use strict';

	module.exports = {
	  data: function () {return {
	    type: 'default',
	    title: '',
	    paddingBody: 20,
	    paddingHead: 20,
	    dataClass: '',
	    border: 0
	  }},
	  ready: function ready() {}
	};}
	/* generated by weex-loader */


/***/ },
/* 21 */
/***/ function(module, exports, __webpack_require__) {

	var __weex_template__ = __webpack_require__(22)
	var __weex_style__ = __webpack_require__(23)
	var __weex_script__ = __webpack_require__(24)

	__weex_define__('@weex-component/wxc-tip', [], function(__weex_require__, __weex_exports__, __weex_module__) {

	    __weex_script__(__weex_module__, __weex_exports__, __weex_require__)
	    if (__weex_exports__.__esModule && __weex_exports__.default) {
	      __weex_module__.exports = __weex_exports__.default
	    }

	    __weex_module__.exports.template = __weex_template__

	    __weex_module__.exports.style = __weex_style__

	})


/***/ },
/* 22 */
/***/ function(module, exports) {

	module.exports = {
	  "type": "div",
	  "classList": function () {return ['tip', 'tip-' + (this.type)]},
	  "children": [
	    {
	      "type": "text",
	      "classList": function () {return ['tip-txt', 'tip-txt-' + (this.type)]},
	      "attr": {
	        "value": function () {return this.value}
	      }
	    }
	  ]
	}

/***/ },
/* 23 */
/***/ function(module, exports) {

	module.exports = {
	  "tip": {
	    "paddingLeft": 36,
	    "paddingRight": 36,
	    "paddingTop": 36,
	    "paddingBottom": 36,
	    "borderRadius": 10
	  },
	  "tip-txt": {
	    "fontSize": 28
	  },
	  "tip-success": {
	    "backgroundColor": "#dff0d8",
	    "borderColor": "#d6e9c6"
	  },
	  "tip-txt-success": {
	    "color": "#3c763d"
	  },
	  "tip-info": {
	    "backgroundColor": "#d9edf7",
	    "borderColor": "#bce8f1"
	  },
	  "tip-txt-info": {
	    "color": "#31708f"
	  },
	  "tip-warning": {
	    "backgroundColor": "#fcf8e3",
	    "borderColor": "#faebcc"
	  },
	  "tip-txt-warning": {
	    "color": "#8a6d3b"
	  },
	  "tip-danger": {
	    "backgroundColor": "#f2dede",
	    "borderColor": "#ebccd1"
	  },
	  "tip-txt-danger": {
	    "color": "#a94442"
	  }
	}

/***/ },
/* 24 */
/***/ function(module, exports) {

	module.exports = function(module, exports, __weex_require__){'use strict';

	module.exports = {
	  data: function () {return {
	    type: 'success',
	    value: ''
	  }}
	};}
	/* generated by weex-loader */


/***/ },
/* 25 */
/***/ function(module, exports, __webpack_require__) {

	var __weex_template__ = __webpack_require__(26)
	var __weex_style__ = __webpack_require__(27)
	var __weex_script__ = __webpack_require__(28)

	__weex_define__('@weex-component/wxc-countdown', [], function(__weex_require__, __weex_exports__, __weex_module__) {

	    __weex_script__(__weex_module__, __weex_exports__, __weex_require__)
	    if (__weex_exports__.__esModule && __weex_exports__.default) {
	      __weex_module__.exports = __weex_exports__.default
	    }

	    __weex_module__.exports.template = __weex_template__

	    __weex_module__.exports.style = __weex_style__

	})


/***/ },
/* 26 */
/***/ function(module, exports) {

	module.exports = {
	  "type": "div",
	  "style": {
	    "overflow": "hidden",
	    "flexDirection": "row"
	  },
	  "events": {
	    "appear": "appeared",
	    "disappear": "disappeared"
	  },
	  "children": [
	    {
	      "type": "content"
	    }
	  ]
	}

/***/ },
/* 27 */
/***/ function(module, exports) {

	module.exports = {
	  "wrap": {
	    "overflow": "hidden"
	  }
	}

/***/ },
/* 28 */
/***/ function(module, exports, __webpack_require__) {

	module.exports = function(module, exports, __weex_require__){'use strict';

	var _assign = __webpack_require__(29);

	var _assign2 = _interopRequireDefault(_assign);

	function _interopRequireDefault(obj) { return obj && obj.__esModule ? obj : { default: obj }; }

	module.exports = {
	    data: function () {return {
	        now: 0,
	        remain: 0,
	        time: {
	            elapse: 0,
	            D: '0',
	            DD: '0',
	            h: '0',
	            hh: '00',
	            H: '0',
	            HH: '0',
	            m: '0',
	            mm: '00',
	            M: '0',
	            MM: '0',
	            s: '0',
	            ss: '00',
	            S: '0',
	            SS: '0'
	        },
	        outofview: false
	    }},
	    ready: function ready() {
	        if (this.remain <= 0) {
	            return;
	        }

	        this.now = Date.now();
	        this.nextTick();
	    },
	    methods: {
	        nextTick: function nextTick() {
	            if (this.outofview) {
	                setTimeout(this.nextTick.bind(this), 1000);
	            } else {
	                this.time.elapse = parseInt((Date.now() - this.now) / 1000);

	                if (this.calc()) {
	                    this.$emit('tick', (0, _assign2.default)({}, this.time));
	                    setTimeout(this.nextTick.bind(this), 1000);
	                } else {
	                    this.$emit('alarm', (0, _assign2.default)({}, this.time));
	                }
	                this._app.updateActions();
	            }
	        },
	        format: function format(str) {
	            if (str.length >= 2) {
	                return str;
	            } else {
	                return '0' + str;
	            }
	        },
	        calc: function calc() {
	            var remain = this.remain - this.time.elapse;
	            if (remain < 0) {
	                remain = 0;
	            }
	            this.time.D = String(parseInt(remain / 86400));
	            this.time.DD = this.format(this.time.D);
	            this.time.h = String(parseInt((remain - parseInt(this.time.D) * 86400) / 3600));
	            this.time.hh = this.format(this.time.h);
	            this.time.H = String(parseInt(remain / 3600));
	            this.time.HH = this.format(this.time.H);
	            this.time.m = String(parseInt((remain - parseInt(this.time.H) * 3600) / 60));
	            this.time.mm = this.format(this.time.m);
	            this.time.M = String(parseInt(remain / 60));
	            this.time.MM = this.format(this.time.M);
	            this.time.s = String(remain - parseInt(this.time.M) * 60);
	            this.time.ss = this.format(this.time.s);
	            this.time.S = String(remain);
	            this.time.SS = this.format(this.time.S);

	            return remain > 0;
	        },
	        appeared: function appeared() {
	            this.outofview = false;
	        },
	        disappeared: function disappeared() {
	            this.outofview = true;
	        }
	    }
	};}
	/* generated by weex-loader */


/***/ },
/* 29 */
/***/ function(module, exports, __webpack_require__) {

	module.exports = { "default": __webpack_require__(30), __esModule: true };

/***/ },
/* 30 */
/***/ function(module, exports, __webpack_require__) {

	__webpack_require__(31);
	module.exports = __webpack_require__(34).Object.assign;

/***/ },
/* 31 */
/***/ function(module, exports, __webpack_require__) {

	// 19.1.3.1 Object.assign(target, source)
	var $export = __webpack_require__(32);

	$export($export.S + $export.F, 'Object', {assign: __webpack_require__(47)});

/***/ },
/* 32 */
/***/ function(module, exports, __webpack_require__) {

	var global    = __webpack_require__(33)
	  , core      = __webpack_require__(34)
	  , ctx       = __webpack_require__(35)
	  , hide      = __webpack_require__(37)
	  , PROTOTYPE = 'prototype';

	var $export = function(type, name, source){
	  var IS_FORCED = type & $export.F
	    , IS_GLOBAL = type & $export.G
	    , IS_STATIC = type & $export.S
	    , IS_PROTO  = type & $export.P
	    , IS_BIND   = type & $export.B
	    , IS_WRAP   = type & $export.W
	    , exports   = IS_GLOBAL ? core : core[name] || (core[name] = {})
	    , expProto  = exports[PROTOTYPE]
	    , target    = IS_GLOBAL ? global : IS_STATIC ? global[name] : (global[name] || {})[PROTOTYPE]
	    , key, own, out;
	  if(IS_GLOBAL)source = name;
	  for(key in source){
	    // contains in native
	    own = !IS_FORCED && target && target[key] !== undefined;
	    if(own && key in exports)continue;
	    // export native or passed
	    out = own ? target[key] : source[key];
	    // prevent global pollution for namespaces
	    exports[key] = IS_GLOBAL && typeof target[key] != 'function' ? source[key]
	    // bind timers to global for call from export context
	    : IS_BIND && own ? ctx(out, global)
	    // wrap global constructors for prevent change them in library
	    : IS_WRAP && target[key] == out ? (function(C){
	      var F = function(a, b, c){
	        if(this instanceof C){
	          switch(arguments.length){
	            case 0: return new C;
	            case 1: return new C(a);
	            case 2: return new C(a, b);
	          } return new C(a, b, c);
	        } return C.apply(this, arguments);
	      };
	      F[PROTOTYPE] = C[PROTOTYPE];
	      return F;
	    // make static versions for prototype methods
	    })(out) : IS_PROTO && typeof out == 'function' ? ctx(Function.call, out) : out;
	    // export proto methods to core.%CONSTRUCTOR%.methods.%NAME%
	    if(IS_PROTO){
	      (exports.virtual || (exports.virtual = {}))[key] = out;
	      // export proto methods to core.%CONSTRUCTOR%.prototype.%NAME%
	      if(type & $export.R && expProto && !expProto[key])hide(expProto, key, out);
	    }
	  }
	};
	// type bitmap
	$export.F = 1;   // forced
	$export.G = 2;   // global
	$export.S = 4;   // static
	$export.P = 8;   // proto
	$export.B = 16;  // bind
	$export.W = 32;  // wrap
	$export.U = 64;  // safe
	$export.R = 128; // real proto method for `library` 
	module.exports = $export;

/***/ },
/* 33 */
/***/ function(module, exports) {

	// https://github.com/zloirock/core-js/issues/86#issuecomment-115759028
	var global = module.exports = typeof window != 'undefined' && window.Math == Math
	  ? window : typeof self != 'undefined' && self.Math == Math ? self : Function('return this')();
	if(typeof __g == 'number')__g = global; // eslint-disable-line no-undef

/***/ },
/* 34 */
/***/ function(module, exports) {

	var core = module.exports = {version: '2.4.0'};
	if(typeof __e == 'number')__e = core; // eslint-disable-line no-undef

/***/ },
/* 35 */
/***/ function(module, exports, __webpack_require__) {

	// optional / simple context binding
	var aFunction = __webpack_require__(36);
	module.exports = function(fn, that, length){
	  aFunction(fn);
	  if(that === undefined)return fn;
	  switch(length){
	    case 1: return function(a){
	      return fn.call(that, a);
	    };
	    case 2: return function(a, b){
	      return fn.call(that, a, b);
	    };
	    case 3: return function(a, b, c){
	      return fn.call(that, a, b, c);
	    };
	  }
	  return function(/* ...args */){
	    return fn.apply(that, arguments);
	  };
	};

/***/ },
/* 36 */
/***/ function(module, exports) {

	module.exports = function(it){
	  if(typeof it != 'function')throw TypeError(it + ' is not a function!');
	  return it;
	};

/***/ },
/* 37 */
/***/ function(module, exports, __webpack_require__) {

	var dP         = __webpack_require__(38)
	  , createDesc = __webpack_require__(46);
	module.exports = __webpack_require__(42) ? function(object, key, value){
	  return dP.f(object, key, createDesc(1, value));
	} : function(object, key, value){
	  object[key] = value;
	  return object;
	};

/***/ },
/* 38 */
/***/ function(module, exports, __webpack_require__) {

	var anObject       = __webpack_require__(39)
	  , IE8_DOM_DEFINE = __webpack_require__(41)
	  , toPrimitive    = __webpack_require__(45)
	  , dP             = Object.defineProperty;

	exports.f = __webpack_require__(42) ? Object.defineProperty : function defineProperty(O, P, Attributes){
	  anObject(O);
	  P = toPrimitive(P, true);
	  anObject(Attributes);
	  if(IE8_DOM_DEFINE)try {
	    return dP(O, P, Attributes);
	  } catch(e){ /* empty */ }
	  if('get' in Attributes || 'set' in Attributes)throw TypeError('Accessors not supported!');
	  if('value' in Attributes)O[P] = Attributes.value;
	  return O;
	};

/***/ },
/* 39 */
/***/ function(module, exports, __webpack_require__) {

	var isObject = __webpack_require__(40);
	module.exports = function(it){
	  if(!isObject(it))throw TypeError(it + ' is not an object!');
	  return it;
	};

/***/ },
/* 40 */
/***/ function(module, exports) {

	module.exports = function(it){
	  return typeof it === 'object' ? it !== null : typeof it === 'function';
	};

/***/ },
/* 41 */
/***/ function(module, exports, __webpack_require__) {

	module.exports = !__webpack_require__(42) && !__webpack_require__(43)(function(){
	  return Object.defineProperty(__webpack_require__(44)('div'), 'a', {get: function(){ return 7; }}).a != 7;
	});

/***/ },
/* 42 */
/***/ function(module, exports, __webpack_require__) {

	// Thank's IE8 for his funny defineProperty
	module.exports = !__webpack_require__(43)(function(){
	  return Object.defineProperty({}, 'a', {get: function(){ return 7; }}).a != 7;
	});

/***/ },
/* 43 */
/***/ function(module, exports) {

	module.exports = function(exec){
	  try {
	    return !!exec();
	  } catch(e){
	    return true;
	  }
	};

/***/ },
/* 44 */
/***/ function(module, exports, __webpack_require__) {

	var isObject = __webpack_require__(40)
	  , document = __webpack_require__(33).document
	  // in old IE typeof document.createElement is 'object'
	  , is = isObject(document) && isObject(document.createElement);
	module.exports = function(it){
	  return is ? document.createElement(it) : {};
	};

/***/ },
/* 45 */
/***/ function(module, exports, __webpack_require__) {

	// 7.1.1 ToPrimitive(input [, PreferredType])
	var isObject = __webpack_require__(40);
	// instead of the ES6 spec version, we didn't implement @@toPrimitive case
	// and the second argument - flag - preferred type is a string
	module.exports = function(it, S){
	  if(!isObject(it))return it;
	  var fn, val;
	  if(S && typeof (fn = it.toString) == 'function' && !isObject(val = fn.call(it)))return val;
	  if(typeof (fn = it.valueOf) == 'function' && !isObject(val = fn.call(it)))return val;
	  if(!S && typeof (fn = it.toString) == 'function' && !isObject(val = fn.call(it)))return val;
	  throw TypeError("Can't convert object to primitive value");
	};

/***/ },
/* 46 */
/***/ function(module, exports) {

	module.exports = function(bitmap, value){
	  return {
	    enumerable  : !(bitmap & 1),
	    configurable: !(bitmap & 2),
	    writable    : !(bitmap & 4),
	    value       : value
	  };
	};

/***/ },
/* 47 */
/***/ function(module, exports, __webpack_require__) {

	'use strict';
	// 19.1.2.1 Object.assign(target, source, ...)
	var getKeys  = __webpack_require__(48)
	  , gOPS     = __webpack_require__(63)
	  , pIE      = __webpack_require__(64)
	  , toObject = __webpack_require__(65)
	  , IObject  = __webpack_require__(52)
	  , $assign  = Object.assign;

	// should work with symbols and should have deterministic property order (V8 bug)
	module.exports = !$assign || __webpack_require__(43)(function(){
	  var A = {}
	    , B = {}
	    , S = Symbol()
	    , K = 'abcdefghijklmnopqrst';
	  A[S] = 7;
	  K.split('').forEach(function(k){ B[k] = k; });
	  return $assign({}, A)[S] != 7 || Object.keys($assign({}, B)).join('') != K;
	}) ? function assign(target, source){ // eslint-disable-line no-unused-vars
	  var T     = toObject(target)
	    , aLen  = arguments.length
	    , index = 1
	    , getSymbols = gOPS.f
	    , isEnum     = pIE.f;
	  while(aLen > index){
	    var S      = IObject(arguments[index++])
	      , keys   = getSymbols ? getKeys(S).concat(getSymbols(S)) : getKeys(S)
	      , length = keys.length
	      , j      = 0
	      , key;
	    while(length > j)if(isEnum.call(S, key = keys[j++]))T[key] = S[key];
	  } return T;
	} : $assign;

/***/ },
/* 48 */
/***/ function(module, exports, __webpack_require__) {

	// 19.1.2.14 / 15.2.3.14 Object.keys(O)
	var $keys       = __webpack_require__(49)
	  , enumBugKeys = __webpack_require__(62);

	module.exports = Object.keys || function keys(O){
	  return $keys(O, enumBugKeys);
	};

/***/ },
/* 49 */
/***/ function(module, exports, __webpack_require__) {

	var has          = __webpack_require__(50)
	  , toIObject    = __webpack_require__(51)
	  , arrayIndexOf = __webpack_require__(55)(false)
	  , IE_PROTO     = __webpack_require__(59)('IE_PROTO');

	module.exports = function(object, names){
	  var O      = toIObject(object)
	    , i      = 0
	    , result = []
	    , key;
	  for(key in O)if(key != IE_PROTO)has(O, key) && result.push(key);
	  // Don't enum bug & hidden keys
	  while(names.length > i)if(has(O, key = names[i++])){
	    ~arrayIndexOf(result, key) || result.push(key);
	  }
	  return result;
	};

/***/ },
/* 50 */
/***/ function(module, exports) {

	var hasOwnProperty = {}.hasOwnProperty;
	module.exports = function(it, key){
	  return hasOwnProperty.call(it, key);
	};

/***/ },
/* 51 */
/***/ function(module, exports, __webpack_require__) {

	// to indexed object, toObject with fallback for non-array-like ES3 strings
	var IObject = __webpack_require__(52)
	  , defined = __webpack_require__(54);
	module.exports = function(it){
	  return IObject(defined(it));
	};

/***/ },
/* 52 */
/***/ function(module, exports, __webpack_require__) {

	// fallback for non-array-like ES3 and non-enumerable old V8 strings
	var cof = __webpack_require__(53);
	module.exports = Object('z').propertyIsEnumerable(0) ? Object : function(it){
	  return cof(it) == 'String' ? it.split('') : Object(it);
	};

/***/ },
/* 53 */
/***/ function(module, exports) {

	var toString = {}.toString;

	module.exports = function(it){
	  return toString.call(it).slice(8, -1);
	};

/***/ },
/* 54 */
/***/ function(module, exports) {

	// 7.2.1 RequireObjectCoercible(argument)
	module.exports = function(it){
	  if(it == undefined)throw TypeError("Can't call method on  " + it);
	  return it;
	};

/***/ },
/* 55 */
/***/ function(module, exports, __webpack_require__) {

	// false -> Array#indexOf
	// true  -> Array#includes
	var toIObject = __webpack_require__(51)
	  , toLength  = __webpack_require__(56)
	  , toIndex   = __webpack_require__(58);
	module.exports = function(IS_INCLUDES){
	  return function($this, el, fromIndex){
	    var O      = toIObject($this)
	      , length = toLength(O.length)
	      , index  = toIndex(fromIndex, length)
	      , value;
	    // Array#includes uses SameValueZero equality algorithm
	    if(IS_INCLUDES && el != el)while(length > index){
	      value = O[index++];
	      if(value != value)return true;
	    // Array#toIndex ignores holes, Array#includes - not
	    } else for(;length > index; index++)if(IS_INCLUDES || index in O){
	      if(O[index] === el)return IS_INCLUDES || index || 0;
	    } return !IS_INCLUDES && -1;
	  };
	};

/***/ },
/* 56 */
/***/ function(module, exports, __webpack_require__) {

	// 7.1.15 ToLength
	var toInteger = __webpack_require__(57)
	  , min       = Math.min;
	module.exports = function(it){
	  return it > 0 ? min(toInteger(it), 0x1fffffffffffff) : 0; // pow(2, 53) - 1 == 9007199254740991
	};

/***/ },
/* 57 */
/***/ function(module, exports) {

	// 7.1.4 ToInteger
	var ceil  = Math.ceil
	  , floor = Math.floor;
	module.exports = function(it){
	  return isNaN(it = +it) ? 0 : (it > 0 ? floor : ceil)(it);
	};

/***/ },
/* 58 */
/***/ function(module, exports, __webpack_require__) {

	var toInteger = __webpack_require__(57)
	  , max       = Math.max
	  , min       = Math.min;
	module.exports = function(index, length){
	  index = toInteger(index);
	  return index < 0 ? max(index + length, 0) : min(index, length);
	};

/***/ },
/* 59 */
/***/ function(module, exports, __webpack_require__) {

	var shared = __webpack_require__(60)('keys')
	  , uid    = __webpack_require__(61);
	module.exports = function(key){
	  return shared[key] || (shared[key] = uid(key));
	};

/***/ },
/* 60 */
/***/ function(module, exports, __webpack_require__) {

	var global = __webpack_require__(33)
	  , SHARED = '__core-js_shared__'
	  , store  = global[SHARED] || (global[SHARED] = {});
	module.exports = function(key){
	  return store[key] || (store[key] = {});
	};

/***/ },
/* 61 */
/***/ function(module, exports) {

	var id = 0
	  , px = Math.random();
	module.exports = function(key){
	  return 'Symbol('.concat(key === undefined ? '' : key, ')_', (++id + px).toString(36));
	};

/***/ },
/* 62 */
/***/ function(module, exports) {

	// IE 8- don't enum bug keys
	module.exports = (
	  'constructor,hasOwnProperty,isPrototypeOf,propertyIsEnumerable,toLocaleString,toString,valueOf'
	).split(',');

/***/ },
/* 63 */
/***/ function(module, exports) {

	exports.f = Object.getOwnPropertySymbols;

/***/ },
/* 64 */
/***/ function(module, exports) {

	exports.f = {}.propertyIsEnumerable;

/***/ },
/* 65 */
/***/ function(module, exports, __webpack_require__) {

	// 7.1.13 ToObject(argument)
	var defined = __webpack_require__(54);
	module.exports = function(it){
	  return Object(defined(it));
	};

/***/ },
/* 66 */
/***/ function(module, exports, __webpack_require__) {

	var __weex_template__ = __webpack_require__(67)
	var __weex_style__ = __webpack_require__(68)
	var __weex_script__ = __webpack_require__(69)

	__weex_define__('@weex-component/wxc-marquee', [], function(__weex_require__, __weex_exports__, __weex_module__) {

	    __weex_script__(__weex_module__, __weex_exports__, __weex_require__)
	    if (__weex_exports__.__esModule && __weex_exports__.default) {
	      __weex_module__.exports = __weex_exports__.default
	    }

	    __weex_module__.exports.template = __weex_template__

	    __weex_module__.exports.style = __weex_style__

	})


/***/ },
/* 67 */
/***/ function(module, exports) {

	module.exports = {
	  "type": "div",
	  "classList": [
	    "wrap"
	  ],
	  "events": {
	    "appear": "appeared",
	    "disappear": "disappeared"
	  },
	  "children": [
	    {
	      "type": "div",
	      "id": "anim",
	      "classList": [
	        "anim"
	      ],
	      "children": [
	        {
	          "type": "content"
	        }
	      ]
	    }
	  ]
	}

/***/ },
/* 68 */
/***/ function(module, exports) {

	module.exports = {
	  "wrap": {
	    "overflow": "hidden",
	    "position": "relative"
	  },
	  "anim": {
	    "flexDirection": "column",
	    "position": "absolute",
	    "transform": "translateY(0) translateZ(0)"
	  }
	}

/***/ },
/* 69 */
/***/ function(module, exports) {

	module.exports = function(module, exports, __weex_require__){'use strict';

	module.exports = {
	    data: function () {return {
	        step: 0,
	        count: 0,
	        index: 1,
	        duration: 0,
	        interval: 0,
	        outofview: false
	    }},
	    ready: function ready() {
	        if (this.interval > 0 && this.step > 0 && this.duration > 0) {
	            this.nextTick();
	        }
	    },
	    methods: {
	        nextTick: function nextTick() {
	            var self = this;
	            if (this.outofview) {
	                setTimeout(self.nextTick.bind(self), self.interval);
	            } else {
	                setTimeout(function () {
	                    self.animation(self.nextTick.bind(self));
	                }, self.interval);
	            }
	        },
	        animation: function animation(cb) {
	            var self = this;
	            var offset = -self.step * self.index;
	            var $animation = __weex_require__('@weex-module/animation');
	            $animation.transition(this.$el('anim'), {
	                styles: {
	                    transform: 'translateY(' + String(offset) + 'px) translateZ(0)'
	                },
	                timingFunction: 'ease',
	                duration: self.duration
	            }, function () {
	                self.index = (self.index + 1) % self.count;
	                self.$emit('change', {
	                    index: self.index,
	                    count: self.count
	                });
	                cb && cb();
	            });
	        },
	        appeared: function appeared() {
	            this.outofview = false;
	        },
	        disappeared: function disappeared() {
	            this.outofview = true;
	        }
	    }
	};}
	/* generated by weex-loader */


/***/ },
/* 70 */
/***/ function(module, exports, __webpack_require__) {

	var __weex_template__ = __webpack_require__(71)
	var __weex_style__ = __webpack_require__(72)
	var __weex_script__ = __webpack_require__(73)

	__weex_define__('@weex-component/wxc-navbar', [], function(__weex_require__, __weex_exports__, __weex_module__) {

	    __weex_script__(__weex_module__, __weex_exports__, __weex_require__)
	    if (__weex_exports__.__esModule && __weex_exports__.default) {
	      __weex_module__.exports = __weex_exports__.default
	    }

	    __weex_module__.exports.template = __weex_template__

	    __weex_module__.exports.style = __weex_style__

	})


/***/ },
/* 71 */
/***/ function(module, exports) {

	module.exports = {
	  "type": "div",
	  "classList": [
	    "container"
	  ],
	  "style": {
	    "height": function () {return this.height},
	    "backgroundColor": function () {return this.backgroundColor}
	  },
	  "attr": {
	    "dataRole": function () {return this.dataRole}
	  },
	  "children": [
	    {
	      "type": "text",
	      "classList": [
	        "right-text"
	      ],
	      "style": {
	        "color": function () {return this.rightItemColor}
	      },
	      "attr": {
	        "naviItemPosition": "right",
	        "value": function () {return this.rightItemTitle}
	      },
	      "shown": function () {return !this.rightItemSrc},
	      "events": {
	        "click": "onclickrightitem"
	      }
	    },
	    {
	      "type": "image",
	      "classList": [
	        "right-image"
	      ],
	      "attr": {
	        "naviItemPosition": "right",
	        "src": function () {return this.rightItemSrc}
	      },
	      "shown": function () {return this.rightItemSrc},
	      "events": {
	        "click": "onclickrightitem"
	      }
	    },
	    {
	      "type": "text",
	      "classList": [
	        "left-text"
	      ],
	      "style": {
	        "color": function () {return this.leftItemColor}
	      },
	      "attr": {
	        "naviItemPosition": "left",
	        "value": function () {return this.leftItemTitle}
	      },
	      "shown": function () {return !this.leftItemSrc},
	      "events": {
	        "click": "onclickleftitem"
	      }
	    },
	    {
	      "type": "image",
	      "classList": [
	        "left-image"
	      ],
	      "attr": {
	        "naviItemPosition": "left",
	        "src": function () {return this.leftItemSrc}
	      },
	      "shown": function () {return this.leftItemSrc},
	      "events": {
	        "click": "onclickleftitem"
	      }
	    },
	    {
	      "type": "text",
	      "classList": [
	        "center-text"
	      ],
	      "style": {
	        "color": function () {return this.titleColor}
	      },
	      "attr": {
	        "naviItemPosition": "center",
	        "value": function () {return this.title}
	      }
	    }
	  ]
	}

/***/ },
/* 72 */
/***/ function(module, exports) {

	module.exports = {
	  "container": {
	    "flexDirection": "row",
	    "position": "fixed",
	    "top": 0,
	    "left": 0,
	    "right": 0,
	    "width": 750
	  },
	  "right-text": {
	    "position": "absolute",
	    "bottom": 28,
	    "right": 32,
	    "textAlign": "right",
	    "fontSize": 32,
	    "fontFamily": "'Open Sans', sans-serif"
	  },
	  "left-text": {
	    "position": "absolute",
	    "bottom": 28,
	    "left": 32,
	    "textAlign": "left",
	    "fontSize": 32,
	    "fontFamily": "'Open Sans', sans-serif"
	  },
	  "center-text": {
	    "position": "absolute",
	    "bottom": 25,
	    "left": 172,
	    "right": 172,
	    "textAlign": "center",
	    "fontSize": 36,
	    "fontWeight": "bold"
	  },
	  "left-image": {
	    "position": "absolute",
	    "bottom": 20,
	    "left": 28,
	    "width": 50,
	    "height": 50
	  },
	  "right-image": {
	    "position": "absolute",
	    "bottom": 20,
	    "right": 28,
	    "width": 50,
	    "height": 50
	  }
	}

/***/ },
/* 73 */
/***/ function(module, exports) {

	module.exports = function(module, exports, __weex_require__){'use strict';

	module.exports = {
	  data: function () {return {
	    dataRole: 'navbar',

	    backgroundColor: 'black',

	    height: 88,

	    title: "",

	    titleColor: 'black',

	    rightItemSrc: '',

	    rightItemTitle: '',

	    rightItemColor: 'black',

	    leftItemSrc: '',

	    leftItemTitle: '',

	    leftItemColor: 'black'
	  }},
	  methods: {
	    onclickrightitem: function onclickrightitem(e) {
	      this.$dispatch('naviBar.rightItem.click', {});
	    },
	    onclickleftitem: function onclickleftitem(e) {
	      this.$dispatch('naviBar.leftItem.click', {});
	    }
	  }
	};}
	/* generated by weex-loader */


/***/ },
/* 74 */
/***/ function(module, exports, __webpack_require__) {

	__webpack_require__(70)
	var __weex_template__ = __webpack_require__(75)
	var __weex_style__ = __webpack_require__(76)
	var __weex_script__ = __webpack_require__(77)

	__weex_define__('@weex-component/wxc-navpage', [], function(__weex_require__, __weex_exports__, __weex_module__) {

	    __weex_script__(__weex_module__, __weex_exports__, __weex_require__)
	    if (__weex_exports__.__esModule && __weex_exports__.default) {
	      __weex_module__.exports = __weex_exports__.default
	    }

	    __weex_module__.exports.template = __weex_template__

	    __weex_module__.exports.style = __weex_style__

	})


/***/ },
/* 75 */
/***/ function(module, exports) {

	module.exports = {
	  "type": "div",
	  "classList": [
	    "wrapper"
	  ],
	  "children": [
	    {
	      "type": "wxc-navbar",
	      "attr": {
	        "dataRole": function () {return this.dataRole},
	        "height": function () {return this.height},
	        "backgroundColor": function () {return this.backgroundColor},
	        "title": function () {return this.title},
	        "titleColor": function () {return this.titleColor},
	        "leftItemSrc": function () {return this.leftItemSrc},
	        "leftItemTitle": function () {return this.leftItemTitle},
	        "leftItemColor": function () {return this.leftItemColor},
	        "rightItemSrc": function () {return this.rightItemSrc},
	        "rightItemTitle": function () {return this.rightItemTitle},
	        "rightItemColor": function () {return this.rightItemColor}
	      }
	    },
	    {
	      "type": "div",
	      "classList": [
	        "wrapper"
	      ],
	      "style": {
	        "marginTop": function () {return this.height}
	      },
	      "children": [
	        {
	          "type": "content"
	        }
	      ]
	    }
	  ]
	}

/***/ },
/* 76 */
/***/ function(module, exports) {

	module.exports = {
	  "wrapper": {
	    "position": "absolute",
	    "top": 0,
	    "left": 0,
	    "right": 0,
	    "bottom": 0,
	    "width": 750
	  }
	}

/***/ },
/* 77 */
/***/ function(module, exports) {

	module.exports = function(module, exports, __weex_require__){'use strict';

	module.exports = {
	  data: function () {return {
	    dataRole: 'navbar',
	    backgroundColor: 'black',
	    height: 88,
	    title: "",
	    titleColor: 'black',
	    rightItemSrc: '',
	    rightItemTitle: '',
	    rightItemColor: 'black',
	    leftItemSrc: '',
	    leftItemTitle: '',
	    leftItemColor: 'black'
	  }}
	};}
	/* generated by weex-loader */


/***/ },
/* 78 */
/***/ function(module, exports, __webpack_require__) {

	__webpack_require__(79)
	var __weex_template__ = __webpack_require__(83)
	var __weex_style__ = __webpack_require__(84)
	var __weex_script__ = __webpack_require__(85)

	__weex_define__('@weex-component/wxc-tabbar', [], function(__weex_require__, __weex_exports__, __weex_module__) {

	    __weex_script__(__weex_module__, __weex_exports__, __weex_require__)
	    if (__weex_exports__.__esModule && __weex_exports__.default) {
	      __weex_module__.exports = __weex_exports__.default
	    }

	    __weex_module__.exports.template = __weex_template__

	    __weex_module__.exports.style = __weex_style__

	})


/***/ },
/* 79 */
/***/ function(module, exports, __webpack_require__) {

	var __weex_template__ = __webpack_require__(80)
	var __weex_style__ = __webpack_require__(81)
	var __weex_script__ = __webpack_require__(82)

	__weex_define__('@weex-component/wxc-tabitem', [], function(__weex_require__, __weex_exports__, __weex_module__) {

	    __weex_script__(__weex_module__, __weex_exports__, __weex_require__)
	    if (__weex_exports__.__esModule && __weex_exports__.default) {
	      __weex_module__.exports = __weex_exports__.default
	    }

	    __weex_module__.exports.template = __weex_template__

	    __weex_module__.exports.style = __weex_style__

	})


/***/ },
/* 80 */
/***/ function(module, exports) {

	module.exports = {
	  "type": "div",
	  "classList": [
	    "container"
	  ],
	  "style": {
	    "backgroundColor": function () {return this.backgroundColor}
	  },
	  "events": {
	    "click": "onclickitem"
	  },
	  "children": [
	    {
	      "type": "image",
	      "classList": [
	        "top-line"
	      ],
	      "attr": {
	        "src": "http://gtms03.alicdn.com/tps/i3/TB1mdsiMpXXXXXpXXXXNw4JIXXX-640-4.png"
	      }
	    },
	    {
	      "type": "image",
	      "classList": [
	        "tab-icon"
	      ],
	      "attr": {
	        "src": function () {return this.icon}
	      }
	    },
	    {
	      "type": "text",
	      "classList": [
	        "tab-text"
	      ],
	      "style": {
	        "color": function () {return this.titleColor}
	      },
	      "attr": {
	        "value": function () {return this.title}
	      }
	    }
	  ]
	}

/***/ },
/* 81 */
/***/ function(module, exports) {

	module.exports = {
	  "container": {
	    "flex": 1,
	    "flexDirection": "column",
	    "alignItems": "center",
	    "justifyContent": "center",
	    "height": 88
	  },
	  "top-line": {
	    "position": "absolute",
	    "top": 0,
	    "left": 0,
	    "right": 0,
	    "height": 2
	  },
	  "tab-icon": {
	    "marginTop": 5,
	    "width": 40,
	    "height": 40
	  },
	  "tab-text": {
	    "marginTop": 5,
	    "textAlign": "center",
	    "fontSize": 20
	  }
	}

/***/ },
/* 82 */
/***/ function(module, exports) {

	module.exports = function(module, exports, __weex_require__){'use strict';

	module.exports = {
	  data: function () {return {
	    index: 0,
	    title: '',
	    titleColor: '#000000',
	    icon: '',
	    backgroundColor: '#ffffff'
	  }},
	  methods: {
	    onclickitem: function onclickitem(e) {
	      var vm = this;
	      var params = {
	        index: vm.index
	      };
	      vm.$dispatch('tabItem.onClick', params);
	    }
	  }
	};}
	/* generated by weex-loader */


/***/ },
/* 83 */
/***/ function(module, exports) {

	module.exports = {
	  "type": "div",
	  "classList": [
	    "wrapper"
	  ],
	  "children": [
	    {
	      "type": "embed",
	      "classList": [
	        "content"
	      ],
	      "style": {
	        "visibility": function () {return this.visibility}
	      },
	      "repeat": function () {return this.tabItems},
	      "attr": {
	        "src": function () {return this.src},
	        "type": "weex"
	      }
	    },
	    {
	      "type": "div",
	      "classList": [
	        "tabbar"
	      ],
	      "append": "tree",
	      "children": [
	        {
	          "type": "wxc-tabitem",
	          "repeat": function () {return this.tabItems},
	          "attr": {
	            "index": function () {return this.index},
	            "icon": function () {return this.icon},
	            "title": function () {return this.title},
	            "titleColor": function () {return this.titleColor}
	          }
	        }
	      ]
	    }
	  ]
	}

/***/ },
/* 84 */
/***/ function(module, exports) {

	module.exports = {
	  "wrapper": {
	    "width": 750,
	    "position": "absolute",
	    "top": 0,
	    "left": 0,
	    "right": 0,
	    "bottom": 0
	  },
	  "content": {
	    "position": "absolute",
	    "top": 0,
	    "left": 0,
	    "right": 0,
	    "bottom": 0,
	    "marginTop": 0,
	    "marginBottom": 88
	  },
	  "tabbar": {
	    "flexDirection": "row",
	    "position": "fixed",
	    "bottom": 0,
	    "left": 0,
	    "right": 0,
	    "height": 88
	  }
	}

/***/ },
/* 85 */
/***/ function(module, exports) {

	module.exports = function(module, exports, __weex_require__){'use strict';

	module.exports = {
	  data: function () {return {
	    tabItems: [],
	    selectedIndex: 0,
	    selectedColor: '#ff0000',
	    unselectedColor: '#000000'
	  }},
	  created: function created() {
	    this.selected(this.selectedIndex);

	    this.$on('tabItem.onClick', function (e) {
	      var detail = e.detail;
	      this.selectedIndex = detail.index;
	      this.selected(detail.index);

	      var params = {
	        index: detail.index
	      };
	      this.$dispatch('tabBar.onClick', params);
	    });
	  },
	  methods: {
	    selected: function selected(index) {
	      for (var i = 0; i < this.tabItems.length; i++) {
	        var tabItem = this.tabItems[i];
	        if (i == index) {
	          tabItem.icon = tabItem.selectedImage;
	          tabItem.titleColor = this.selectedColor;
	          tabItem.visibility = 'visible';
	        } else {
	          tabItem.icon = tabItem.image;
	          tabItem.titleColor = this.unselectedColor;
	          tabItem.visibility = 'hidden';
	        }
	      }
	    }
	  }
	};}
	/* generated by weex-loader */


/***/ },
/* 86 */,
/* 87 */,
/* 88 */,
/* 89 */,
/* 90 */,
/* 91 */,
/* 92 */,
/* 93 */,
/* 94 */,
/* 95 */,
/* 96 */,
/* 97 */,
/* 98 */,
/* 99 */,
/* 100 */,
/* 101 */,
/* 102 */,
/* 103 */,
/* 104 */,
/* 105 */,
/* 106 */,
/* 107 */,
/* 108 */,
/* 109 */,
/* 110 */
/***/ function(module, exports, __webpack_require__) {

	"use strict";

	exports.__esModule = true;

	var _iterator = __webpack_require__(111);

	var _iterator2 = _interopRequireDefault(_iterator);

	var _symbol = __webpack_require__(131);

	var _symbol2 = _interopRequireDefault(_symbol);

	var _typeof = typeof _symbol2.default === "function" && typeof _iterator2.default === "symbol" ? function (obj) { return typeof obj; } : function (obj) { return obj && typeof _symbol2.default === "function" && obj.constructor === _symbol2.default && obj !== _symbol2.default.prototype ? "symbol" : typeof obj; };

	function _interopRequireDefault(obj) { return obj && obj.__esModule ? obj : { default: obj }; }

	exports.default = typeof _symbol2.default === "function" && _typeof(_iterator2.default) === "symbol" ? function (obj) {
	  return typeof obj === "undefined" ? "undefined" : _typeof(obj);
	} : function (obj) {
	  return obj && typeof _symbol2.default === "function" && obj.constructor === _symbol2.default && obj !== _symbol2.default.prototype ? "symbol" : typeof obj === "undefined" ? "undefined" : _typeof(obj);
	};

/***/ },
/* 111 */
/***/ function(module, exports, __webpack_require__) {

	module.exports = { "default": __webpack_require__(112), __esModule: true };

/***/ },
/* 112 */
/***/ function(module, exports, __webpack_require__) {

	__webpack_require__(113);
	__webpack_require__(126);
	module.exports = __webpack_require__(130).f('iterator');

/***/ },
/* 113 */
/***/ function(module, exports, __webpack_require__) {

	'use strict';
	var $at  = __webpack_require__(114)(true);

	// 21.1.3.27 String.prototype[@@iterator]()
	__webpack_require__(115)(String, 'String', function(iterated){
	  this._t = String(iterated); // target
	  this._i = 0;                // next index
	// 21.1.5.2.1 %StringIteratorPrototype%.next()
	}, function(){
	  var O     = this._t
	    , index = this._i
	    , point;
	  if(index >= O.length)return {value: undefined, done: true};
	  point = $at(O, index);
	  this._i += point.length;
	  return {value: point, done: false};
	});

/***/ },
/* 114 */
/***/ function(module, exports, __webpack_require__) {

	var toInteger = __webpack_require__(57)
	  , defined   = __webpack_require__(54);
	// true  -> String#at
	// false -> String#codePointAt
	module.exports = function(TO_STRING){
	  return function(that, pos){
	    var s = String(defined(that))
	      , i = toInteger(pos)
	      , l = s.length
	      , a, b;
	    if(i < 0 || i >= l)return TO_STRING ? '' : undefined;
	    a = s.charCodeAt(i);
	    return a < 0xd800 || a > 0xdbff || i + 1 === l || (b = s.charCodeAt(i + 1)) < 0xdc00 || b > 0xdfff
	      ? TO_STRING ? s.charAt(i) : a
	      : TO_STRING ? s.slice(i, i + 2) : (a - 0xd800 << 10) + (b - 0xdc00) + 0x10000;
	  };
	};

/***/ },
/* 115 */
/***/ function(module, exports, __webpack_require__) {

	'use strict';
	var LIBRARY        = __webpack_require__(116)
	  , $export        = __webpack_require__(32)
	  , redefine       = __webpack_require__(117)
	  , hide           = __webpack_require__(37)
	  , has            = __webpack_require__(50)
	  , Iterators      = __webpack_require__(118)
	  , $iterCreate    = __webpack_require__(119)
	  , setToStringTag = __webpack_require__(123)
	  , getPrototypeOf = __webpack_require__(125)
	  , ITERATOR       = __webpack_require__(124)('iterator')
	  , BUGGY          = !([].keys && 'next' in [].keys()) // Safari has buggy iterators w/o `next`
	  , FF_ITERATOR    = '@@iterator'
	  , KEYS           = 'keys'
	  , VALUES         = 'values';

	var returnThis = function(){ return this; };

	module.exports = function(Base, NAME, Constructor, next, DEFAULT, IS_SET, FORCED){
	  $iterCreate(Constructor, NAME, next);
	  var getMethod = function(kind){
	    if(!BUGGY && kind in proto)return proto[kind];
	    switch(kind){
	      case KEYS: return function keys(){ return new Constructor(this, kind); };
	      case VALUES: return function values(){ return new Constructor(this, kind); };
	    } return function entries(){ return new Constructor(this, kind); };
	  };
	  var TAG        = NAME + ' Iterator'
	    , DEF_VALUES = DEFAULT == VALUES
	    , VALUES_BUG = false
	    , proto      = Base.prototype
	    , $native    = proto[ITERATOR] || proto[FF_ITERATOR] || DEFAULT && proto[DEFAULT]
	    , $default   = $native || getMethod(DEFAULT)
	    , $entries   = DEFAULT ? !DEF_VALUES ? $default : getMethod('entries') : undefined
	    , $anyNative = NAME == 'Array' ? proto.entries || $native : $native
	    , methods, key, IteratorPrototype;
	  // Fix native
	  if($anyNative){
	    IteratorPrototype = getPrototypeOf($anyNative.call(new Base));
	    if(IteratorPrototype !== Object.prototype){
	      // Set @@toStringTag to native iterators
	      setToStringTag(IteratorPrototype, TAG, true);
	      // fix for some old engines
	      if(!LIBRARY && !has(IteratorPrototype, ITERATOR))hide(IteratorPrototype, ITERATOR, returnThis);
	    }
	  }
	  // fix Array#{values, @@iterator}.name in V8 / FF
	  if(DEF_VALUES && $native && $native.name !== VALUES){
	    VALUES_BUG = true;
	    $default = function values(){ return $native.call(this); };
	  }
	  // Define iterator
	  if((!LIBRARY || FORCED) && (BUGGY || VALUES_BUG || !proto[ITERATOR])){
	    hide(proto, ITERATOR, $default);
	  }
	  // Plug for library
	  Iterators[NAME] = $default;
	  Iterators[TAG]  = returnThis;
	  if(DEFAULT){
	    methods = {
	      values:  DEF_VALUES ? $default : getMethod(VALUES),
	      keys:    IS_SET     ? $default : getMethod(KEYS),
	      entries: $entries
	    };
	    if(FORCED)for(key in methods){
	      if(!(key in proto))redefine(proto, key, methods[key]);
	    } else $export($export.P + $export.F * (BUGGY || VALUES_BUG), NAME, methods);
	  }
	  return methods;
	};

/***/ },
/* 116 */
/***/ function(module, exports) {

	module.exports = true;

/***/ },
/* 117 */
/***/ function(module, exports, __webpack_require__) {

	module.exports = __webpack_require__(37);

/***/ },
/* 118 */
/***/ function(module, exports) {

	module.exports = {};

/***/ },
/* 119 */
/***/ function(module, exports, __webpack_require__) {

	'use strict';
	var create         = __webpack_require__(120)
	  , descriptor     = __webpack_require__(46)
	  , setToStringTag = __webpack_require__(123)
	  , IteratorPrototype = {};

	// 25.1.2.1.1 %IteratorPrototype%[@@iterator]()
	__webpack_require__(37)(IteratorPrototype, __webpack_require__(124)('iterator'), function(){ return this; });

	module.exports = function(Constructor, NAME, next){
	  Constructor.prototype = create(IteratorPrototype, {next: descriptor(1, next)});
	  setToStringTag(Constructor, NAME + ' Iterator');
	};

/***/ },
/* 120 */
/***/ function(module, exports, __webpack_require__) {

	// 19.1.2.2 / 15.2.3.5 Object.create(O [, Properties])
	var anObject    = __webpack_require__(39)
	  , dPs         = __webpack_require__(121)
	  , enumBugKeys = __webpack_require__(62)
	  , IE_PROTO    = __webpack_require__(59)('IE_PROTO')
	  , Empty       = function(){ /* empty */ }
	  , PROTOTYPE   = 'prototype';

	// Create object with fake `null` prototype: use iframe Object with cleared prototype
	var createDict = function(){
	  // Thrash, waste and sodomy: IE GC bug
	  var iframe = __webpack_require__(44)('iframe')
	    , i      = enumBugKeys.length
	    , lt     = '<'
	    , gt     = '>'
	    , iframeDocument;
	  iframe.style.display = 'none';
	  __webpack_require__(122).appendChild(iframe);
	  iframe.src = 'javascript:'; // eslint-disable-line no-script-url
	  // createDict = iframe.contentWindow.Object;
	  // html.removeChild(iframe);
	  iframeDocument = iframe.contentWindow.document;
	  iframeDocument.open();
	  iframeDocument.write(lt + 'script' + gt + 'document.F=Object' + lt + '/script' + gt);
	  iframeDocument.close();
	  createDict = iframeDocument.F;
	  while(i--)delete createDict[PROTOTYPE][enumBugKeys[i]];
	  return createDict();
	};

	module.exports = Object.create || function create(O, Properties){
	  var result;
	  if(O !== null){
	    Empty[PROTOTYPE] = anObject(O);
	    result = new Empty;
	    Empty[PROTOTYPE] = null;
	    // add "__proto__" for Object.getPrototypeOf polyfill
	    result[IE_PROTO] = O;
	  } else result = createDict();
	  return Properties === undefined ? result : dPs(result, Properties);
	};


/***/ },
/* 121 */
/***/ function(module, exports, __webpack_require__) {

	var dP       = __webpack_require__(38)
	  , anObject = __webpack_require__(39)
	  , getKeys  = __webpack_require__(48);

	module.exports = __webpack_require__(42) ? Object.defineProperties : function defineProperties(O, Properties){
	  anObject(O);
	  var keys   = getKeys(Properties)
	    , length = keys.length
	    , i = 0
	    , P;
	  while(length > i)dP.f(O, P = keys[i++], Properties[P]);
	  return O;
	};

/***/ },
/* 122 */
/***/ function(module, exports, __webpack_require__) {

	module.exports = __webpack_require__(33).document && document.documentElement;

/***/ },
/* 123 */
/***/ function(module, exports, __webpack_require__) {

	var def = __webpack_require__(38).f
	  , has = __webpack_require__(50)
	  , TAG = __webpack_require__(124)('toStringTag');

	module.exports = function(it, tag, stat){
	  if(it && !has(it = stat ? it : it.prototype, TAG))def(it, TAG, {configurable: true, value: tag});
	};

/***/ },
/* 124 */
/***/ function(module, exports, __webpack_require__) {

	var store      = __webpack_require__(60)('wks')
	  , uid        = __webpack_require__(61)
	  , Symbol     = __webpack_require__(33).Symbol
	  , USE_SYMBOL = typeof Symbol == 'function';

	var $exports = module.exports = function(name){
	  return store[name] || (store[name] =
	    USE_SYMBOL && Symbol[name] || (USE_SYMBOL ? Symbol : uid)('Symbol.' + name));
	};

	$exports.store = store;

/***/ },
/* 125 */
/***/ function(module, exports, __webpack_require__) {

	// 19.1.2.9 / 15.2.3.2 Object.getPrototypeOf(O)
	var has         = __webpack_require__(50)
	  , toObject    = __webpack_require__(65)
	  , IE_PROTO    = __webpack_require__(59)('IE_PROTO')
	  , ObjectProto = Object.prototype;

	module.exports = Object.getPrototypeOf || function(O){
	  O = toObject(O);
	  if(has(O, IE_PROTO))return O[IE_PROTO];
	  if(typeof O.constructor == 'function' && O instanceof O.constructor){
	    return O.constructor.prototype;
	  } return O instanceof Object ? ObjectProto : null;
	};

/***/ },
/* 126 */
/***/ function(module, exports, __webpack_require__) {

	__webpack_require__(127);
	var global        = __webpack_require__(33)
	  , hide          = __webpack_require__(37)
	  , Iterators     = __webpack_require__(118)
	  , TO_STRING_TAG = __webpack_require__(124)('toStringTag');

	for(var collections = ['NodeList', 'DOMTokenList', 'MediaList', 'StyleSheetList', 'CSSRuleList'], i = 0; i < 5; i++){
	  var NAME       = collections[i]
	    , Collection = global[NAME]
	    , proto      = Collection && Collection.prototype;
	  if(proto && !proto[TO_STRING_TAG])hide(proto, TO_STRING_TAG, NAME);
	  Iterators[NAME] = Iterators.Array;
	}

/***/ },
/* 127 */
/***/ function(module, exports, __webpack_require__) {

	'use strict';
	var addToUnscopables = __webpack_require__(128)
	  , step             = __webpack_require__(129)
	  , Iterators        = __webpack_require__(118)
	  , toIObject        = __webpack_require__(51);

	// 22.1.3.4 Array.prototype.entries()
	// 22.1.3.13 Array.prototype.keys()
	// 22.1.3.29 Array.prototype.values()
	// 22.1.3.30 Array.prototype[@@iterator]()
	module.exports = __webpack_require__(115)(Array, 'Array', function(iterated, kind){
	  this._t = toIObject(iterated); // target
	  this._i = 0;                   // next index
	  this._k = kind;                // kind
	// 22.1.5.2.1 %ArrayIteratorPrototype%.next()
	}, function(){
	  var O     = this._t
	    , kind  = this._k
	    , index = this._i++;
	  if(!O || index >= O.length){
	    this._t = undefined;
	    return step(1);
	  }
	  if(kind == 'keys'  )return step(0, index);
	  if(kind == 'values')return step(0, O[index]);
	  return step(0, [index, O[index]]);
	}, 'values');

	// argumentsList[@@iterator] is %ArrayProto_values% (9.4.4.6, 9.4.4.7)
	Iterators.Arguments = Iterators.Array;

	addToUnscopables('keys');
	addToUnscopables('values');
	addToUnscopables('entries');

/***/ },
/* 128 */
/***/ function(module, exports) {

	module.exports = function(){ /* empty */ };

/***/ },
/* 129 */
/***/ function(module, exports) {

	module.exports = function(done, value){
	  return {value: value, done: !!done};
	};

/***/ },
/* 130 */
/***/ function(module, exports, __webpack_require__) {

	exports.f = __webpack_require__(124);

/***/ },
/* 131 */
/***/ function(module, exports, __webpack_require__) {

	module.exports = { "default": __webpack_require__(132), __esModule: true };

/***/ },
/* 132 */
/***/ function(module, exports, __webpack_require__) {

	__webpack_require__(133);
	__webpack_require__(142);
	__webpack_require__(143);
	__webpack_require__(144);
	module.exports = __webpack_require__(34).Symbol;

/***/ },
/* 133 */
/***/ function(module, exports, __webpack_require__) {

	'use strict';
	// ECMAScript 6 symbols shim
	var global         = __webpack_require__(33)
	  , has            = __webpack_require__(50)
	  , DESCRIPTORS    = __webpack_require__(42)
	  , $export        = __webpack_require__(32)
	  , redefine       = __webpack_require__(117)
	  , META           = __webpack_require__(134).KEY
	  , $fails         = __webpack_require__(43)
	  , shared         = __webpack_require__(60)
	  , setToStringTag = __webpack_require__(123)
	  , uid            = __webpack_require__(61)
	  , wks            = __webpack_require__(124)
	  , wksExt         = __webpack_require__(130)
	  , wksDefine      = __webpack_require__(135)
	  , keyOf          = __webpack_require__(136)
	  , enumKeys       = __webpack_require__(137)
	  , isArray        = __webpack_require__(138)
	  , anObject       = __webpack_require__(39)
	  , toIObject      = __webpack_require__(51)
	  , toPrimitive    = __webpack_require__(45)
	  , createDesc     = __webpack_require__(46)
	  , _create        = __webpack_require__(120)
	  , gOPNExt        = __webpack_require__(139)
	  , $GOPD          = __webpack_require__(141)
	  , $DP            = __webpack_require__(38)
	  , $keys          = __webpack_require__(48)
	  , gOPD           = $GOPD.f
	  , dP             = $DP.f
	  , gOPN           = gOPNExt.f
	  , $Symbol        = global.Symbol
	  , $JSON          = global.JSON
	  , _stringify     = $JSON && $JSON.stringify
	  , PROTOTYPE      = 'prototype'
	  , HIDDEN         = wks('_hidden')
	  , TO_PRIMITIVE   = wks('toPrimitive')
	  , isEnum         = {}.propertyIsEnumerable
	  , SymbolRegistry = shared('symbol-registry')
	  , AllSymbols     = shared('symbols')
	  , OPSymbols      = shared('op-symbols')
	  , ObjectProto    = Object[PROTOTYPE]
	  , USE_NATIVE     = typeof $Symbol == 'function'
	  , QObject        = global.QObject;
	// Don't use setters in Qt Script, https://github.com/zloirock/core-js/issues/173
	var setter = !QObject || !QObject[PROTOTYPE] || !QObject[PROTOTYPE].findChild;

	// fallback for old Android, https://code.google.com/p/v8/issues/detail?id=687
	var setSymbolDesc = DESCRIPTORS && $fails(function(){
	  return _create(dP({}, 'a', {
	    get: function(){ return dP(this, 'a', {value: 7}).a; }
	  })).a != 7;
	}) ? function(it, key, D){
	  var protoDesc = gOPD(ObjectProto, key);
	  if(protoDesc)delete ObjectProto[key];
	  dP(it, key, D);
	  if(protoDesc && it !== ObjectProto)dP(ObjectProto, key, protoDesc);
	} : dP;

	var wrap = function(tag){
	  var sym = AllSymbols[tag] = _create($Symbol[PROTOTYPE]);
	  sym._k = tag;
	  return sym;
	};

	var isSymbol = USE_NATIVE && typeof $Symbol.iterator == 'symbol' ? function(it){
	  return typeof it == 'symbol';
	} : function(it){
	  return it instanceof $Symbol;
	};

	var $defineProperty = function defineProperty(it, key, D){
	  if(it === ObjectProto)$defineProperty(OPSymbols, key, D);
	  anObject(it);
	  key = toPrimitive(key, true);
	  anObject(D);
	  if(has(AllSymbols, key)){
	    if(!D.enumerable){
	      if(!has(it, HIDDEN))dP(it, HIDDEN, createDesc(1, {}));
	      it[HIDDEN][key] = true;
	    } else {
	      if(has(it, HIDDEN) && it[HIDDEN][key])it[HIDDEN][key] = false;
	      D = _create(D, {enumerable: createDesc(0, false)});
	    } return setSymbolDesc(it, key, D);
	  } return dP(it, key, D);
	};
	var $defineProperties = function defineProperties(it, P){
	  anObject(it);
	  var keys = enumKeys(P = toIObject(P))
	    , i    = 0
	    , l = keys.length
	    , key;
	  while(l > i)$defineProperty(it, key = keys[i++], P[key]);
	  return it;
	};
	var $create = function create(it, P){
	  return P === undefined ? _create(it) : $defineProperties(_create(it), P);
	};
	var $propertyIsEnumerable = function propertyIsEnumerable(key){
	  var E = isEnum.call(this, key = toPrimitive(key, true));
	  if(this === ObjectProto && has(AllSymbols, key) && !has(OPSymbols, key))return false;
	  return E || !has(this, key) || !has(AllSymbols, key) || has(this, HIDDEN) && this[HIDDEN][key] ? E : true;
	};
	var $getOwnPropertyDescriptor = function getOwnPropertyDescriptor(it, key){
	  it  = toIObject(it);
	  key = toPrimitive(key, true);
	  if(it === ObjectProto && has(AllSymbols, key) && !has(OPSymbols, key))return;
	  var D = gOPD(it, key);
	  if(D && has(AllSymbols, key) && !(has(it, HIDDEN) && it[HIDDEN][key]))D.enumerable = true;
	  return D;
	};
	var $getOwnPropertyNames = function getOwnPropertyNames(it){
	  var names  = gOPN(toIObject(it))
	    , result = []
	    , i      = 0
	    , key;
	  while(names.length > i){
	    if(!has(AllSymbols, key = names[i++]) && key != HIDDEN && key != META)result.push(key);
	  } return result;
	};
	var $getOwnPropertySymbols = function getOwnPropertySymbols(it){
	  var IS_OP  = it === ObjectProto
	    , names  = gOPN(IS_OP ? OPSymbols : toIObject(it))
	    , result = []
	    , i      = 0
	    , key;
	  while(names.length > i){
	    if(has(AllSymbols, key = names[i++]) && (IS_OP ? has(ObjectProto, key) : true))result.push(AllSymbols[key]);
	  } return result;
	};

	// 19.4.1.1 Symbol([description])
	if(!USE_NATIVE){
	  $Symbol = function Symbol(){
	    if(this instanceof $Symbol)throw TypeError('Symbol is not a constructor!');
	    var tag = uid(arguments.length > 0 ? arguments[0] : undefined);
	    var $set = function(value){
	      if(this === ObjectProto)$set.call(OPSymbols, value);
	      if(has(this, HIDDEN) && has(this[HIDDEN], tag))this[HIDDEN][tag] = false;
	      setSymbolDesc(this, tag, createDesc(1, value));
	    };
	    if(DESCRIPTORS && setter)setSymbolDesc(ObjectProto, tag, {configurable: true, set: $set});
	    return wrap(tag);
	  };
	  redefine($Symbol[PROTOTYPE], 'toString', function toString(){
	    return this._k;
	  });

	  $GOPD.f = $getOwnPropertyDescriptor;
	  $DP.f   = $defineProperty;
	  __webpack_require__(140).f = gOPNExt.f = $getOwnPropertyNames;
	  __webpack_require__(64).f  = $propertyIsEnumerable;
	  __webpack_require__(63).f = $getOwnPropertySymbols;

	  if(DESCRIPTORS && !__webpack_require__(116)){
	    redefine(ObjectProto, 'propertyIsEnumerable', $propertyIsEnumerable, true);
	  }

	  wksExt.f = function(name){
	    return wrap(wks(name));
	  }
	}

	$export($export.G + $export.W + $export.F * !USE_NATIVE, {Symbol: $Symbol});

	for(var symbols = (
	  // 19.4.2.2, 19.4.2.3, 19.4.2.4, 19.4.2.6, 19.4.2.8, 19.4.2.9, 19.4.2.10, 19.4.2.11, 19.4.2.12, 19.4.2.13, 19.4.2.14
	  'hasInstance,isConcatSpreadable,iterator,match,replace,search,species,split,toPrimitive,toStringTag,unscopables'
	).split(','), i = 0; symbols.length > i; )wks(symbols[i++]);

	for(var symbols = $keys(wks.store), i = 0; symbols.length > i; )wksDefine(symbols[i++]);

	$export($export.S + $export.F * !USE_NATIVE, 'Symbol', {
	  // 19.4.2.1 Symbol.for(key)
	  'for': function(key){
	    return has(SymbolRegistry, key += '')
	      ? SymbolRegistry[key]
	      : SymbolRegistry[key] = $Symbol(key);
	  },
	  // 19.4.2.5 Symbol.keyFor(sym)
	  keyFor: function keyFor(key){
	    if(isSymbol(key))return keyOf(SymbolRegistry, key);
	    throw TypeError(key + ' is not a symbol!');
	  },
	  useSetter: function(){ setter = true; },
	  useSimple: function(){ setter = false; }
	});

	$export($export.S + $export.F * !USE_NATIVE, 'Object', {
	  // 19.1.2.2 Object.create(O [, Properties])
	  create: $create,
	  // 19.1.2.4 Object.defineProperty(O, P, Attributes)
	  defineProperty: $defineProperty,
	  // 19.1.2.3 Object.defineProperties(O, Properties)
	  defineProperties: $defineProperties,
	  // 19.1.2.6 Object.getOwnPropertyDescriptor(O, P)
	  getOwnPropertyDescriptor: $getOwnPropertyDescriptor,
	  // 19.1.2.7 Object.getOwnPropertyNames(O)
	  getOwnPropertyNames: $getOwnPropertyNames,
	  // 19.1.2.8 Object.getOwnPropertySymbols(O)
	  getOwnPropertySymbols: $getOwnPropertySymbols
	});

	// 24.3.2 JSON.stringify(value [, replacer [, space]])
	$JSON && $export($export.S + $export.F * (!USE_NATIVE || $fails(function(){
	  var S = $Symbol();
	  // MS Edge converts symbol values to JSON as {}
	  // WebKit converts symbol values to JSON as null
	  // V8 throws on boxed symbols
	  return _stringify([S]) != '[null]' || _stringify({a: S}) != '{}' || _stringify(Object(S)) != '{}';
	})), 'JSON', {
	  stringify: function stringify(it){
	    if(it === undefined || isSymbol(it))return; // IE8 returns string on undefined
	    var args = [it]
	      , i    = 1
	      , replacer, $replacer;
	    while(arguments.length > i)args.push(arguments[i++]);
	    replacer = args[1];
	    if(typeof replacer == 'function')$replacer = replacer;
	    if($replacer || !isArray(replacer))replacer = function(key, value){
	      if($replacer)value = $replacer.call(this, key, value);
	      if(!isSymbol(value))return value;
	    };
	    args[1] = replacer;
	    return _stringify.apply($JSON, args);
	  }
	});

	// 19.4.3.4 Symbol.prototype[@@toPrimitive](hint)
	$Symbol[PROTOTYPE][TO_PRIMITIVE] || __webpack_require__(37)($Symbol[PROTOTYPE], TO_PRIMITIVE, $Symbol[PROTOTYPE].valueOf);
	// 19.4.3.5 Symbol.prototype[@@toStringTag]
	setToStringTag($Symbol, 'Symbol');
	// 20.2.1.9 Math[@@toStringTag]
	setToStringTag(Math, 'Math', true);
	// 24.3.3 JSON[@@toStringTag]
	setToStringTag(global.JSON, 'JSON', true);

/***/ },
/* 134 */
/***/ function(module, exports, __webpack_require__) {

	var META     = __webpack_require__(61)('meta')
	  , isObject = __webpack_require__(40)
	  , has      = __webpack_require__(50)
	  , setDesc  = __webpack_require__(38).f
	  , id       = 0;
	var isExtensible = Object.isExtensible || function(){
	  return true;
	};
	var FREEZE = !__webpack_require__(43)(function(){
	  return isExtensible(Object.preventExtensions({}));
	});
	var setMeta = function(it){
	  setDesc(it, META, {value: {
	    i: 'O' + ++id, // object ID
	    w: {}          // weak collections IDs
	  }});
	};
	var fastKey = function(it, create){
	  // return primitive with prefix
	  if(!isObject(it))return typeof it == 'symbol' ? it : (typeof it == 'string' ? 'S' : 'P') + it;
	  if(!has(it, META)){
	    // can't set metadata to uncaught frozen object
	    if(!isExtensible(it))return 'F';
	    // not necessary to add metadata
	    if(!create)return 'E';
	    // add missing metadata
	    setMeta(it);
	  // return object ID
	  } return it[META].i;
	};
	var getWeak = function(it, create){
	  if(!has(it, META)){
	    // can't set metadata to uncaught frozen object
	    if(!isExtensible(it))return true;
	    // not necessary to add metadata
	    if(!create)return false;
	    // add missing metadata
	    setMeta(it);
	  // return hash weak collections IDs
	  } return it[META].w;
	};
	// add metadata on freeze-family methods calling
	var onFreeze = function(it){
	  if(FREEZE && meta.NEED && isExtensible(it) && !has(it, META))setMeta(it);
	  return it;
	};
	var meta = module.exports = {
	  KEY:      META,
	  NEED:     false,
	  fastKey:  fastKey,
	  getWeak:  getWeak,
	  onFreeze: onFreeze
	};

/***/ },
/* 135 */
/***/ function(module, exports, __webpack_require__) {

	var global         = __webpack_require__(33)
	  , core           = __webpack_require__(34)
	  , LIBRARY        = __webpack_require__(116)
	  , wksExt         = __webpack_require__(130)
	  , defineProperty = __webpack_require__(38).f;
	module.exports = function(name){
	  var $Symbol = core.Symbol || (core.Symbol = LIBRARY ? {} : global.Symbol || {});
	  if(name.charAt(0) != '_' && !(name in $Symbol))defineProperty($Symbol, name, {value: wksExt.f(name)});
	};

/***/ },
/* 136 */
/***/ function(module, exports, __webpack_require__) {

	var getKeys   = __webpack_require__(48)
	  , toIObject = __webpack_require__(51);
	module.exports = function(object, el){
	  var O      = toIObject(object)
	    , keys   = getKeys(O)
	    , length = keys.length
	    , index  = 0
	    , key;
	  while(length > index)if(O[key = keys[index++]] === el)return key;
	};

/***/ },
/* 137 */
/***/ function(module, exports, __webpack_require__) {

	// all enumerable object keys, includes symbols
	var getKeys = __webpack_require__(48)
	  , gOPS    = __webpack_require__(63)
	  , pIE     = __webpack_require__(64);
	module.exports = function(it){
	  var result     = getKeys(it)
	    , getSymbols = gOPS.f;
	  if(getSymbols){
	    var symbols = getSymbols(it)
	      , isEnum  = pIE.f
	      , i       = 0
	      , key;
	    while(symbols.length > i)if(isEnum.call(it, key = symbols[i++]))result.push(key);
	  } return result;
	};

/***/ },
/* 138 */
/***/ function(module, exports, __webpack_require__) {

	// 7.2.2 IsArray(argument)
	var cof = __webpack_require__(53);
	module.exports = Array.isArray || function isArray(arg){
	  return cof(arg) == 'Array';
	};

/***/ },
/* 139 */
/***/ function(module, exports, __webpack_require__) {

	// fallback for IE11 buggy Object.getOwnPropertyNames with iframe and window
	var toIObject = __webpack_require__(51)
	  , gOPN      = __webpack_require__(140).f
	  , toString  = {}.toString;

	var windowNames = typeof window == 'object' && window && Object.getOwnPropertyNames
	  ? Object.getOwnPropertyNames(window) : [];

	var getWindowNames = function(it){
	  try {
	    return gOPN(it);
	  } catch(e){
	    return windowNames.slice();
	  }
	};

	module.exports.f = function getOwnPropertyNames(it){
	  return windowNames && toString.call(it) == '[object Window]' ? getWindowNames(it) : gOPN(toIObject(it));
	};


/***/ },
/* 140 */
/***/ function(module, exports, __webpack_require__) {

	// 19.1.2.7 / 15.2.3.4 Object.getOwnPropertyNames(O)
	var $keys      = __webpack_require__(49)
	  , hiddenKeys = __webpack_require__(62).concat('length', 'prototype');

	exports.f = Object.getOwnPropertyNames || function getOwnPropertyNames(O){
	  return $keys(O, hiddenKeys);
	};

/***/ },
/* 141 */
/***/ function(module, exports, __webpack_require__) {

	var pIE            = __webpack_require__(64)
	  , createDesc     = __webpack_require__(46)
	  , toIObject      = __webpack_require__(51)
	  , toPrimitive    = __webpack_require__(45)
	  , has            = __webpack_require__(50)
	  , IE8_DOM_DEFINE = __webpack_require__(41)
	  , gOPD           = Object.getOwnPropertyDescriptor;

	exports.f = __webpack_require__(42) ? gOPD : function getOwnPropertyDescriptor(O, P){
	  O = toIObject(O);
	  P = toPrimitive(P, true);
	  if(IE8_DOM_DEFINE)try {
	    return gOPD(O, P);
	  } catch(e){ /* empty */ }
	  if(has(O, P))return createDesc(!pIE.f.call(O, P), O[P]);
	};

/***/ },
/* 142 */
/***/ function(module, exports) {

	

/***/ },
/* 143 */
/***/ function(module, exports, __webpack_require__) {

	__webpack_require__(135)('asyncIterator');

/***/ },
/* 144 */
/***/ function(module, exports, __webpack_require__) {

	__webpack_require__(135)('observable');

/***/ },
/* 145 */,
/* 146 */,
/* 147 */,
/* 148 */,
/* 149 */,
/* 150 */,
/* 151 */,
/* 152 */,
/* 153 */,
/* 154 */,
/* 155 */,
/* 156 */,
/* 157 */,
/* 158 */,
/* 159 */,
/* 160 */,
/* 161 */,
/* 162 */,
/* 163 */,
/* 164 */,
/* 165 */,
/* 166 */,
/* 167 */,
/* 168 */,
/* 169 */,
/* 170 */,
/* 171 */,
/* 172 */,
/* 173 */,
/* 174 */,
/* 175 */,
/* 176 */,
/* 177 */,
/* 178 */,
/* 179 */,
/* 180 */,
/* 181 */,
/* 182 */,
/* 183 */,
/* 184 */,
/* 185 */,
/* 186 */,
/* 187 */,
/* 188 */,
/* 189 */,
/* 190 */,
/* 191 */,
/* 192 */,
/* 193 */,
/* 194 */,
/* 195 */
/***/ function(module, exports) {

	module.exports = {
	  "type": "example-list",
	  "attr": {
	    "items": function () {return this.items},
	    "root": function () {return this.root}
	  }
	}

/***/ },
/* 196 */
/***/ function(module, exports, __webpack_require__) {

	module.exports = function(module, exports, __weex_require__){'use strict';

	__webpack_require__(197);
	module.exports = {
	  data: function () {return {
	    root: 'examples',
<<<<<<< HEAD
	    items: [{ name: 'hello', title: 'Hello World' }, { name: 'style/index', title: 'Common Style' }, { name: 'animation', title: 'Animation' }, { name: 'component/text-demo', title: 'Text' }, { name: 'component/image-demo', title: 'Image' }, { name: 'component/input-demo', title: 'Input' }, { name: 'component/scroller-demo', title: 'Scroller' }, { name: 'component/list/list-basic', title: 'List (Basic)' }, { name: 'component/list/list-demo', title: 'List (Advanced)' }, { name: 'component/slider/index', title: 'Slider' }, { name: 'component/slider-neighbor/index', title: 'Slider Neighbor' }, { name: 'component/a-demo', title: 'A' }, { name: 'component/video-demo', title: 'Video' }, { name: 'component/countdown-demo', title: 'Countdown' }, { name: 'component/marquee-demo', title: 'Marquee' }, { name: 'component/web-demo', title: 'Web' }, { name: 'component/navigator-demo', title: 'Navigator' }, { name: 'component/tabbar/tabbar-demo', title: 'Tabbar' }, { name: 'component/process-bar-demo', title: 'ProcessBar' }, { name: 'module/instance-api', title: 'Instance API' }, { name: 'module/modal', title: 'Modal' }, { name: 'module/stream-demo', title: 'Stream' }, { name: 'module/websocket-demo', title: 'WebSocket' }, { name: 'module/storage-demo', title: 'Storage' }, { name: 'module/picker-demo', title: 'Picker' }, { name: 'module/componentRect', title: 'componentRect' }, { name: 'module/clipboard', title: 'Clipboard' }, { name: 'showcase/new-fashion/index', title: 'Activity' }, { name: 'showcase/calculator', title: 'Calculator' }, { name: 'showcase/minesweeper', title: 'Minesweeper' }, { name: 'showcase/ui', title: 'UI Gallery' }, { name: 'showcase/dropdown/dropdown-demo', title: 'Dropdown' }]
=======
	    items: [{ name: 'hello', title: 'Hello World' }, { name: 'style/index', title: 'Common Style' }, { name: 'animation', title: 'Animation' }, { name: 'linear-gradient', title: 'Gradient Color' }, { name: 'component/text-demo', title: 'Text' }, { name: 'component/image-demo', title: 'Image' }, { name: 'component/input-demo', title: 'Input' }, { name: 'component/scroller-demo', title: 'Scroller' }, { name: 'component/list/list-basic', title: 'List (Basic)' }, { name: 'component/list/list-demo', title: 'List (Advanced)' }, { name: 'component/slider/index', title: 'Slider' }, { name: 'component/slider-neighbor/index', title: 'Slider Neighbor' }, { name: 'component/a-demo', title: 'A' }, { name: 'component/video-demo', title: 'Video' }, { name: 'component/countdown-demo', title: 'Countdown' }, { name: 'component/marquee-demo', title: 'Marquee' }, { name: 'component/web-demo', title: 'Web' }, { name: 'component/navigator-demo', title: 'Navigator' }, { name: 'component/tabbar/tabbar-demo', title: 'Tabbar' }, { name: 'component/process-bar-demo', title: 'ProcessBar' }, { name: 'module/instance-api', title: 'Instance API' }, { name: 'module/modal', title: 'Modal' }, { name: 'module/stream-demo', title: 'Stream' }, { name: 'module/websocket-demo', title: 'WebSocket' }, { name: 'module/storage-demo', title: 'Storage' }, { name: 'module/picker-demo', title: 'Picker' }, { name: 'module/componentRect', title: 'componentRect' }, { name: 'module/clipboard', title: 'Clipboard' }, { name: 'showcase/new-fashion/index', title: 'Activity' }, { name: 'showcase/calculator', title: 'Calculator' }, { name: 'showcase/minesweeper', title: 'Minesweeper' }, { name: 'showcase/ui', title: 'UI Gallery' }, { name: 'showcase/dropdown/dropdown-demo', title: 'Dropdown' }, { name: 'showcase/pseudo-class', title: 'PseudoClass' }]
>>>>>>> aee33880
	  }}
	};}
	/* generated by weex-loader */


/***/ },
/* 197 */
/***/ function(module, exports, __webpack_require__) {

	__webpack_require__(198)
	var __weex_template__ = __webpack_require__(202)
	var __weex_style__ = __webpack_require__(203)
	var __weex_script__ = __webpack_require__(204)

	__weex_define__('@weex-component/example-list', [], function(__weex_require__, __weex_exports__, __weex_module__) {

	    __weex_script__(__weex_module__, __weex_exports__, __weex_require__)
	    if (__weex_exports__.__esModule && __weex_exports__.default) {
	      __weex_module__.exports = __weex_exports__.default
	    }

	    __weex_module__.exports.template = __weex_template__

	    __weex_module__.exports.style = __weex_style__

	})


/***/ },
/* 198 */
/***/ function(module, exports, __webpack_require__) {

	var __weex_template__ = __webpack_require__(199)
	var __weex_style__ = __webpack_require__(200)
	var __weex_script__ = __webpack_require__(201)

	__weex_define__('@weex-component/example-list-item', [], function(__weex_require__, __weex_exports__, __weex_module__) {

	    __weex_script__(__weex_module__, __weex_exports__, __weex_require__)
	    if (__weex_exports__.__esModule && __weex_exports__.default) {
	      __weex_module__.exports = __weex_exports__.default
	    }

	    __weex_module__.exports.template = __weex_template__

	    __weex_module__.exports.style = __weex_style__

	})


/***/ },
/* 199 */
/***/ function(module, exports) {

	module.exports = {
	  "type": "wxc-list-item",
	  "events": {
	    "click": "redirect"
	  },
	  "children": [
	    {
	      "type": "text",
	      "classList": [
	        "item-txt"
	      ],
	      "attr": {
	        "value": function () {return this.title}
	      }
	    }
	  ]
	}

/***/ },
/* 200 */
/***/ function(module, exports) {

	module.exports = {
	  "item-txt": {
	    "fontSize": 48,
	    "color": "#555555"
	  }
	}

/***/ },
/* 201 */
/***/ function(module, exports, __webpack_require__) {

	module.exports = function(module, exports, __weex_require__){'use strict';

	__webpack_require__(4);
	module.exports = {
	  data: function () {return {
	    title: '',
	    url: ''
	  }},
	  methods: {
	    redirect: function redirect() {
	      this.$openURL(this.url);
	    }
	  }
	};}
	/* generated by weex-loader */


/***/ },
/* 202 */
/***/ function(module, exports) {

	module.exports = {
	  "type": "list",
	  "children": [
	    {
	      "type": "cell",
	      "append": "tree",
	      "repeat": function () {return this.items},
	      "children": [
	        {
	          "type": "example-list-item",
	          "attr": {
	            "title": function () {return this.title},
	            "url": function () {return this.url}
	          }
	        }
	      ]
	    }
	  ]
	}

/***/ },
/* 203 */
/***/ function(module, exports) {

	module.exports = {}

/***/ },
/* 204 */
/***/ function(module, exports, __webpack_require__) {

	module.exports = function(module, exports, __weex_require__){'use strict';

	var _typeof2 = __webpack_require__(110);

	var _typeof3 = _interopRequireDefault(_typeof2);

	function _interopRequireDefault(obj) { return obj && obj.__esModule ? obj : { default: obj }; }

	__webpack_require__(4);
	module.exports = {
	  data: function () {return {
	    root: '',
	    items: [{ name: 'hello', title: 'Hello World', url: '' }]
	  }},
	  created: function created() {
	    var bundleUrl = this.$getConfig().bundleUrl;
	    console.log('hit', bundleUrl);
	    var dirs = this.root.split('/');
	    dirs.forEach(function (dir, index) {
	      if (!dir) dirs.splice(index, 1);
	    });
	    var root = dirs.length > 0 ? dirs[0] : '';
	    var subRoot = dirs.length > 1 ? dirs.slice(1).join('/') + '/' : '';

	    var nativeBase;
	    var isAndroidAssets = bundleUrl.indexOf('your_current_IP') >= 0 || bundleUrl.indexOf('file://assets/') >= 0;
	    var isiOSAssets = bundleUrl.indexOf('file:///') >= 0 && bundleUrl.indexOf('WeexDemo.app') > 0;
	    if (isAndroidAssets) {
	      nativeBase = 'file://assets/';
	    } else if (isiOSAssets) {
	      nativeBase = bundleUrl.substring(0, bundleUrl.lastIndexOf('/') + 1);
	    } else {
	      var host = 'localhost:12580';
	      var matches = /\/\/([^\/]+?)\//.exec(this.$getConfig().bundleUrl);
	      if (matches && matches.length >= 2) {
	        host = matches[1];
	      }
	      nativeBase = '//' + host + '/' + root + '/build/' + subRoot;
	    }
	    var h5Base = './index.html?page=./' + root + '/build/' + subRoot;

	    var base = nativeBase;
	    if ((typeof window === 'undefined' ? 'undefined' : (0, _typeof3.default)(window)) === 'object') {
	      base = h5Base;
	    }

	    for (var i in this.items) {
	      var item = this.items[i];
	      if (!item.url) {
	        item.url = base + item.name + '.js';
	      }
	    }

	    if (this.items.length) console.log('hit', this.items[0].url);
	  }
	};}
	/* generated by weex-loader */


/***/ }
/******/ ]);<|MERGE_RESOLUTION|>--- conflicted
+++ resolved
@@ -1,11 +1,3 @@
-/*!197
- * {
- *   version: "0.4.0.20170207",
- *   create: "20170207145011",
- *   git: "origin-taobao/u4_v8_shared_sdk_jsfm-feature-0.19--027e045",
- *   digest: "e8ac3f0bfa40656cf157fd3a3564569b"
- * }
- !*/
 /******/ (function(modules) { // webpackBootstrap
 /******/ 	// The module cache
 /******/ 	var installedModules = {};
@@ -528,7 +520,8 @@
 	  "panel-header-danger": {
 	    "backgroundColor": "rgb(217,83,79)",
 	    "color": "#ffffff"
-	  }
+	  },
+	  "panel-body": {}
 	}
 
 /***/ },
@@ -2071,14 +2064,14 @@
 
 	var _symbol2 = _interopRequireDefault(_symbol);
 
-	var _typeof = typeof _symbol2.default === "function" && typeof _iterator2.default === "symbol" ? function (obj) { return typeof obj; } : function (obj) { return obj && typeof _symbol2.default === "function" && obj.constructor === _symbol2.default && obj !== _symbol2.default.prototype ? "symbol" : typeof obj; };
+	var _typeof = typeof _symbol2.default === "function" && typeof _iterator2.default === "symbol" ? function (obj) { return typeof obj; } : function (obj) { return obj && typeof _symbol2.default === "function" && obj.constructor === _symbol2.default ? "symbol" : typeof obj; };
 
 	function _interopRequireDefault(obj) { return obj && obj.__esModule ? obj : { default: obj }; }
 
 	exports.default = typeof _symbol2.default === "function" && _typeof(_iterator2.default) === "symbol" ? function (obj) {
 	  return typeof obj === "undefined" ? "undefined" : _typeof(obj);
 	} : function (obj) {
-	  return obj && typeof _symbol2.default === "function" && obj.constructor === _symbol2.default && obj !== _symbol2.default.prototype ? "symbol" : typeof obj === "undefined" ? "undefined" : _typeof(obj);
+	  return obj && typeof _symbol2.default === "function" && obj.constructor === _symbol2.default ? "symbol" : typeof obj === "undefined" ? "undefined" : _typeof(obj);
 	};
 
 /***/ },
@@ -2965,11 +2958,7 @@
 	module.exports = {
 	  data: function () {return {
 	    root: 'examples',
-<<<<<<< HEAD
-	    items: [{ name: 'hello', title: 'Hello World' }, { name: 'style/index', title: 'Common Style' }, { name: 'animation', title: 'Animation' }, { name: 'component/text-demo', title: 'Text' }, { name: 'component/image-demo', title: 'Image' }, { name: 'component/input-demo', title: 'Input' }, { name: 'component/scroller-demo', title: 'Scroller' }, { name: 'component/list/list-basic', title: 'List (Basic)' }, { name: 'component/list/list-demo', title: 'List (Advanced)' }, { name: 'component/slider/index', title: 'Slider' }, { name: 'component/slider-neighbor/index', title: 'Slider Neighbor' }, { name: 'component/a-demo', title: 'A' }, { name: 'component/video-demo', title: 'Video' }, { name: 'component/countdown-demo', title: 'Countdown' }, { name: 'component/marquee-demo', title: 'Marquee' }, { name: 'component/web-demo', title: 'Web' }, { name: 'component/navigator-demo', title: 'Navigator' }, { name: 'component/tabbar/tabbar-demo', title: 'Tabbar' }, { name: 'component/process-bar-demo', title: 'ProcessBar' }, { name: 'module/instance-api', title: 'Instance API' }, { name: 'module/modal', title: 'Modal' }, { name: 'module/stream-demo', title: 'Stream' }, { name: 'module/websocket-demo', title: 'WebSocket' }, { name: 'module/storage-demo', title: 'Storage' }, { name: 'module/picker-demo', title: 'Picker' }, { name: 'module/componentRect', title: 'componentRect' }, { name: 'module/clipboard', title: 'Clipboard' }, { name: 'showcase/new-fashion/index', title: 'Activity' }, { name: 'showcase/calculator', title: 'Calculator' }, { name: 'showcase/minesweeper', title: 'Minesweeper' }, { name: 'showcase/ui', title: 'UI Gallery' }, { name: 'showcase/dropdown/dropdown-demo', title: 'Dropdown' }]
-=======
 	    items: [{ name: 'hello', title: 'Hello World' }, { name: 'style/index', title: 'Common Style' }, { name: 'animation', title: 'Animation' }, { name: 'linear-gradient', title: 'Gradient Color' }, { name: 'component/text-demo', title: 'Text' }, { name: 'component/image-demo', title: 'Image' }, { name: 'component/input-demo', title: 'Input' }, { name: 'component/scroller-demo', title: 'Scroller' }, { name: 'component/list/list-basic', title: 'List (Basic)' }, { name: 'component/list/list-demo', title: 'List (Advanced)' }, { name: 'component/slider/index', title: 'Slider' }, { name: 'component/slider-neighbor/index', title: 'Slider Neighbor' }, { name: 'component/a-demo', title: 'A' }, { name: 'component/video-demo', title: 'Video' }, { name: 'component/countdown-demo', title: 'Countdown' }, { name: 'component/marquee-demo', title: 'Marquee' }, { name: 'component/web-demo', title: 'Web' }, { name: 'component/navigator-demo', title: 'Navigator' }, { name: 'component/tabbar/tabbar-demo', title: 'Tabbar' }, { name: 'component/process-bar-demo', title: 'ProcessBar' }, { name: 'module/instance-api', title: 'Instance API' }, { name: 'module/modal', title: 'Modal' }, { name: 'module/stream-demo', title: 'Stream' }, { name: 'module/websocket-demo', title: 'WebSocket' }, { name: 'module/storage-demo', title: 'Storage' }, { name: 'module/picker-demo', title: 'Picker' }, { name: 'module/componentRect', title: 'componentRect' }, { name: 'module/clipboard', title: 'Clipboard' }, { name: 'showcase/new-fashion/index', title: 'Activity' }, { name: 'showcase/calculator', title: 'Calculator' }, { name: 'showcase/minesweeper', title: 'Minesweeper' }, { name: 'showcase/ui', title: 'UI Gallery' }, { name: 'showcase/dropdown/dropdown-demo', title: 'Dropdown' }, { name: 'showcase/pseudo-class', title: 'PseudoClass' }]
->>>>>>> aee33880
 	  }}
 	};}
 	/* generated by weex-loader */
