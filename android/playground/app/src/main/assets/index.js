--- conflicted
+++ resolved
@@ -44,11 +44,7 @@
 /* 0 */
 /***/ function(module, exports, __webpack_require__) {
 
-<<<<<<< HEAD
-	;__weex_define__("@weex-component/080b1725e07c0c4c2abc2d6a65b42ae9", [], function(__weex_require__, __weex_exports__, __weex_module__){
-=======
 	;__weex_define__("@weex-component/3f70dacdb4d5b5daf01d34d5c95af25a", [], function(__weex_require__, __weex_exports__, __weex_module__){
->>>>>>> c4e97d57
 	__webpack_require__(12);
 
 	;
@@ -63,11 +59,7 @@
 	        {name: 'list-demo', title: 'List (Advanced)'},
 	        {name: 'slider-demo', title: 'Slider'},
 	        {name: 'animation', title: 'Animation'},
-<<<<<<< HEAD
-	        //{name: 'instance-api', title: 'Instance API'},
-=======
 	        {name: 'instance-api', title: 'Instance API'},
->>>>>>> c4e97d57
 	        {name: 'modal', title: 'Modal'},
 	        {name: 'stream-demo', title: 'Stream'},
 	        {name: 'video-demo', title: 'Video'},
@@ -88,11 +80,7 @@
 	}
 	;__weex_module__.exports.style={}
 	})
-<<<<<<< HEAD
-	;__weex_bootstrap__("@weex-component/080b1725e07c0c4c2abc2d6a65b42ae9", {
-=======
 	;__weex_bootstrap__("@weex-component/3f70dacdb4d5b5daf01d34d5c95af25a", {
->>>>>>> c4e97d57
 	  "transformerVersion": "0.3.1"
 	},undefined)
 
