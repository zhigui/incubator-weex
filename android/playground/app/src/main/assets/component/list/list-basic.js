--- conflicted
+++ resolved
@@ -44,11 +44,7 @@
 /* 0 */
 /***/ function(module, exports, __webpack_require__) {
 
-<<<<<<< HEAD
-	;__weex_define__("@weex-component/55b9e56234c387b67204e6247ae91378", [], function(__weex_require__, __weex_exports__, __weex_module__){
-=======
 	;__weex_define__("@weex-component/d1aeed9201fa6a0e8db1497773413eb2", [], function(__weex_require__, __weex_exports__, __weex_module__){
->>>>>>> a4e13a81
 
 	;
 	  __webpack_require__(1);
@@ -306,11 +302,7 @@
 	  }
 	})
 	})
-<<<<<<< HEAD
-	;__weex_bootstrap__("@weex-component/55b9e56234c387b67204e6247ae91378", {
-=======
 	;__weex_bootstrap__("@weex-component/d1aeed9201fa6a0e8db1497773413eb2", {
->>>>>>> a4e13a81
 	  "transformerVersion": "0.3.1"
 	},undefined)
 
@@ -1066,7 +1058,7 @@
 	    {
 	      "type": "image",
 	      "classList": [
-	        "right-image"
+	        "left-image"
 	      ],
 	      "attr": {
 	        "naviItemPosition": "right",
@@ -1161,14 +1153,14 @@
 	  "left-image": {
 	    "position": "absolute",
 	    "bottom": 20,
-	    "left": 28,
+	    "right": 28,
 	    "width": 50,
 	    "height": 50
 	  },
 	  "right-image": {
 	    "position": "absolute",
 	    "bottom": 20,
-	    "right": 28,
+	    "left": 28,
 	    "width": 50,
 	    "height": 50
 	  }
