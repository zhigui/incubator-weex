--- conflicted
+++ resolved
@@ -44,18 +44,12 @@
 /* 0 */
 /***/ function(module, exports, __webpack_require__) {
 
-<<<<<<< HEAD
-	;__weex_define__("@weex-component/a204cde00bc50b492f77c720b70c7420", [], function(__weex_require__, __weex_exports__, __weex_module__){
-=======
 	;__weex_define__("@weex-component/ba54782e95d6a294a75a9df39824e036", [], function(__weex_require__, __weex_exports__, __weex_module__){
->>>>>>> a4e13a81
 
 	;
 	  __webpack_require__(1);
 	  __weex_module__.exports = {
 	    methods: {
-<<<<<<< HEAD
-=======
 	      onrefresh: function(e) {
 	        var self = this;
 	        self.refresh_display = 'show';
@@ -66,9 +60,10 @@
 	        self.loading_display = 'show';
 	        self.loading_display = 'hide';
 	      }
->>>>>>> a4e13a81
 	    },
 	    data: function () {return {
+	      refresh_display: 'hide',
+	      loading_display: 'hide',
 	      sections: [
 	        {
 	          title: 'Header 1',
@@ -90,7 +85,9 @@
 	            {id: 10},
 	            {id: 11}
 	          ]
-	        },
+	        }
+	      ],
+	      moreSections: [
 	        {
 	          title: 'Header 3',
 	          items: [
@@ -131,9 +128,9 @@
 	            {id: 31},
 	            {id: 32}
 	          ]
-	        }
+	        },
 	      ]
-	    }}
+	    }},
 	  }
 
 	;__weex_module__.exports.template = __weex_module__.exports.template || {}
@@ -147,8 +144,6 @@
 	  },
 	  "children": [
 	    {
-<<<<<<< HEAD
-=======
 	      "type": "refresh",
 	      "classList": [
 	        "refresh-view"
@@ -184,7 +179,6 @@
 	      ]
 	    },
 	    {
->>>>>>> a4e13a81
 	      "type": "div",
 	      "classList": [
 	        "section"
@@ -227,8 +221,6 @@
 	          ]
 	        }
 	      ]
-<<<<<<< HEAD
-=======
 	    },
 	    {
 	      "type": "loading",
@@ -250,14 +242,11 @@
 	          }
 	        }
 	      ]
->>>>>>> a4e13a81
 	    }
 	  ]
 	})
 	;__weex_module__.exports.style = __weex_module__.exports.style || {}
 	;Object.assign(__weex_module__.exports.style, {
-<<<<<<< HEAD
-=======
 	  "refresh-view": {
 	    "height": 120,
 	    "width": 750,
@@ -282,7 +271,6 @@
 	    "width": 40,
 	    "color": "#45b5f0"
 	  },
->>>>>>> a4e13a81
 	  "header": {
 	    "backgroundColor": "#45b5f0",
 	    "padding": 20,
@@ -302,11 +290,7 @@
 	  }
 	})
 	})
-<<<<<<< HEAD
-	;__weex_bootstrap__("@weex-component/a204cde00bc50b492f77c720b70c7420", {
-=======
 	;__weex_bootstrap__("@weex-component/ba54782e95d6a294a75a9df39824e036", {
->>>>>>> a4e13a81
 	  "transformerVersion": "0.3.1"
 	},undefined)
 
