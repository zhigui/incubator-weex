/*!197
 * {
 *   version: "0.4.0.20170207",
 *   create: "20170207145011",
 *   git: "origin-taobao/u4_v8_shared_sdk_jsfm-feature-0.19--027e045",
 *   digest: "0d4696a23a901489e563e6a108bae2f8"
 * }
 !*/
/******/ (function(modules) { // webpackBootstrap
/******/ 	// The module cache
/******/ 	var installedModules = {};

/******/ 	// The require function
/******/ 	function __webpack_require__(moduleId) {

/******/ 		// Check if module is in cache
/******/ 		if(installedModules[moduleId])
/******/ 			return installedModules[moduleId].exports;

/******/ 		// Create a new module (and put it into the cache)
/******/ 		var module = installedModules[moduleId] = {
/******/ 			exports: {},
/******/ 			id: moduleId,
/******/ 			loaded: false
/******/ 		};

/******/ 		// Execute the module function
/******/ 		modules[moduleId].call(module.exports, module, module.exports, __webpack_require__);

/******/ 		// Flag the module as loaded
/******/ 		module.loaded = true;

/******/ 		// Return the exports of the module
/******/ 		return module.exports;
/******/ 	}


/******/ 	// expose the modules object (__webpack_modules__)
/******/ 	__webpack_require__.m = modules;

/******/ 	// expose the module cache
/******/ 	__webpack_require__.c = installedModules;

/******/ 	// __webpack_public_path__
/******/ 	__webpack_require__.p = "";

/******/ 	// Load entry module and return exports
/******/ 	return __webpack_require__(0);
/******/ })
/************************************************************************/
/******/ ({

/***/ 0:
/***/ function(module, exports, __webpack_require__) {

<<<<<<< HEAD
	__webpack_require__(244)
	var __weex_template__ = __webpack_require__(251)
	var __weex_style__ = __webpack_require__(252)
	var __weex_script__ = __webpack_require__(253)
=======
	__webpack_require__(246)
	var __weex_template__ = __webpack_require__(253)
	var __weex_style__ = __webpack_require__(254)
	var __weex_script__ = __webpack_require__(255)
>>>>>>> aee33880

	__weex_define__('@weex-component/b33b928e3758831c19b31a06d4f5e634', [], function(__weex_require__, __weex_exports__, __weex_module__) {

	    __weex_script__(__weex_module__, __weex_exports__, __weex_require__)
	    if (__weex_exports__.__esModule && __weex_exports__.default) {
	      __weex_module__.exports = __weex_exports__.default
	    }

	    __weex_module__.exports.template = __weex_template__

	    __weex_module__.exports.style = __weex_style__

	})

	__weex_bootstrap__('@weex-component/b33b928e3758831c19b31a06d4f5e634',undefined,undefined)

/***/ },

<<<<<<< HEAD
/***/ 242:
=======
/***/ 244:
>>>>>>> aee33880
/***/ function(module, exports) {

	module.exports = {
	  "type": "image",
	  "style": {
	    "width": function () {return this.width},
	    "height": function () {return this.height}
	  },
	  "attr": {
	    "src": function () {return this.src},
	    "imageQuality": function () {return this.quality}
	  },
	  "events": {
	    "click": "_clickHandler"
	  }
	}

/***/ },

<<<<<<< HEAD
/***/ 243:
=======
/***/ 245:
>>>>>>> aee33880
/***/ function(module, exports) {

	module.exports = function(module, exports, __weex_require__){'use strict';

	module.exports = {
	  data: function () {return {
	    quality: 'normal',
	    width: 0,
	    height: 0,
	    src: '',
	    href: '',
	    spmc: 0,
	    spmd: 0
	  }},
	  methods: {
	    ready: function ready() {},
	    _clickHandler: function _clickHandler() {
	      this.$call('modal', 'toast', {
	        message: 'click',
	        duration: 1
	      });
	    }
	  }
	};}
	/* generated by weex-loader */


/***/ },

<<<<<<< HEAD
/***/ 244:
/***/ function(module, exports, __webpack_require__) {

	var __weex_template__ = __webpack_require__(242)
	var __weex_script__ = __webpack_require__(243)
=======
/***/ 246:
/***/ function(module, exports, __webpack_require__) {

	var __weex_template__ = __webpack_require__(244)
	var __weex_script__ = __webpack_require__(245)
>>>>>>> aee33880

	__weex_define__('@weex-component/banner', [], function(__weex_require__, __weex_exports__, __weex_module__) {

	    __weex_script__(__weex_module__, __weex_exports__, __weex_require__)
	    if (__weex_exports__.__esModule && __weex_exports__.default) {
	      __weex_module__.exports = __weex_exports__.default
	    }

	    __weex_module__.exports.template = __weex_template__

	})


/***/ },

<<<<<<< HEAD
/***/ 251:
=======
/***/ 253:
>>>>>>> aee33880
/***/ function(module, exports) {

	module.exports = {
	  "type": "container",
	  "children": [
	    {
	      "type": "image",
	      "shown": function () {return this.ds.floorTitle},
	      "classList": [
	        "title"
	      ],
	      "attr": {
	        "src": function () {return this.ds.floorTitle}
	      }
	    },
	    {
	      "type": "container",
	      "classList": [
	        "item-container"
	      ],
	      "children": [
	        {
	          "type": "container",
	          "repeat": function () {return this.items},
	          "style": {
	            "width": 750,
	            "paddingBottom": 14,
	            "backgroundColor": function () {return this.colour}
	          },
	          "children": [
	            {
	              "type": "container",
	              "children": [
	                {
	                  "type": "banner",
	                  "attr": {
	                    "width": function () {return this.NUMBER_750},
	                    "height": function () {return this.NUMBER_237},
	                    "src": function () {return this.bannerImg},
	                    "href": function () {return this.bannerUrl}
	                  }
	                }
	              ]
	            },
	            {
	              "type": "container",
	              "classList": [
	                "shop-list"
	              ],
	              "children": [
	                {
	                  "type": "container",
	                  "repeat": function () {return this.shopList},
	                  "classList": [
	                    "shop-img-container"
	                  ],
	                  "children": [
	                    {
	                      "type": "banner",
	                      "attr": {
	                        "width": function () {return this.NUMBER_186},
	                        "height": function () {return this.NUMBER_208},
	                        "src": function () {return this.picUrl},
	                        "href": function () {return this.shopUrl}
	                      }
	                    }
	                  ]
	                }
	              ]
	            }
	          ]
	        }
	      ]
	    },
	    {
	      "type": "container",
	      "classList": [
	        "sub-item-container"
	      ],
	      "style": {
	        "height": function () {return Math.round(this.subItems.length/3)*(241+3)}
	      },
	      "children": [
	        {
	          "type": "container",
	          "repeat": function () {return this.subItems},
	          "classList": [
	            "sub-item"
	          ],
	          "style": {
	            "top": function () {return this.top},
	            "left": function () {return this.left}
	          },
	          "children": [
	            {
	              "type": "image",
	              "classList": [
	                "sub-item-bg"
	              ],
	              "attr": {
	                "src": function () {return this.subItemBg}
	              }
	            },
	            {
	              "type": "container",
	              "classList": [
	                "sub-item-img"
	              ],
	              "children": [
	                {
	                  "type": "banner",
	                  "attr": {
	                    "width": function () {return this.NUMBER_248},
	                    "height": function () {return this.NUMBER_155},
	                    "src": function () {return this.industryImg},
	                    "href": function () {return this.industryUrl}
	                  }
	                }
	              ]
	            },
	            {
	              "type": "container",
	              "classList": [
	                "sub-item-title"
	              ],
	              "children": [
	                {
	                  "type": "text",
	                  "classList": [
	                    "industry-title"
	                  ],
	                  "attr": {
	                    "href": function () {return this.industryUrl},
	                    "value": function () {return this.industryTitle}
	                  }
	                },
	                {
	                  "type": "text",
	                  "classList": [
	                    "industry-benefit"
	                  ],
	                  "attr": {
	                    "href": function () {return this.industryUrl},
	                    "value": function () {return this.industryBenefit}
	                  }
	                }
	              ]
	            }
	          ]
	        }
	      ]
	    }
	  ]
	}

/***/ },

<<<<<<< HEAD
/***/ 252:
=======
/***/ 254:
>>>>>>> aee33880
/***/ function(module, exports) {

	module.exports = {
	  "title": {
	    "width": 750,
	    "height": 100
	  },
	  "shop-list": {
	    "flexDirection": "row"
	  },
	  "shop-img-container": {
	    "marginRight": 2
	  },
	  "sub-item": {
	    "position": "absolute",
	    "width": 248,
	    "height": 241,
	    "alignItems": "center",
	    "backgroundColor": "#ffffff"
	  },
	  "sub-item-bg": {
	    "width": 248,
	    "height": 86
	  },
	  "sub-item-title": {
	    "position": "absolute",
	    "left": 0,
	    "top": 0,
	    "width": 248,
	    "textAlign": "center"
	  },
	  "industry-title": {
	    "fontSize": 28,
	    "color": "#484848",
	    "textAlign": "center",
	    "marginTop": 10,
	    "height": 34
	  },
	  "industry-benefit": {
	    "fontSize": 24,
	    "color": "#999999",
	    "textAlign": "center"
	  }
	}

/***/ },

<<<<<<< HEAD
/***/ 253:
=======
/***/ 255:
>>>>>>> aee33880
/***/ function(module, exports) {

	module.exports = function(module, exports, __weex_require__){"use strict";

	module.exports = {
	  data: function () {return {
	    NUMBER_248: 248,
	    NUMBER_155: 155,
	    NUMBER_373: 373,
	    NUMBER_237: 237,
	    NUMBER_186: 186,
	    NUMBER_208: 208,
	    NUMBER_750: 750,
	    subItemBg: '//gw.alicdn.com/tps/TB1QzUfLVXXXXaOXVXXXXXXXXXX-248-86.jpg',
	    items: [],
	    subItems: []
	  }},
	  methods: {
	    ready: function ready() {
	      var self = this;
	      self._loadData();
	    },

	    _loadData: function _loadData() {
	      var self = this;
	      var content = {
	        "main": [{
	          "shopList": [{
	            "id": "619123122",
	            "picUrl": "//img.alicdn.com/tps/i1/TB1Cl5MLVXXXXXTaXXXSutbFXXX.jpg",
	            "finalScore": "0.884765209440857",
	            "shopUrl": "http://liangpinpuzi.tmall.com/campaign-3735-7.htm",
	            "entityType": "SHOP",
	            "brandId": "7724367"
	          }, {
	            "id": "880734502",
	            "picUrl": "//img.alicdn.com/tps/i1/TB1HN2XLVXXXXbkXFXXSutbFXXX.jpg",
	            "finalScore": "0.8822246866512714",
	            "shopUrl": "http://sanzhisongshu.tmall.com/campaign-3735-7.htm",
	            "entityType": "SHOP",
	            "brandId": "147280915"
	          }, {
	            "id": "392147177",
	            "picUrl": "//img.alicdn.com/tps/i1/TB1yq6dLVXXXXbXXpXXSutbFXXX.jpg",
	            "finalScore": "0.8805854724243631",
	            "shopUrl": "http://zhouheiya.tmall.com/campaign-3735-6.htm",
	            "entityType": "SHOP",
	            "brandId": "111496"
	          }, {
	            "id": "2081058060",
	            "picUrl": "//img.alicdn.com/tps/i1/TB1w4jxLVXXXXaxXXXXtKXbFXXX.gif",
	            "finalScore": "0.8640439551049249",
	            "shopUrl": "http://rongxintang.tmall.com/campaign-3735-6.htm",
	            "entityType": "SHOP",
	            "brandId": "8709890"
	          }],
	          "finalScore": "4.657333333333334",
	          "industryUrl": null,
	          "entityType": "OTHER",
	          "colour": "#fff5a3",
	          "industryTitle": null,
	          "bannerUrl": "//pages.tmall.com/wow/act/15617/newfood?abbucket=_AB-M1011_B14&acm=03654.1003.1.735362&aldid=KXPpnvEH&abtest=_AB-LR1011-PR1011&scm=1003.1.03654.OTHER_12_735362&pos=1",
	          "leftBannerImg": "http://img.alicdn.com/tps/i1/TB1LHh4MXXXXXbsXpXXeWjm2pXX-750-240.jpg",
	          "_pos_": "1",
	          "industryBenefit": null,
	          "industryId": "12",
	          "industryImg": null,
	          "rightBannerImg": "//img.alicdn.com/tps/i4/TB1wshUMXXXXXXaXVXXeWjm2pXX-750-240.jpg"
	        }, {
	          "shopList": [{
	            "id": "520557274",
	            "picUrl": "//img.alicdn.com/tps/i1/TB1aMjXLVXXXXbUaXXXSutbFXXX.jpg",
	            "finalScore": "0.8986382989845325",
	            "shopUrl": "http://newbalance.tmall.com/campaign-3735-20.htm",
	            "entityType": "SHOP",
	            "brandId": "20584"
	          }, {
	            "id": "746866993",
	            "picUrl": "//img.alicdn.com/tps/i1/TB1pXG9LVXXXXaLXFXXSutbFXXX.jpg",
	            "finalScore": "0.8917855242977327",
	            "shopUrl": "http://vans.tmall.com/campaign-3735-19.htm",
	            "entityType": "SHOP",
	            "brandId": "29529"
	          }, {
	            "id": "1612713147",
	            "picUrl": "//img.alicdn.com/tps/i1/TB1jHfXLVXXXXXPXFXXSutbFXXX.jpg",
	            "finalScore": "0.8895943606442631",
	            "shopUrl": "http://dcshoecousa.tmall.com/campaign-3735-8.htm",
	            "entityType": "SHOP",
	            "brandId": "3851662"
	          }, {
	            "id": "2379251418",
	            "picUrl": "//img.alicdn.com/tps/i1/TB1sbLlLVXXXXbeXXXXSutbFXXX.jpg",
	            "finalScore": "0.8881539668874383",
	            "shopUrl": "http://baijinydhw.tmall.com/campaign-3735-2.htm",
	            "entityType": "SHOP",
	            "brandId": "20579"
	          }],
	          "finalScore": "4.545333333333334",
	          "industryUrl": null,
	          "entityType": "OTHER",
	          "colour": "#cbdbfe",
	          "industryTitle": null,
	          "bannerUrl": "//pages.tmall.com/wow/act/15617/ydhw?abbucket=_AB-M1011_B14&acm=03654.1003.1.735362&aldid=KXPpnvEH&abtest=_AB-LR1011-PR1011&scm=1003.1.03654.OTHER_8_735362&pos=2",
	          "leftBannerImg": "http://img.alicdn.com/tps/i3/TB1h4kzLVXXXXawXpXXeWjm2pXX-750-240.jpg",
	          "_pos_": "2",
	          "industryBenefit": null,
	          "industryId": "8",
	          "industryImg": null,
	          "rightBannerImg": "//img.alicdn.com/tps/i4/TB19VMjLVXXXXaeaXXXeWjm2pXX-750-240.jpg"
	        }, {
	          "shopList": [{
	            "id": "811383091",
	            "picUrl": "//img.alicdn.com/tps/i1/TB1q49ZLVXXXXaJXVXXSutbFXXX.jpg",
	            "finalScore": "0.8723682716749482",
	            "shopUrl": "http://tongrentangbj.tmall.com/campaign-3735-9.htm",
	            "entityType": "SHOP",
	            "brandId": "44652"
	          }, {
	            "id": "838914626",
	            "picUrl": "//img.alicdn.com/tps/i1/TB1GQYbLVXXXXaXXVXXSutbFXXX.jpg",
	            "finalScore": "0.5027131908086584",
	            "shopUrl": "http://jouo.tmall.com/campaign-3735-3.htm",
	            "entityType": "SHOP",
	            "brandId": "14170081"
	          }, {
	            "id": "1077716829",
	            "picUrl": "//img.alicdn.com/tps/i1/TB1rdW2LVXXXXagapXXSutbFXXX.jpg",
	            "finalScore": "0.5015387557024262",
	            "shopUrl": "http://wetcode.tmall.com/campaign-3735-14.htm",
	            "entityType": "SHOP",
	            "brandId": "3675642"
	          }, {
	            "id": "1664976033",
	            "picUrl": "//img.alicdn.com/tps/i1/TB1Q.rpLVXXXXXiXpXXSutbFXXX.jpg",
	            "finalScore": "0.5014897109669442",
	            "shopUrl": "http://hanhoohzp.tmall.com/campaign-3735-17.htm",
	            "entityType": "SHOP",
	            "brandId": "78888695"
	          }],
	          "finalScore": "4.526666666666666",
	          "industryUrl": null,
	          "entityType": "OTHER",
	          "colour": "#ffd1b6",
	          "industryTitle": null,
	          "bannerUrl": "//pages.tmall.com/wow/act/15617/getbeauty?abbucket=_AB-M1011_B14&acm=03654.1003.1.735362&aldid=KXPpnvEH&abtest=_AB-LR1011-PR1011&scm=1003.1.03654.OTHER_2_735362&pos=3",
	          "leftBannerImg": "http://img.alicdn.com/tps/i4/TB1Djt9MXXXXXanXXXXeWjm2pXX-750-240.jpg",
	          "_pos_": "3",
	          "industryBenefit": null,
	          "industryId": "2",
	          "industryImg": null,
	          "rightBannerImg": "//img.alicdn.com/tps/i3/TB1_gVQMXXXXXX9XVXXeWjm2pXX-750-240.jpg"
	        }, {
	          "shopList": [{
	            "id": "2153169655",
	            "picUrl": "//img.alicdn.com/tps/i1/TB1nlK7LVXXXXaRXFXXSutbFXXX.jpg",
	            "finalScore": "0.8820210808835905",
	            "shopUrl": "http://ctkicks.tmall.com/campaign-3735-15.htm",
	            "entityType": "SHOP",
	            "brandId": "20584"
	          }, {
	            "id": "2784101115",
	            "picUrl": "//img.alicdn.com/tps/i1/TB1RrS.LVXXXXcrXpXXSutbFXXX.jpg",
	            "finalScore": "0.5930383227012586",
	            "shopUrl": "http://tomtailor.tmall.com/campaign-3735-0.htm",
	            "entityType": "SHOP",
	            "brandId": "213474060"
	          }, {
	            "id": "2183813726",
	            "picUrl": "//img.alicdn.com/tps/i1/TB1kmS_LVXXXXaBaXXXSutbFXXX.jpg",
	            "finalScore": "0.5882558957771681",
	            "shopUrl": "http://huaiyuan.tmall.com/campaign-3735-5.htm",
	            "entityType": "SHOP",
	            "brandId": "29465"
	          }, {
	            "id": "1785908005",
	            "picUrl": "//img.alicdn.com/tps/i1/TB1dB6zLVXXXXcJXXXXSutbFXXX.jpg",
	            "finalScore": "0.5694211862124341",
	            "shopUrl": "http://axonus.tmall.com/campaign-3735-1.htm",
	            "entityType": "SHOP",
	            "brandId": "115035841"
	          }],
	          "finalScore": "4.413955555555555",
	          "industryUrl": null,
	          "entityType": "OTHER",
	          "colour": "#b9eaf2",
	          "industryTitle": null,
	          "bannerUrl": "//pages.tmall.com/wow/act/15617/guojixfs?abbucket=_AB-M1011_B14&acm=03654.1003.1.735362&aldid=KXPpnvEH&abtest=_AB-LR1011-PR1011&scm=1003.1.03654.OTHER_1_735362&pos=4",
	          "leftBannerImg": "http://img.alicdn.com/tps/i3/TB1_T7ALVXXXXXOXXXXeWjm2pXX-750-240.jpg",
	          "_pos_": "4",
	          "industryBenefit": null,
	          "industryId": "1",
	          "industryImg": null,
	          "rightBannerImg": "//img.alicdn.com/tps/i2/TB1s7koLVXXXXafXFXXeWjm2pXX-750-240.jpg"
	        }, {
	          "shopList": [{
	            "id": "2453054335",
	            "picUrl": "//img.alicdn.com/tps/i1/TB1RX_vLVXXXXchXpXXSutbFXXX.jpg",
	            "finalScore": "0.8463447899590267",
	            "shopUrl": "http://nanshizixing.tmall.com/campaign-3735-2.htm",
	            "entityType": "SHOP",
	            "brandId": "844502560"
	          }, {
	            "id": "1041773234",
	            "picUrl": "//img.alicdn.com/tps/i1/TB1Q7jpLVXXXXX8XpXXSutbFXXX.jpg",
	            "finalScore": "0.560952734503075",
	            "shopUrl": "http://dapu.tmall.com/campaign-3735-8.htm",
	            "entityType": "SHOP",
	            "brandId": "14493763"
	          }, {
	            "id": "300031438",
	            "picUrl": "//img.alicdn.com/tps/i1/TB13VC4LVXXXXarXVXXSutbFXXX.jpg",
	            "finalScore": "0.5450674634839442",
	            "shopUrl": "http://kangerxin.tmall.com/campaign-3735-10.htm",
	            "entityType": "SHOP",
	            "brandId": "3781905"
	          }, {
	            "id": "92042735",
	            "picUrl": "//img.alicdn.com/tps/i1/TB1PxYcLVXXXXasaXXXSutbFXXX.jpg",
	            "finalScore": "0.5448023228053981",
	            "shopUrl": "http://shuixing.tmall.com/campaign-3735-10.htm",
	            "entityType": "SHOP",
	            "brandId": "3685660"
	          }],
	          "finalScore": "4.13",
	          "industryUrl": null,
	          "entityType": "OTHER",
	          "colour": "#bbffe5",
	          "industryTitle": null,
	          "bannerUrl": "//pages.tmall.com/wow/act/15617/jfjs?abbucket=_AB-M1011_B14&acm=03654.1003.1.735362&aldid=KXPpnvEH&abtest=_AB-LR1011-PR1011&scm=1003.1.03654.OTHER_4_735362&pos=5",
	          "leftBannerImg": "http://img.alicdn.com/tps/i3/TB1jeoCLVXXXXcoXXXXeWjm2pXX-750-240.jpg",
	          "_pos_": "5",
	          "industryBenefit": null,
	          "industryId": "4",
	          "industryImg": null,
	          "rightBannerImg": "//img.alicdn.com/tps/i4/TB1C5.fLVXXXXb3aXXXeWjm2pXX-750-240.jpg"
	        }, {
	          "shopList": [{
	            "id": "822428555",
	            "picUrl": "//img.alicdn.com/tps/i1/TB1g46aLVXXXXcUXVXXSutbFXXX.jpg",
	            "finalScore": "0.9183458776971917",
	            "shopUrl": "http://playboyyd.tmall.com/campaign-3735-11.htm",
	            "entityType": "SHOP",
	            "brandId": "29510"
	          }, {
	            "id": "196993935",
	            "picUrl": "//img.alicdn.com/tps/i1/TB1pHG8LVXXXXbraXXXSutbFXXX.jpg",
	            "finalScore": "0.9105525246667775",
	            "shopUrl": "https://uniqlo.tmall.com/campaign-3735-56.htm",
	            "entityType": "SHOP",
	            "brandId": "29527"
	          }, {
	            "id": "505753958",
	            "picUrl": "//img.alicdn.com/tps/i1/TB1WKYyLVXXXXXHXXXXSutbFXXX.jpg",
	            "finalScore": "0.90750966370726",
	            "shopUrl": "http://bonas.tmall.com/campaign-3735-11.htm",
	            "entityType": "SHOP",
	            "brandId": "3486580"
	          }, {
	            "id": "2113823580",
	            "picUrl": "//img.alicdn.com/tps/i1/TB1itHkLVXXXXX9XFXXSutbFXXX.jpg",
	            "finalScore": "0.5900977955635289",
	            "shopUrl": "http://kafanya.tmall.com/campaign-3735-7.htm",
	            "entityType": "SHOP",
	            "brandId": "110684218"
	          }],
	          "finalScore": "4.088",
	          "industryUrl": null,
	          "entityType": "OTHER",
	          "colour": "#ffc7c9",
	          "industryTitle": null,
	          "bannerUrl": "//pages.tmall.com/wow/act/15617/neiyi328?abbucket=_AB-M1011_B14&acm=03654.1003.1.735362&aldid=KXPpnvEH&abtest=_AB-LR1011-PR1011&scm=1003.1.03654.OTHER_9_735362&pos=6",
	          "leftBannerImg": "http://img.alicdn.com/tps/i1/TB1tl3tLVXXXXbbXFXXeWjm2pXX-750-240.jpg",
	          "_pos_": "6",
	          "industryBenefit": null,
	          "industryId": "9",
	          "industryImg": null,
	          "rightBannerImg": "//img.alicdn.com/tps/i2/TB1AkIyLVXXXXbjXpXXeWjm2pXX-750-240.jpg"
	        }],
	        "sub": [{
	          "shopList": null,
	          "finalScore": "4.033333333333333",
	          "industryUrl": "//pages.tmall.com/wow/act/15617/zbps?abbucket=_AB-M1011_B14&acm=03654.1003.1.735362&aldid=KXPpnvEH&abtest=_AB-LR1011-PR1011&scm=1003.1.03654.OTHER_3_735362&pos=7",
	          "entityType": "OTHER",
	          "colour": "#bbffe5",
	          "industryTitle": "珠宝配饰",
	          "bannerUrl": null,
	          "leftBannerImg": null,
	          "_pos_": "7",
	          "industryBenefit": "大牌1折秒杀",
	          "industryId": "3",
	          "industryImg": "//img.alicdn.com/tps/i1/TB1s5y.LVXXXXb.aXXXrdvGIFXX-248-155.jpg",
	          "rightBannerImg": null
	        }, {
	          "shopList": null,
	          "finalScore": "3.8773333333333335",
	          "industryUrl": "//pages.tmall.com/wow/act/15617/dqc?abbucket=_AB-M1011_B14&acm=03654.1003.1.735362&aldid=KXPpnvEH&abtest=_AB-LR1011-PR1011&scm=1003.1.03654.OTHER_15_735362&pos=8",
	          "entityType": "OTHER",
	          "colour": "#b4ebff",
	          "industryTitle": "数码",
	          "bannerUrl": null,
	          "leftBannerImg": null,
	          "_pos_": "8",
	          "industryBenefit": "疯抢大牌新品",
	          "industryId": "15",
	          "industryImg": "//img.alicdn.com/tps/i4/TB1_xG.LVXXXXbWaXXXrdvGIFXX-248-155.jpg",
	          "rightBannerImg": null
	        }, {
	          "shopList": null,
	          "finalScore": "3.8359999999999994",
	          "industryUrl": "//pages.tmall.com/wow/act/15617/man?abbucket=_AB-M1011_B14&acm=03654.1003.1.735362&aldid=KXPpnvEH&abtest=_AB-LR1011-PR1011&scm=1003.1.03654.OTHER_6_735362&pos=9",
	          "entityType": "OTHER",
	          "colour": "#cbe9a9",
	          "industryTitle": "男装",
	          "bannerUrl": null,
	          "leftBannerImg": null,
	          "_pos_": "9",
	          "industryBenefit": "新品低至9.9元",
	          "industryId": "6",
	          "industryImg": "//img.alicdn.com/tps/i1/TB1mO2qLVXXXXXiXFXXrdvGIFXX-248-155.jpg",
	          "rightBannerImg": null
	        }, {
	          "shopList": null,
	          "finalScore": "3.243333333333333",
	          "industryUrl": "//pages.tmall.com/wow/act/15617/xihu?abbucket=_AB-M1011_B14&acm=03654.1003.1.735362&aldid=KXPpnvEH&abtest=_AB-LR1011-PR1011&scm=1003.1.03654.OTHER_13_735362&pos=10",
	          "entityType": "OTHER",
	          "colour": "#cdffa4",
	          "industryTitle": "洗护",
	          "bannerUrl": null,
	          "leftBannerImg": null,
	          "_pos_": "10",
	          "industryBenefit": "爆款1分钱抢",
	          "industryId": "13",
	          "industryImg": "//img.alicdn.com/tps/i3/TB1Ft_CLVXXXXX2XXXXrdvGIFXX-248-155.jpg",
	          "rightBannerImg": null
	        }, {
	          "shopList": null,
	          "finalScore": "3.1553333333333335",
	          "industryUrl": "//pages.tmall.com/wow/act/15617/myxfs?abbucket=_AB-M1011_B14&acm=03654.1003.1.735362&aldid=KXPpnvEH&abtest=_AB-LR1011-PR1011&scm=1003.1.03654.OTHER_5_735362&pos=11",
	          "entityType": "OTHER",
	          "colour": "#f8e1ff",
	          "industryTitle": "母婴童装",
	          "bannerUrl": null,
	          "leftBannerImg": null,
	          "_pos_": "11",
	          "industryBenefit": "跨店满299减40",
	          "industryId": "5",
	          "industryImg": "//img.alicdn.com/tps/i4/TB1c.HvLVXXXXXPXpXXrdvGIFXX-248-155.jpg",
	          "rightBannerImg": null
	        }, {
	          "shopList": null,
	          "finalScore": "2.6739999999999995",
	          "industryUrl": "//pages.tmall.com/wow/act/15617/nvzhuang?abbucket=_AB-M1011_B14&acm=03654.1003.1.735362&aldid=KXPpnvEH&abtest=_AB-LR1011-PR1011&scm=1003.1.03654.OTHER_7_735362&pos=12",
	          "entityType": "OTHER",
	          "colour": "#d5cbe8",
	          "industryTitle": "女装",
	          "bannerUrl": null,
	          "leftBannerImg": null,
	          "_pos_": "12",
	          "industryBenefit": "折后用券抢新",
	          "industryId": "7",
	          "industryImg": "//img.alicdn.com/tps/i3/TB1JdfsLVXXXXbRXpXXrdvGIFXX-248-155.jpg",
	          "rightBannerImg": null
	        }, {
	          "shopList": null,
	          "finalScore": "0.0",
	          "industryUrl": "//pages.tmall.com/wow/act/15617/mobilephone?abbucket=_AB-M1011_B14&acm=03654.1003.1.735362&aldid=KXPpnvEH&abtest=_AB-LR1011-PR1011&scm=1003.1.03654.OTHER_14_735362&pos=13",
	          "entityType": "OTHER",
	          "colour": "#c5ffdf",
	          "industryTitle": "手机",
	          "bannerUrl": null,
	          "leftBannerImg": null,
	          "_pos_": "13",
	          "industryBenefit": "1元抢优惠券",
	          "industryId": "14",
	          "industryImg": "//img.alicdn.com/tps/i4/TB1M3zhLVXXXXX4XVXXrdvGIFXX-248-155.jpg",
	          "rightBannerImg": null
	        }, {
	          "shopList": null,
	          "finalScore": "0.0",
	          "industryUrl": "//pages.tmall.com/wow/act/15617/xiangbaohuanxin?abbucket=_AB-M1011_B14&acm=03654.1003.1.735362&aldid=KXPpnvEH&abtest=_AB-LR1011-PR1011&scm=1003.1.03654.OTHER_11_735362&pos=14",
	          "entityType": "OTHER",
	          "colour": "#ffccdc",
	          "industryTitle": "箱包",
	          "bannerUrl": null,
	          "leftBannerImg": null,
	          "_pos_": "14",
	          "industryBenefit": "极致焕新尖货",
	          "industryId": "11",
	          "industryImg": "//img.alicdn.com/tps/i3/TB1gE6kLVXXXXcrXFXXrdvGIFXX-248-155.jpg",
	          "rightBannerImg": null
	        }, {
	          "shopList": null,
	          "finalScore": "0.0",
	          "industryUrl": "//pages.tmall.com/wow/act/15617/newnv?abbucket=_AB-M1011_B14&acm=03654.1003.1.735362&aldid=KXPpnvEH&abtest=_AB-LR1011-PR1011&scm=1003.1.03654.OTHER_10_735362&pos=15",
	          "entityType": "OTHER",
	          "colour": "#fff8ee",
	          "industryTitle": "鞋履",
	          "bannerUrl": null,
	          "leftBannerImg": null,
	          "_pos_": "15",
	          "industryBenefit": "潮品精选鞋履",
	          "industryId": "10",
	          "industryImg": "//img.alicdn.com/tps/i3/TB1.qzpLVXXXXX.XFXXrdvGIFXX-248-155.jpg",
	          "rightBannerImg": null
	        }],
	        "isFormal": "false",
	        "exposureParam": "//ac.mmstat.com/1.gif?apply=vote&abbucket=_AB-M1011_B14&com=02&acm=03654.1003.1.735362&cod=03654&cache=U5revsTn&aldid=KXPpnvEH&logtype=4&abtest=_AB-LR1011-PR1011&scm=1003.1.03654.735362&ip=",
	        "id": "03654"
	      };
	      self._processData(content);
	    },
	    _processData: function _processData(content) {
	      var self = this;
	      var items = content.main;
	      var subItems = content.sub;
	      for (var j = 0; j < items.length; j++) {
	        var item = items[j];
	        item.index = j;
	        item.bannerImg = j % 2 === 0 ? item.leftBannerImg : item.rightBannerImg;
	        if (item.shopList) {
	          for (var n = 0; n < item.shopList.length; n++) {
	            item.shopList[n].idx = n;
	          }
	        }
	      }

	      for (var i = 0; i < subItems.length; i++) {
	        var subItem = subItems[i];
	        subItem.index = i;
	        subItem.top = (i - i % 3) / 3 * (241 + 3);
	        subItem.left = i % 3 * (248 + 3);
	      }

	      self.items = items;
	      self.subItems = subItems;
	    }
	  }
	};}
	/* generated by weex-loader */


/***/ }

/******/ });<|MERGE_RESOLUTION|>--- conflicted
+++ resolved
@@ -1,11 +1,3 @@
-/*!197
- * {
- *   version: "0.4.0.20170207",
- *   create: "20170207145011",
- *   git: "origin-taobao/u4_v8_shared_sdk_jsfm-feature-0.19--027e045",
- *   digest: "0d4696a23a901489e563e6a108bae2f8"
- * }
- !*/
 /******/ (function(modules) { // webpackBootstrap
 /******/ 	// The module cache
 /******/ 	var installedModules = {};
@@ -53,17 +45,10 @@
 /***/ 0:
 /***/ function(module, exports, __webpack_require__) {
 
-<<<<<<< HEAD
-	__webpack_require__(244)
-	var __weex_template__ = __webpack_require__(251)
-	var __weex_style__ = __webpack_require__(252)
-	var __weex_script__ = __webpack_require__(253)
-=======
 	__webpack_require__(246)
 	var __weex_template__ = __webpack_require__(253)
 	var __weex_style__ = __webpack_require__(254)
 	var __weex_script__ = __webpack_require__(255)
->>>>>>> aee33880
 
 	__weex_define__('@weex-component/b33b928e3758831c19b31a06d4f5e634', [], function(__weex_require__, __weex_exports__, __weex_module__) {
 
@@ -82,11 +67,7 @@
 
 /***/ },
 
-<<<<<<< HEAD
-/***/ 242:
-=======
 /***/ 244:
->>>>>>> aee33880
 /***/ function(module, exports) {
 
 	module.exports = {
@@ -106,11 +87,7 @@
 
 /***/ },
 
-<<<<<<< HEAD
-/***/ 243:
-=======
 /***/ 245:
->>>>>>> aee33880
 /***/ function(module, exports) {
 
 	module.exports = function(module, exports, __weex_require__){'use strict';
@@ -140,19 +117,11 @@
 
 /***/ },
 
-<<<<<<< HEAD
-/***/ 244:
-/***/ function(module, exports, __webpack_require__) {
-
-	var __weex_template__ = __webpack_require__(242)
-	var __weex_script__ = __webpack_require__(243)
-=======
 /***/ 246:
 /***/ function(module, exports, __webpack_require__) {
 
 	var __weex_template__ = __webpack_require__(244)
 	var __weex_script__ = __webpack_require__(245)
->>>>>>> aee33880
 
 	__weex_define__('@weex-component/banner', [], function(__weex_require__, __weex_exports__, __weex_module__) {
 
@@ -168,11 +137,7 @@
 
 /***/ },
 
-<<<<<<< HEAD
-/***/ 251:
-=======
 /***/ 253:
->>>>>>> aee33880
 /***/ function(module, exports) {
 
 	module.exports = {
@@ -330,11 +295,7 @@
 
 /***/ },
 
-<<<<<<< HEAD
-/***/ 252:
-=======
 /***/ 254:
->>>>>>> aee33880
 /***/ function(module, exports) {
 
 	module.exports = {
@@ -382,11 +343,7 @@
 
 /***/ },
 
-<<<<<<< HEAD
-/***/ 253:
-=======
 /***/ 255:
->>>>>>> aee33880
 /***/ function(module, exports) {
 
 	module.exports = function(module, exports, __weex_require__){"use strict";
