<<<<<<< HEAD
define('@weex-component/ui-button', function (require, exports, module) {

;
  module.exports = {
    data: function () {return {
      type: 'default',
      size: 'large',
      value: '',
      click: null,
      disabled: false
    }},
    methods: {
      clicked: function(ev) {
        if (this.disabled) return;
        this.click(ev);
      }
    }
  }


;module.exports.style = {
  "btn": {
    "marginBottom": 0,
    "alignItems": "center",
    "justifyContent": "center",
    "borderWidth": 1,
    "borderStyle": "solid",
    "borderColor": "#333333"
  },
  "btn-default": {
    "color": "rgb(51,51,51)"
  },
  "btn-primary": {
    "backgroundColor": "rgb(40,96,144)",
    "borderColor": "rgb(40,96,144)"
  },
  "btn-success": {
    "backgroundColor": "rgb(92,184,92)",
    "borderColor": "rgb(76,174,76)"
  },
  "btn-info": {
    "backgroundColor": "rgb(91,192,222)",
    "borderColor": "rgb(70,184,218)"
  },
  "btn-warning": {
    "backgroundColor": "rgb(240,173,78)",
    "borderColor": "rgb(238,162,54)"
  },
  "btn-danger": {
    "backgroundColor": "rgb(217,83,79)",
    "borderColor": "rgb(212,63,58)"
  },
  "btn-link": {
    "borderColor": "rgba(0,0,0,0)",
    "borderRadius": 0
  },
  "btn-txt-default": {
    "color": "rgb(51,51,51)"
  },
  "btn-txt-primary": {
    "color": "rgb(255,255,255)"
  },
  "btn-txt-success": {
    "color": "rgb(255,255,255)"
  },
  "btn-txt-info": {
    "color": "rgb(255,255,255)"
  },
  "btn-txt-warning": {
    "color": "rgb(255,255,255)"
  },
  "btn-txt-danger": {
    "color": "rgb(255,255,255)"
  },
  "btn-txt-link": {
    "color": "rgb(51,122,183)"
  },
  "btn-sz-large": {
    "width": 300,
    "height": 100,
    "paddingTop": 25,
    "paddingBottom": 25,
    "paddingLeft": 40,
    "paddingRight": 40,
    "borderRadius": 15
  },
  "btn-sz-middle": {
    "width": 240,
    "height": 80,
    "paddingTop": 15,
    "paddingBottom": 15,
    "paddingLeft": 30,
    "paddingRight": 30,
    "borderRadius": 10
  },
  "btn-sz-small": {
    "width": 170,
    "height": 60,
    "paddingTop": 12,
    "paddingBottom": 12,
    "paddingLeft": 25,
    "paddingRight": 25,
    "borderRadius": 7
  },
  "btn-txt-sz-large": {
    "fontSize": 45
  },
  "btn-txt-sz-middle": {
    "fontSize": 35
  },
  "btn-txt-sz-small": {
    "fontSize": 30
  }
}

;module.exports.template = {
  "type": "div",
  "classList": function () {return ['btn', 'btn-' + (this.type), 'btn-sz-' + (this.size)]},
  "events": {
    "click": "clicked"
  },
  "style": {},
  "children": [
    {
      "type": "text",
      "classList": function () {return ['btn-txt', 'btn-txt-' + (this.type), 'btn-txt-sz-' + (this.size)]},
      "attr": {
        "value": function () {return this.value}
      }
    }
  ]
}

;})

// module

define('@weex-component/ui-hn', function (require, exports, module) {

;
  module.exports = {
    data: function () {return {
      level: 1,
      value: ''
    }},
    methods: {}
  }


;module.exports.style = {
  "h1": {
    "height": 110,
    "paddingTop": 20,
    "paddingBottom": 20
  },
  "h2": {
    "height": 110,
    "paddingTop": 20,
    "paddingBottom": 20
  },
  "h3": {
    "height": 110,
    "paddingTop": 20,
    "paddingBottom": 20
  },
  "txt-h1": {
    "fontSize": 70
  },
  "txt-h2": {
    "fontSize": 52
  },
  "txt-h3": {
    "fontSize": 42
  }
}

;module.exports.template = {
  "type": "div",
  "classList": function () {return ['h' + (this.level)]},
  "style": {
    "justifyContent": "center"
  },
  "children": [
    {
      "type": "text",
      "classList": function () {return ['txt-h' + (this.level)]},
      "attr": {
        "value": function () {return this.value}
      }
    }
  ]
}

;})

// module

define('@weex-component/ui-tip', function (require, exports, module) {

;
  module.exports = {
    data: function () {return {
      type: 'success',
      value: ''
    }}
  }


;module.exports.style = {
  "tip": {
    "paddingLeft": 36,
    "paddingRight": 36,
    "paddingTop": 36,
    "paddingBottom": 36,
    "borderRadius": 10
  },
  "tip-txt": {
    "fontSize": 28
  },
  "tip-success": {
    "backgroundColor": "#dff0d8",
    "borderColor": "#d6e9c6"
  },
  "tip-txt-success": {
    "color": "#3c763d"
  },
  "tip-info": {
    "backgroundColor": "#d9edf7",
    "borderColor": "#bce8f1"
  },
  "tip-txt-info": {
    "color": "#31708f"
  },
  "tip-warning": {
    "backgroundColor": "#fcf8e3",
    "borderColor": "#faebcc"
  },
  "tip-txt-warning": {
    "color": "#8a6d3b"
  },
  "tip-danger": {
    "backgroundColor": "#f2dede",
    "borderColor": "#ebccd1"
  },
  "tip-txt-danger": {
    "color": "#a94442"
  }
}

;module.exports.template = {
  "type": "div",
  "classList": function () {return ['tip', 'tip-' + (this.type)]},
  "children": [
    {
      "type": "text",
      "classList": function () {return ['tip-txt', 'tip-txt-' + (this.type)]},
      "attr": {
        "value": function () {return this.value}
      }
    }
  ]
}

;})

// module

define('@weex-component/ui-panel', function (require, exports, module) {

;
  module.exports = {
    data: function () {return {
      type: 'default',
      title: '',
      dataClass: '', // FIXME transfer class
      border: 0
    }},
    ready: function() {
      console.log(this.data);
    }
  }


;module.exports.style = {
  "panel": {
    "marginBottom": 20,
    "backgroundColor": "#ffffff",
    "borderColor": "#dddddd",
    "borderWidth": 1
  },
  "panel-primary": {
    "borderColor": "rgb(40,96,144)"
  },
  "panel-success": {
    "borderColor": "rgb(76,174,76)"
  },
  "panel-info": {
    "borderColor": "rgb(70,184,218)"
  },
  "panel-warning": {
    "borderColor": "rgb(238,162,54)"
  },
  "panel-danger": {
    "borderColor": "rgb(212,63,58)"
  },
  "panel-header": {
    "backgroundColor": "#f5f5f5",
    "fontSize": 40,
    "paddingLeft": 12,
    "paddingRight": 12,
    "paddingTop": 20,
    "paddingBottom": 20,
    "color": "#333333"
  },
  "panel-header-primary": {
    "backgroundColor": "rgb(40,96,144)",
    "color": "#ffffff"
  },
  "panel-header-success": {
    "backgroundColor": "rgb(92,184,92)",
    "color": "#ffffff"
  },
  "panel-header-info": {
    "backgroundColor": "rgb(91,192,222)",
    "color": "#ffffff"
  },
  "panel-header-warning": {
    "backgroundColor": "rgb(240,173,78)",
    "color": "#ffffff"
  },
  "panel-header-danger": {
    "backgroundColor": "rgb(217,83,79)",
    "color": "#ffffff"
  },
  "panel-body": {
    "paddingLeft": 12,
    "paddingRight": 12,
    "paddingTop": 20,
    "paddingBottom": 20
  }
}

;module.exports.template = {
  "type": "div",
  "classList": function () {return ['panel', 'panel-' + (this.type)]},
  "style": {
    "borderWidth": function () {return this.border}
  },
  "children": [
    {
      "type": "text",
      "classList": function () {return ['panel-header', 'panel-header-' + (this.type)]},
      "attr": {
        "value": function () {return this.title}
      }
    },
    {
      "type": "div",
      "classList": function () {return ['panel-body', 'panel-body-' + (this.type)]},
      "children": [
        {
          "type": "content"
        }
      ]
    }
  ]
}

;})

// module

define('@weex-component/template', function (require, exports, module) {

;
  module.exports = {
    data: function () {return {
      img: '//gw.alicdn.com/tps/i2/TB1DpsmMpXXXXabaXXX20ySQVXX-512-512.png_400x400.jpg'
    }},
    methods: {
      toast: function() {
        this.$call('modal', 'toast', {'message': 'a toast', 'duration': 2});
      }
    }
  }


;module.exports.style = {}

;module.exports.template = {
  "type": "scroller",
  "children": [
    {
      "type": "ui-panel",
      "attr": {
        "title": "Dialog"
      },
      "children": [
        {
          "type": "ui-tip",
          "attr": {
            "type": "success",
            "value": "It's a weex example template."
          },
          "style": {
            "marginBottom": 20
          }
        },
        {
          "type": "ui-hn",
          "attr": {
            "level": "1",
            "value": "H1"
          }
        },
        {
          "type": "ui-button",
          "attr": {
            "type": "primary",
            "click": function () {return this.toast},
            "value": "Toast"
          }
        },
        {
          "type": "ui-hn",
          "attr": {
            "level": "2",
            "value": "H3"
          }
        },
        {
          "type": "ui-button",
          "attr": {
            "type": "warning",
            "click": function () {return this.toast},
            "value": "Toast"
          }
        }
      ]
    },
    {
      "type": "ui-panel",
      "attr": {
        "title": "Image",
        "type": "primary"
      },
      "children": [
        {
          "type": "ui-tip",
          "attr": {
            "type": "warning",
            "value": "Weex screen width is 750"
          },
          "style": {
            "marginBottom": 20
          }
        },
        {
          "type": "image",
          "classList": [
            "img"
          ],
          "style": {
            "width": 400,
            "height": 400
          },
          "attr": {
            "src": function () {return this.img}
          }
        }
      ]
    }
  ]
}

;})

// require module
bootstrap('@weex-component/template', {"transformerVersion":"0.1.8"})
=======
/******/ (function(modules) { // webpackBootstrap
/******/ 	// The module cache
/******/ 	var installedModules = {};

/******/ 	// The require function
/******/ 	function __webpack_require__(moduleId) {

/******/ 		// Check if module is in cache
/******/ 		if(installedModules[moduleId])
/******/ 			return installedModules[moduleId].exports;

/******/ 		// Create a new module (and put it into the cache)
/******/ 		var module = installedModules[moduleId] = {
/******/ 			exports: {},
/******/ 			id: moduleId,
/******/ 			loaded: false
/******/ 		};

/******/ 		// Execute the module function
/******/ 		modules[moduleId].call(module.exports, module, module.exports, __webpack_require__);

/******/ 		// Flag the module as loaded
/******/ 		module.loaded = true;

/******/ 		// Return the exports of the module
/******/ 		return module.exports;
/******/ 	}


/******/ 	// expose the modules object (__webpack_modules__)
/******/ 	__webpack_require__.m = modules;

/******/ 	// expose the module cache
/******/ 	__webpack_require__.c = installedModules;

/******/ 	// __webpack_public_path__
/******/ 	__webpack_require__.p = "";

/******/ 	// Load entry module and return exports
/******/ 	return __webpack_require__(0);
/******/ })
/************************************************************************/
/******/ ([
/* 0 */
/***/ function(module, exports, __webpack_require__) {

	;__weex_define__("@weex-component/0b1c53fdf902e607501f0c6d34ec0ea3", [], function(__weex_require__, __weex_exports__, __weex_module__){

	;
	  __webpack_require__(1);
	  __weex_module__.exports = {
	    data: function () {return {
	      img: '//gw.alicdn.com/tps/i2/TB1DpsmMpXXXXabaXXX20ySQVXX-512-512.png_400x400.jpg'
	    }},
	    methods: {
	      toast: function() {
	        this.$call('modal', 'toast', {'message': 'a toast', 'duration': 2});
	      }
	    }
	  }

	;__weex_module__.exports.template={
	  "type": "scroller",
	  "children": [
	    {
	      "type": "wxc-panel",
	      "attr": {
	        "title": "Dialog"
	      },
	      "children": [
	        {
	          "type": "wxc-tip",
	          "attr": {
	            "type": "success",
	            "value": "It's a weex example template."
	          },
	          "style": {
	            "marginBottom": 20
	          }
	        },
	        {
	          "type": "wxc-hn",
	          "attr": {
	            "level": "1",
	            "value": "H1"
	          }
	        },
	        {
	          "type": "wxc-button",
	          "attr": {
	            "type": "primary",
	            "value": "Toast"
	          },
	          "events": {
	            "click": "toast"
	          }
	        },
	        {
	          "type": "wxc-hn",
	          "attr": {
	            "level": "2",
	            "value": "H3"
	          }
	        },
	        {
	          "type": "wxc-button",
	          "attr": {
	            "type": "warning",
	            "value": "Toast"
	          },
	          "events": {
	            "click": "toast"
	          }
	        }
	      ]
	    },
	    {
	      "type": "wxc-panel",
	      "attr": {
	        "title": "Image",
	        "type": "primary"
	      },
	      "children": [
	        {
	          "type": "wxc-tip",
	          "attr": {
	            "type": "warning",
	            "value": "Weex screen width is 750"
	          },
	          "style": {
	            "marginBottom": 20
	          }
	        },
	        {
	          "type": "image",
	          "classList": [
	            "img"
	          ],
	          "style": {
	            "width": 400,
	            "height": 400
	          },
	          "attr": {
	            "src": function () {return this.img}
	          }
	        }
	      ]
	    }
	  ]
	}
	;__weex_module__.exports.style={}
	})
	;__weex_bootstrap__("@weex-component/0b1c53fdf902e607501f0c6d34ec0ea3", {
	  "transformerVersion": "0.3.1"
	},undefined)

/***/ },
/* 1 */
/***/ function(module, exports, __webpack_require__) {

	;__weex_define__("@weex-component/index", [], function(__weex_require__, __weex_exports__, __weex_module__){

	;
	  __webpack_require__(2);
	  __webpack_require__(3);
	  __webpack_require__(4);
	  __webpack_require__(5);
	  __webpack_require__(6);
	  __webpack_require__(7);
	  __webpack_require__(8);

	})

/***/ },
/* 2 */
/***/ function(module, exports) {

	;__weex_define__("@weex-component/wxc-button", [], function(__weex_require__, __weex_exports__, __weex_module__){

	;
	  __weex_module__.exports = {
	    data: function () {return {
	      type: 'default',
	      size: 'large',
	      value: ''
	    }},
	    methods: {
	    }
	  }

	;__weex_module__.exports.template={
	  "type": "div",
	  "classList": function () {return ['btn', 'btn-' + (this.type), 'btn-sz-' + (this.size)]},
	  "children": [
	    {
	      "type": "text",
	      "classList": function () {return ['btn-txt', 'btn-txt-' + (this.type), 'btn-txt-sz-' + (this.size)]},
	      "attr": {
	        "value": function () {return this.value}
	      }
	    }
	  ]
	}
	;__weex_module__.exports.style={
	  "btn": {
	    "marginBottom": 0,
	    "alignItems": "center",
	    "justifyContent": "center",
	    "borderWidth": 1,
	    "borderStyle": "solid",
	    "borderColor": "#333333"
	  },
	  "btn-default": {
	    "color": "rgb(51,51,51)"
	  },
	  "btn-primary": {
	    "backgroundColor": "rgb(40,96,144)",
	    "borderColor": "rgb(40,96,144)"
	  },
	  "btn-success": {
	    "backgroundColor": "rgb(92,184,92)",
	    "borderColor": "rgb(76,174,76)"
	  },
	  "btn-info": {
	    "backgroundColor": "rgb(91,192,222)",
	    "borderColor": "rgb(70,184,218)"
	  },
	  "btn-warning": {
	    "backgroundColor": "rgb(240,173,78)",
	    "borderColor": "rgb(238,162,54)"
	  },
	  "btn-danger": {
	    "backgroundColor": "rgb(217,83,79)",
	    "borderColor": "rgb(212,63,58)"
	  },
	  "btn-link": {
	    "borderColor": "rgba(0,0,0,0)",
	    "borderRadius": 0
	  },
	  "btn-txt-default": {
	    "color": "rgb(51,51,51)"
	  },
	  "btn-txt-primary": {
	    "color": "rgb(255,255,255)"
	  },
	  "btn-txt-success": {
	    "color": "rgb(255,255,255)"
	  },
	  "btn-txt-info": {
	    "color": "rgb(255,255,255)"
	  },
	  "btn-txt-warning": {
	    "color": "rgb(255,255,255)"
	  },
	  "btn-txt-danger": {
	    "color": "rgb(255,255,255)"
	  },
	  "btn-txt-link": {
	    "color": "rgb(51,122,183)"
	  },
	  "btn-sz-large": {
	    "width": 300,
	    "height": 100,
	    "paddingTop": 25,
	    "paddingBottom": 25,
	    "paddingLeft": 40,
	    "paddingRight": 40,
	    "borderRadius": 15
	  },
	  "btn-sz-middle": {
	    "width": 240,
	    "height": 80,
	    "paddingTop": 15,
	    "paddingBottom": 15,
	    "paddingLeft": 30,
	    "paddingRight": 30,
	    "borderRadius": 10
	  },
	  "btn-sz-small": {
	    "width": 170,
	    "height": 60,
	    "paddingTop": 12,
	    "paddingBottom": 12,
	    "paddingLeft": 25,
	    "paddingRight": 25,
	    "borderRadius": 7
	  },
	  "btn-txt-sz-large": {
	    "fontSize": 45
	  },
	  "btn-txt-sz-middle": {
	    "fontSize": 35
	  },
	  "btn-txt-sz-small": {
	    "fontSize": 30
	  }
	}
	})

/***/ },
/* 3 */
/***/ function(module, exports) {

	;__weex_define__("@weex-component/wxc-hn", [], function(__weex_require__, __weex_exports__, __weex_module__){

	;
	  __weex_module__.exports = {
	    data: function () {return {
	      level: 1,
	      value: ''
	    }},
	    methods: {}
	  }

	;__weex_module__.exports.template={
	  "type": "div",
	  "classList": function () {return ['h' + (this.level)]},
	  "style": {
	    "justifyContent": "center"
	  },
	  "children": [
	    {
	      "type": "text",
	      "classList": function () {return ['txt-h' + (this.level)]},
	      "attr": {
	        "value": function () {return this.value}
	      }
	    }
	  ]
	}
	;__weex_module__.exports.style={
	  "h1": {
	    "height": 110,
	    "paddingTop": 20,
	    "paddingBottom": 20
	  },
	  "h2": {
	    "height": 110,
	    "paddingTop": 20,
	    "paddingBottom": 20
	  },
	  "h3": {
	    "height": 110,
	    "paddingTop": 20,
	    "paddingBottom": 20
	  },
	  "txt-h1": {
	    "fontSize": 70
	  },
	  "txt-h2": {
	    "fontSize": 52
	  },
	  "txt-h3": {
	    "fontSize": 42
	  }
	}
	})

/***/ },
/* 4 */
/***/ function(module, exports) {

	;__weex_define__("@weex-component/wxc-list-item", [], function(__weex_require__, __weex_exports__, __weex_module__){

	;
	  __weex_module__.exports = {
	    data: function () {return {
	      bgColor: '#ffffff'
	    }},
	    methods: {
	      touchstart: function() {
	        // FIXME android touch
	        // TODO adaptive opposite bgColor
	//        this.bgColor = '#e6e6e6';
	      },
	      touchend: function() {
	        // FIXME android touchend not triggered
	//        this.bgColor = '#ffffff';
	      }
	    }
	  }

	;__weex_module__.exports.template={
	  "type": "div",
	  "classList": [
	    "item"
	  ],
	  "events": {
	    "touchstart": "touchstart",
	    "touchend": "touchend"
	  },
	  "style": {
	    "backgroundColor": function () {return this.bgColor}
	  },
	  "children": [
	    {
	      "type": "content"
	    }
	  ]
	}
	;__weex_module__.exports.style={
	  "item": {
	    "paddingTop": 25,
	    "paddingBottom": 25,
	    "paddingLeft": 35,
	    "paddingRight": 35,
	    "height": 160,
	    "justifyContent": "center",
	    "borderBottomWidth": 1,
	    "borderColor": "#dddddd"
	  }
	}
	})

/***/ },
/* 5 */
/***/ function(module, exports) {

	;__weex_define__("@weex-component/wxc-panel", [], function(__weex_require__, __weex_exports__, __weex_module__){

	;
	  __weex_module__.exports = {
	    data: function () {return {
	      type: 'default',
	      title: '',
	      paddingBody: 20,
	      paddingHead: 20,
	      dataClass: '', // FIXME transfer class
	      border: 0
	    }},
	    ready: function() {
	    }
	  }

	;__weex_module__.exports.template={
	  "type": "div",
	  "classList": function () {return ['panel', 'panel-' + (this.type)]},
	  "style": {
	    "borderWidth": function () {return this.border}
	  },
	  "children": [
	    {
	      "type": "text",
	      "classList": function () {return ['panel-header', 'panel-header-' + (this.type)]},
	      "style": {
	        "paddingTop": function () {return this.paddingHead},
	        "paddingBottom": function () {return this.paddingHead},
	        "paddingLeft": function () {return this.paddingHead*1.5},
	        "paddingRight": function () {return this.paddingHead*1.5}
	      },
	      "attr": {
	        "value": function () {return this.title}
	      }
	    },
	    {
	      "type": "div",
	      "classList": function () {return ['panel-body', 'panel-body-' + (this.type)]},
	      "style": {
	        "paddingTop": function () {return this.paddingBody},
	        "paddingBottom": function () {return this.paddingBody},
	        "paddingLeft": function () {return this.paddingBody*1.5},
	        "paddingRight": function () {return this.paddingBody*1.5}
	      },
	      "children": [
	        {
	          "type": "content"
	        }
	      ]
	    }
	  ]
	}
	;__weex_module__.exports.style={
	  "panel": {
	    "marginBottom": 20,
	    "backgroundColor": "#ffffff",
	    "borderColor": "#dddddd",
	    "borderWidth": 1
	  },
	  "panel-primary": {
	    "borderColor": "rgb(40,96,144)"
	  },
	  "panel-success": {
	    "borderColor": "rgb(76,174,76)"
	  },
	  "panel-info": {
	    "borderColor": "rgb(70,184,218)"
	  },
	  "panel-warning": {
	    "borderColor": "rgb(238,162,54)"
	  },
	  "panel-danger": {
	    "borderColor": "rgb(212,63,58)"
	  },
	  "panel-header": {
	    "backgroundColor": "#f5f5f5",
	    "fontSize": 40,
	    "color": "#333333"
	  },
	  "panel-header-primary": {
	    "backgroundColor": "rgb(40,96,144)",
	    "color": "#ffffff"
	  },
	  "panel-header-success": {
	    "backgroundColor": "rgb(92,184,92)",
	    "color": "#ffffff"
	  },
	  "panel-header-info": {
	    "backgroundColor": "rgb(91,192,222)",
	    "color": "#ffffff"
	  },
	  "panel-header-warning": {
	    "backgroundColor": "rgb(240,173,78)",
	    "color": "#ffffff"
	  },
	  "panel-header-danger": {
	    "backgroundColor": "rgb(217,83,79)",
	    "color": "#ffffff"
	  },
	  "panel-body": {}
	}
	})

/***/ },
/* 6 */
/***/ function(module, exports) {

	;__weex_define__("@weex-component/wxc-tip", [], function(__weex_require__, __weex_exports__, __weex_module__){

	;
	  __weex_module__.exports = {
	    data: function () {return {
	      type: 'success',
	      value: ''
	    }}
	  }

	;__weex_module__.exports.template={
	  "type": "div",
	  "classList": function () {return ['tip', 'tip-' + (this.type)]},
	  "children": [
	    {
	      "type": "text",
	      "classList": function () {return ['tip-txt', 'tip-txt-' + (this.type)]},
	      "attr": {
	        "value": function () {return this.value}
	      }
	    }
	  ]
	}
	;__weex_module__.exports.style={
	  "tip": {
	    "paddingLeft": 36,
	    "paddingRight": 36,
	    "paddingTop": 36,
	    "paddingBottom": 36,
	    "borderRadius": 10
	  },
	  "tip-txt": {
	    "fontSize": 28
	  },
	  "tip-success": {
	    "backgroundColor": "#dff0d8",
	    "borderColor": "#d6e9c6"
	  },
	  "tip-txt-success": {
	    "color": "#3c763d"
	  },
	  "tip-info": {
	    "backgroundColor": "#d9edf7",
	    "borderColor": "#bce8f1"
	  },
	  "tip-txt-info": {
	    "color": "#31708f"
	  },
	  "tip-warning": {
	    "backgroundColor": "#fcf8e3",
	    "borderColor": "#faebcc"
	  },
	  "tip-txt-warning": {
	    "color": "#8a6d3b"
	  },
	  "tip-danger": {
	    "backgroundColor": "#f2dede",
	    "borderColor": "#ebccd1"
	  },
	  "tip-txt-danger": {
	    "color": "#a94442"
	  }
	}
	})

/***/ },
/* 7 */
/***/ function(module, exports) {

	;__weex_define__("@weex-component/wxc-countdown", [], function(__weex_require__, __weex_exports__, __weex_module__){

	;
	__weex_module__.exports = {
	    data: function () {return {
	        now: 0,
	        remain: 0,
	        time: {
	            elapse: 0,
	            D: '0',
	            DD: '0',
	            h: '0',
	            hh: '00',
	            H: '0',
	            HH: '0',
	            m: '0',
	            mm: '00',
	            M: '0',
	            MM: '0',
	            s: '0',
	            ss: '00',
	            S: '0',
	            SS: '0'
	        },
	        outofview: false
	    }},
	    ready: function() {
	        if (this.remain <= 0) {
	            return;
	        }
	        // this.isWeb = this.$getConfig().env.platform === 'Web';
	        this.now = Date.now();
	        this.nextTick();
	    },
	    methods: {
	        nextTick: function() {
	            if (this.outofview) {
	                setTimeout(this.nextTick.bind(this), 1000);
	            } else {
	                this.time.elapse = parseInt((Date.now() - this.now) / 1000);

	                if (this.calc()) {
	                    this.$emit('tick', Object.assign({}, this.time));
	                    setTimeout(this.nextTick.bind(this), 1000);
	                } else {
	                    this.$emit('alarm', Object.assign({}, this.time));
	                }
	                this._app.updateActions(); 
	            }
	        },
	        format: function(str) {
	            if (str.length >= 2) {
	                return str;
	            } else {
	                return '0' + str;
	            }
	        },
	        calc: function() {
	            var remain = this.remain - this.time.elapse;
	            if (remain < 0) {
	                remain = 0;
	            }
	            this.time.D = String(parseInt(remain / 86400));
	            this.time.DD = this.format(this.time.D);
	            this.time.h = String(parseInt((remain - parseInt(this.time.D) * 86400) / 3600));
	            this.time.hh = this.format(this.time.h);
	            this.time.H = String(parseInt(remain / 3600));
	            this.time.HH = this.format(this.time.H);
	            this.time.m = String(parseInt((remain - parseInt(this.time.H) * 3600) / 60));
	            this.time.mm = this.format(this.time.m);
	            this.time.M = String(parseInt(remain / 60));
	            this.time.MM = this.format(this.time.M);
	            this.time.s = String(remain - parseInt(this.time.M) * 60);
	            this.time.ss = this.format(this.time.s);
	            this.time.S = String(remain);
	            this.time.SS = this.format(this.time.S);
	            // console.log(remain, this.D, this.h, this.hh, this.H, this.HH, this.m, this.MM, this.s, this.ss, this.S, this.SS);
	            return remain > 0;
	        },
	        appeared: function() {
	            this.outofview = false;
	        },
	        disappeared: function() {
	            this.outofview = true;
	        }
	    }
	}

	;__weex_module__.exports.template={
	  "type": "div",
	  "style": {
	    "overflow": "hidden",
	    "flexDirection": "row"
	  },
	  "events": {
	    "appear": "appeared",
	    "disappear": "disappeared"
	  },
	  "children": [
	    {
	      "type": "content"
	    }
	  ]
	}
	;__weex_module__.exports.style={
	  "wrap": {
	    "overflow": "hidden"
	  }
	}
	})

/***/ },
/* 8 */
/***/ function(module, exports) {

	;__weex_define__("@weex-component/wxc-marquee", [], function(__weex_require__, __weex_exports__, __weex_module__){

	;
	__weex_module__.exports = {
	    data: function () {return {
	        step: 0,
	        count: 0,
	        index: 0,
	        duration: 0,
	        interval: 0,
	        outofview: false
	    }},
	    ready: function () {
	        if (this.interval > 0
	                && this.step > 0
	                && this.duration > 0) {
	            this.nextTick();    
	        }
	    },
	    methods: {
	        nextTick: function() {
	            var self = this;
	            if (this.outofview) {
	                setTimeout(self.nextTick.bind(self), self.interval);
	            } else {
	                setTimeout(function() {
	                    self.animation(self.nextTick.bind(self));
	                }, self.interval);
	            }
	        },
	        animation: function(cb) {
	            var self = this;
	            var offset = -self.step * (self.index + 1);
	            var $animation = __weex_require__('@weex-module/animation');
	            $animation.transition(this.$el('anim'), {
	              styles: {
	                transform: 'translateY(' + String(offset) + 'px) translateZ(0)'
	              },
	              timingFunction: 'ease',
	              duration: self.duration
	            }, function() {
	                self.index = (self.index + 1) % (self.count - 1);
	                self.$emit('change');
	                cb && cb();
	            });
	        },
	        appeared: function() {
	            this.outofview = false;
	        },
	        disappeared: function() {
	            this.outofview = true;
	        }
	    }
	}

	;__weex_module__.exports.template={
	  "type": "div",
	  "classList": [
	    "wrap"
	  ],
	  "events": {
	    "appear": "appeared",
	    "disappear": "disappeared"
	  },
	  "children": [
	    {
	      "type": "div",
	      "id": "anim",
	      "classList": [
	        "anim"
	      ],
	      "children": [
	        {
	          "type": "content"
	        }
	      ]
	    }
	  ]
	}
	;__weex_module__.exports.style={
	  "wrap": {
	    "overflow": "hidden",
	    "position": "relative"
	  },
	  "anim": {
	    "flexDirection": "column",
	    "position": "absolute",
	    "transform": "translateY(0) translateZ(0)"
	  }
	}
	})

/***/ }
/******/ ]);
>>>>>>> b16d726f
<|MERGE_RESOLUTION|>--- conflicted
+++ resolved
@@ -1,484 +1,3 @@
-<<<<<<< HEAD
-define('@weex-component/ui-button', function (require, exports, module) {
-
-;
-  module.exports = {
-    data: function () {return {
-      type: 'default',
-      size: 'large',
-      value: '',
-      click: null,
-      disabled: false
-    }},
-    methods: {
-      clicked: function(ev) {
-        if (this.disabled) return;
-        this.click(ev);
-      }
-    }
-  }
-
-
-;module.exports.style = {
-  "btn": {
-    "marginBottom": 0,
-    "alignItems": "center",
-    "justifyContent": "center",
-    "borderWidth": 1,
-    "borderStyle": "solid",
-    "borderColor": "#333333"
-  },
-  "btn-default": {
-    "color": "rgb(51,51,51)"
-  },
-  "btn-primary": {
-    "backgroundColor": "rgb(40,96,144)",
-    "borderColor": "rgb(40,96,144)"
-  },
-  "btn-success": {
-    "backgroundColor": "rgb(92,184,92)",
-    "borderColor": "rgb(76,174,76)"
-  },
-  "btn-info": {
-    "backgroundColor": "rgb(91,192,222)",
-    "borderColor": "rgb(70,184,218)"
-  },
-  "btn-warning": {
-    "backgroundColor": "rgb(240,173,78)",
-    "borderColor": "rgb(238,162,54)"
-  },
-  "btn-danger": {
-    "backgroundColor": "rgb(217,83,79)",
-    "borderColor": "rgb(212,63,58)"
-  },
-  "btn-link": {
-    "borderColor": "rgba(0,0,0,0)",
-    "borderRadius": 0
-  },
-  "btn-txt-default": {
-    "color": "rgb(51,51,51)"
-  },
-  "btn-txt-primary": {
-    "color": "rgb(255,255,255)"
-  },
-  "btn-txt-success": {
-    "color": "rgb(255,255,255)"
-  },
-  "btn-txt-info": {
-    "color": "rgb(255,255,255)"
-  },
-  "btn-txt-warning": {
-    "color": "rgb(255,255,255)"
-  },
-  "btn-txt-danger": {
-    "color": "rgb(255,255,255)"
-  },
-  "btn-txt-link": {
-    "color": "rgb(51,122,183)"
-  },
-  "btn-sz-large": {
-    "width": 300,
-    "height": 100,
-    "paddingTop": 25,
-    "paddingBottom": 25,
-    "paddingLeft": 40,
-    "paddingRight": 40,
-    "borderRadius": 15
-  },
-  "btn-sz-middle": {
-    "width": 240,
-    "height": 80,
-    "paddingTop": 15,
-    "paddingBottom": 15,
-    "paddingLeft": 30,
-    "paddingRight": 30,
-    "borderRadius": 10
-  },
-  "btn-sz-small": {
-    "width": 170,
-    "height": 60,
-    "paddingTop": 12,
-    "paddingBottom": 12,
-    "paddingLeft": 25,
-    "paddingRight": 25,
-    "borderRadius": 7
-  },
-  "btn-txt-sz-large": {
-    "fontSize": 45
-  },
-  "btn-txt-sz-middle": {
-    "fontSize": 35
-  },
-  "btn-txt-sz-small": {
-    "fontSize": 30
-  }
-}
-
-;module.exports.template = {
-  "type": "div",
-  "classList": function () {return ['btn', 'btn-' + (this.type), 'btn-sz-' + (this.size)]},
-  "events": {
-    "click": "clicked"
-  },
-  "style": {},
-  "children": [
-    {
-      "type": "text",
-      "classList": function () {return ['btn-txt', 'btn-txt-' + (this.type), 'btn-txt-sz-' + (this.size)]},
-      "attr": {
-        "value": function () {return this.value}
-      }
-    }
-  ]
-}
-
-;})
-
-// module
-
-define('@weex-component/ui-hn', function (require, exports, module) {
-
-;
-  module.exports = {
-    data: function () {return {
-      level: 1,
-      value: ''
-    }},
-    methods: {}
-  }
-
-
-;module.exports.style = {
-  "h1": {
-    "height": 110,
-    "paddingTop": 20,
-    "paddingBottom": 20
-  },
-  "h2": {
-    "height": 110,
-    "paddingTop": 20,
-    "paddingBottom": 20
-  },
-  "h3": {
-    "height": 110,
-    "paddingTop": 20,
-    "paddingBottom": 20
-  },
-  "txt-h1": {
-    "fontSize": 70
-  },
-  "txt-h2": {
-    "fontSize": 52
-  },
-  "txt-h3": {
-    "fontSize": 42
-  }
-}
-
-;module.exports.template = {
-  "type": "div",
-  "classList": function () {return ['h' + (this.level)]},
-  "style": {
-    "justifyContent": "center"
-  },
-  "children": [
-    {
-      "type": "text",
-      "classList": function () {return ['txt-h' + (this.level)]},
-      "attr": {
-        "value": function () {return this.value}
-      }
-    }
-  ]
-}
-
-;})
-
-// module
-
-define('@weex-component/ui-tip', function (require, exports, module) {
-
-;
-  module.exports = {
-    data: function () {return {
-      type: 'success',
-      value: ''
-    }}
-  }
-
-
-;module.exports.style = {
-  "tip": {
-    "paddingLeft": 36,
-    "paddingRight": 36,
-    "paddingTop": 36,
-    "paddingBottom": 36,
-    "borderRadius": 10
-  },
-  "tip-txt": {
-    "fontSize": 28
-  },
-  "tip-success": {
-    "backgroundColor": "#dff0d8",
-    "borderColor": "#d6e9c6"
-  },
-  "tip-txt-success": {
-    "color": "#3c763d"
-  },
-  "tip-info": {
-    "backgroundColor": "#d9edf7",
-    "borderColor": "#bce8f1"
-  },
-  "tip-txt-info": {
-    "color": "#31708f"
-  },
-  "tip-warning": {
-    "backgroundColor": "#fcf8e3",
-    "borderColor": "#faebcc"
-  },
-  "tip-txt-warning": {
-    "color": "#8a6d3b"
-  },
-  "tip-danger": {
-    "backgroundColor": "#f2dede",
-    "borderColor": "#ebccd1"
-  },
-  "tip-txt-danger": {
-    "color": "#a94442"
-  }
-}
-
-;module.exports.template = {
-  "type": "div",
-  "classList": function () {return ['tip', 'tip-' + (this.type)]},
-  "children": [
-    {
-      "type": "text",
-      "classList": function () {return ['tip-txt', 'tip-txt-' + (this.type)]},
-      "attr": {
-        "value": function () {return this.value}
-      }
-    }
-  ]
-}
-
-;})
-
-// module
-
-define('@weex-component/ui-panel', function (require, exports, module) {
-
-;
-  module.exports = {
-    data: function () {return {
-      type: 'default',
-      title: '',
-      dataClass: '', // FIXME transfer class
-      border: 0
-    }},
-    ready: function() {
-      console.log(this.data);
-    }
-  }
-
-
-;module.exports.style = {
-  "panel": {
-    "marginBottom": 20,
-    "backgroundColor": "#ffffff",
-    "borderColor": "#dddddd",
-    "borderWidth": 1
-  },
-  "panel-primary": {
-    "borderColor": "rgb(40,96,144)"
-  },
-  "panel-success": {
-    "borderColor": "rgb(76,174,76)"
-  },
-  "panel-info": {
-    "borderColor": "rgb(70,184,218)"
-  },
-  "panel-warning": {
-    "borderColor": "rgb(238,162,54)"
-  },
-  "panel-danger": {
-    "borderColor": "rgb(212,63,58)"
-  },
-  "panel-header": {
-    "backgroundColor": "#f5f5f5",
-    "fontSize": 40,
-    "paddingLeft": 12,
-    "paddingRight": 12,
-    "paddingTop": 20,
-    "paddingBottom": 20,
-    "color": "#333333"
-  },
-  "panel-header-primary": {
-    "backgroundColor": "rgb(40,96,144)",
-    "color": "#ffffff"
-  },
-  "panel-header-success": {
-    "backgroundColor": "rgb(92,184,92)",
-    "color": "#ffffff"
-  },
-  "panel-header-info": {
-    "backgroundColor": "rgb(91,192,222)",
-    "color": "#ffffff"
-  },
-  "panel-header-warning": {
-    "backgroundColor": "rgb(240,173,78)",
-    "color": "#ffffff"
-  },
-  "panel-header-danger": {
-    "backgroundColor": "rgb(217,83,79)",
-    "color": "#ffffff"
-  },
-  "panel-body": {
-    "paddingLeft": 12,
-    "paddingRight": 12,
-    "paddingTop": 20,
-    "paddingBottom": 20
-  }
-}
-
-;module.exports.template = {
-  "type": "div",
-  "classList": function () {return ['panel', 'panel-' + (this.type)]},
-  "style": {
-    "borderWidth": function () {return this.border}
-  },
-  "children": [
-    {
-      "type": "text",
-      "classList": function () {return ['panel-header', 'panel-header-' + (this.type)]},
-      "attr": {
-        "value": function () {return this.title}
-      }
-    },
-    {
-      "type": "div",
-      "classList": function () {return ['panel-body', 'panel-body-' + (this.type)]},
-      "children": [
-        {
-          "type": "content"
-        }
-      ]
-    }
-  ]
-}
-
-;})
-
-// module
-
-define('@weex-component/template', function (require, exports, module) {
-
-;
-  module.exports = {
-    data: function () {return {
-      img: '//gw.alicdn.com/tps/i2/TB1DpsmMpXXXXabaXXX20ySQVXX-512-512.png_400x400.jpg'
-    }},
-    methods: {
-      toast: function() {
-        this.$call('modal', 'toast', {'message': 'a toast', 'duration': 2});
-      }
-    }
-  }
-
-
-;module.exports.style = {}
-
-;module.exports.template = {
-  "type": "scroller",
-  "children": [
-    {
-      "type": "ui-panel",
-      "attr": {
-        "title": "Dialog"
-      },
-      "children": [
-        {
-          "type": "ui-tip",
-          "attr": {
-            "type": "success",
-            "value": "It's a weex example template."
-          },
-          "style": {
-            "marginBottom": 20
-          }
-        },
-        {
-          "type": "ui-hn",
-          "attr": {
-            "level": "1",
-            "value": "H1"
-          }
-        },
-        {
-          "type": "ui-button",
-          "attr": {
-            "type": "primary",
-            "click": function () {return this.toast},
-            "value": "Toast"
-          }
-        },
-        {
-          "type": "ui-hn",
-          "attr": {
-            "level": "2",
-            "value": "H3"
-          }
-        },
-        {
-          "type": "ui-button",
-          "attr": {
-            "type": "warning",
-            "click": function () {return this.toast},
-            "value": "Toast"
-          }
-        }
-      ]
-    },
-    {
-      "type": "ui-panel",
-      "attr": {
-        "title": "Image",
-        "type": "primary"
-      },
-      "children": [
-        {
-          "type": "ui-tip",
-          "attr": {
-            "type": "warning",
-            "value": "Weex screen width is 750"
-          },
-          "style": {
-            "marginBottom": 20
-          }
-        },
-        {
-          "type": "image",
-          "classList": [
-            "img"
-          ],
-          "style": {
-            "width": 400,
-            "height": 400
-          },
-          "attr": {
-            "src": function () {return this.img}
-          }
-        }
-      ]
-    }
-  ]
-}
-
-;})
-
-// require module
-bootstrap('@weex-component/template', {"transformerVersion":"0.1.8"})
-=======
 /******/ (function(modules) { // webpackBootstrap
 /******/ 	// The module cache
 /******/ 	var installedModules = {};
@@ -1282,5 +801,4 @@
 	})
 
 /***/ }
-/******/ ]);
->>>>>>> b16d726f
+/******/ ]);