/**淘宝本地打包上传snapshot 脚本
 * 步骤：
 * 1.注销 此行往上的代码'
 * 2.如果 setting.gradle文件中有:weex_sdk_android，删除后使用脚本 /.gradlew publish
 * */
apply from: 'http://mirrors.taobao.net/mirror/gradle/android-parent.gradle'
group = 'com.taobao.android'
version = '1.5.2.6-SNAPSHOT'

description = """weex_sdk"""

try {
    if ('' != deployVersion) {
        version = deployVersion
        println "version: " + version
    }

} catch (java.lang.Exception e) {

}

buildscript {
    repositories {
        maven {
            url "http://mvnrepo.alibaba-inc.com/mvn/repository"
        }
    }
    dependencies {
        classpath('com.taobao.android.tools.build:gradle:1.3.1-rc7') {
            exclude module: 'guava'
        }
        classpath 'com.google.guava:guava:17.0'
    }
}

repositories {
    maven { url 'http://mvnrepo.alibaba-inc.com/mvn/repository' }
    mavenLocal()
    mavenCentral()
}

android {
    def libsDir = projectDir.path

    def jniDir = projectDir.path + "/src/main/jni/"
    defaultConfig {
        ndk {
<<<<<<< HEAD
            // moduleName "weexcore"
            // cFlags "-I" + file(jniDir+"v8core").absolutePath
            // ldLibs "log",jniDir + "libv8_base.a",jniDir + "libv8_snapshot.a"
            abiFilters "armeabi"
=======
//            moduleName "weexcore"
//            cFlags "-I" + file(libsDir+"v8core").absolutePath
//            ldLibs "log",libsDir + "libv8_base_arm.a",libsDir + "libv8_snapshot_arm.a"
            abiFilters "armeabi","x86"
        }
    }
    buildTypes {
        release {
            minifyEnabled false
            proguardFiles getDefaultProguardFile('proguard-android.txt'), 'proguard-rules.pro'
        }

        debug {
            testCoverageEnabled true
>>>>>>> a4e13a81
        }
    }

    sourceSets {
        main {
            java {
                srcDirs = ['src/main/java']
            }
            resources.srcDirs = ['src/main/java']
            manifest.srcFile libsDir+'/src/main/AndroidManifest.xml'
            res.srcDirs = ['src/main/res']
            jniLibs.srcDir(['libs'])
            assets.srcDirs = ['assets']
        }
    }
    tBuildConfig {
        libraryType 'aar'
    }
}
publishing {
    publications {
        maven(MavenPublication) {
            // 需要自己定义产出artifact的路径，根据你的项目的产出进行配置
            artifact "${project.buildDir}/outputs/aar/${project.name}-release.aar"

            // 如果你要部署到maven仓库的artifatcId和project名称不同，需要在这里重载
            artifactId 'weex_sdk'
        }

    }
}

dependencies {
    compile fileTree(include: ['*.jar'], dir: 'libs')
    provided 'com.android.support:recyclerview-v7:23.1.1'
    provided 'com.android.support:support-v4:23.1.1'
    provided 'com.android.support:appcompat-v7:23.1.1'
    provided 'com.alibaba:fastjson:1.1.45'

    testCompile 'junit:junit:4.12'
    testCompile 'org.hamcrest:hamcrest-core:1.3'
    testCompile 'org.javassist:javassist:3.20.0-GA'
    testCompile 'org.mockito:mockito-core:1.10.19'
    testCompile 'org.objenesis:objenesis:2.1'
    testCompile 'org.powermock:powermock-core:1.6.4'
    testCompile 'org.powermock:powermock-api-mockito:1.6.4'
    testCompile 'org.powermock:powermock-module-junit4-common:1.6.4'
    testCompile 'org.powermock:powermock-module-junit4:1.6.4'
    testCompile 'org.powermock:powermock-module-junit4-legacy:1.6.4'
    testCompile 'org.powermock:powermock-module-testng:1.6.4'
    testCompile 'org.robolectric:robolectric:3.0-rc3'
}<|MERGE_RESOLUTION|>--- conflicted
+++ resolved
@@ -1,56 +1,45 @@
-/**淘宝本地打包上传snapshot 脚本
- * 步骤：
- * 1.注销 此行往上的代码'
- * 2.如果 setting.gradle文件中有:weex_sdk_android，删除后使用脚本 /.gradlew publish
- * */
-apply from: 'http://mirrors.taobao.net/mirror/gradle/android-parent.gradle'
-group = 'com.taobao.android'
-version = '1.5.2.6-SNAPSHOT'
-
-description = """weex_sdk"""
-
-try {
-    if ('' != deployVersion) {
-        version = deployVersion
-        println "version: " + version
-    }
-
-} catch (java.lang.Exception e) {
-
-}
-
 buildscript {
     repositories {
-        maven {
-            url "http://mvnrepo.alibaba-inc.com/mvn/repository"
-        }
+        mavenCentral()
+        jcenter()
     }
     dependencies {
-        classpath('com.taobao.android.tools.build:gradle:1.3.1-rc7') {
-            exclude module: 'guava'
-        }
-        classpath 'com.google.guava:guava:17.0'
+        classpath 'com.android.tools.build:gradle:2.1.2'
+        classpath files('license/license-gradle-plugin-0.12.1.jar')
+        classpath files('license/maven-license-plugin-1.10.b1.jar')
+        classpath files('license/plexus-utils-3.0.24.jar')
     }
 }
 
-repositories {
-    maven { url 'http://mvnrepo.alibaba-inc.com/mvn/repository' }
-    mavenLocal()
-    mavenCentral()
+//plugins {
+//    id "com.github.hierynomus.license" version "0.12.1"
+//}
+
+allprojects {
+    repositories {
+        mavenCentral()
+        jcenter()
+    }
 }
 
+apply plugin: 'com.android.library'
+apply plugin: 'com.github.hierynomus.license'
+
+
+version = "1.5.2.4"
+
 android {
-    def libsDir = projectDir.path
+    compileSdkVersion 23
+    buildToolsVersion "23.0.2"
+    resourcePrefix "weex"
 
-    def jniDir = projectDir.path + "/src/main/jni/"
+//    def libsDir = projectDir.path + "/src/main/jni/"
     defaultConfig {
+        minSdkVersion 14
+        targetSdkVersion 19
+        versionCode 1
+        versionName "1.0"
         ndk {
-<<<<<<< HEAD
-            // moduleName "weexcore"
-            // cFlags "-I" + file(jniDir+"v8core").absolutePath
-            // ldLibs "log",jniDir + "libv8_base.a",jniDir + "libv8_snapshot.a"
-            abiFilters "armeabi"
-=======
 //            moduleName "weexcore"
 //            cFlags "-I" + file(libsDir+"v8core").absolutePath
 //            ldLibs "log",libsDir + "libv8_base_arm.a",libsDir + "libv8_snapshot_arm.a"
@@ -65,36 +54,28 @@
 
         debug {
             testCoverageEnabled true
->>>>>>> a4e13a81
         }
     }
 
     sourceSets {
         main {
+            assets.srcDirs = ['assets']
+            jniLibs.srcDir(['libs'])
             java {
-                srcDirs = ['src/main/java']
+                srcDirs = ["src/main/java"];
             }
-            resources.srcDirs = ['src/main/java']
-            manifest.srcFile libsDir+'/src/main/AndroidManifest.xml'
-            res.srcDirs = ['src/main/res']
-            jniLibs.srcDir(['libs'])
-            assets.srcDirs = ['assets']
         }
+        debug.setRoot('build-types/debug')
+        release.setRoot('build-types/release')
     }
-    tBuildConfig {
-        libraryType 'aar'
+
+    compileOptions.encoding = "UTF-8"
+    lintOptions {
+        abortOnError false
     }
-}
-publishing {
-    publications {
-        maven(MavenPublication) {
-            // 需要自己定义产出artifact的路径，根据你的项目的产出进行配置
-            artifact "${project.buildDir}/outputs/aar/${project.name}-release.aar"
-
-            // 如果你要部署到maven仓库的artifatcId和project名称不同，需要在这里重载
-            artifactId 'weex_sdk'
-        }
-
+    compileOptions {
+        sourceCompatibility JavaVersion.VERSION_1_7
+        targetCompatibility JavaVersion.VERSION_1_7
     }
 }
 
@@ -103,7 +84,7 @@
     provided 'com.android.support:recyclerview-v7:23.1.1'
     provided 'com.android.support:support-v4:23.1.1'
     provided 'com.android.support:appcompat-v7:23.1.1'
-    provided 'com.alibaba:fastjson:1.1.45'
+    provided 'com.alibaba:fastjson:1.1.46.android'
 
     testCompile 'junit:junit:4.12'
     testCompile 'org.hamcrest:hamcrest-core:1.3'
@@ -117,4 +98,40 @@
     testCompile 'org.powermock:powermock-module-junit4-legacy:1.6.4'
     testCompile 'org.powermock:powermock-module-testng:1.6.4'
     testCompile 'org.robolectric:robolectric:3.0-rc3'
+}
+
+license{
+    header=file('license/LICENSE')
+    excludes (["**/WXDataStructureUtil.java",
+               "**/WXBackgroundDrawable.java",
+               "**/Spacing.java",
+               "**/MeasureOutput.java",
+               "**/LayoutEngine.java",
+               "**/FloatUtil.java",
+               "**/CSSWrap.java",
+               "**/CSSStyle.java",
+               "**/CSSPositionType.java",
+               "**/CSSNode.java",
+               "**/CSSLayoutContext.java",
+               "**/CSSLayout.java",
+               "**/CSSJustify.java",
+               "**/CSSFlexDirection.java",
+               "**/CSSDirection.java",
+               "**/CSSConstants.java",
+               "**/CSSAlign.java",
+               "**/CachedCSSLayout.java",
+               "**/CSSAlignConvert.java",
+               "**/CSSFlexDirectionConvert.java",
+               "**/CSSJustifyConvert.java",
+               "**/CSSPositionTypeConvert.java",
+               "**/CSSTransformFromStyle.java",
+               "**/CSSWrapConvert.java",
+               "**/WXTextDomObject.java",
+               "**/WXCustomStyleSpan.java"])
+//    includes(['src/main/java/**/*.java'])
+}
+preBuild.dependsOn licenseFormat
+
+task wrapper(type: Wrapper) {
+    gradleVersion = '2.10'
 }