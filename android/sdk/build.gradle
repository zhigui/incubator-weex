buildscript {
    repositories {
        mavenCentral()
        jcenter()
    }
    dependencies {
        classpath 'com.android.tools.build:gradle:2.1.3'
        classpath files('license/license-gradle-plugin-0.12.1.jar')
        classpath files('license/maven-license-plugin-1.10.b1.jar')
        classpath files('license/plexus-utils-3.0.24.jar')
        classpath 'com.vanniktech:gradle-android-junit-jacoco-plugin:0.5.0'
    }
}

allprojects {
    repositories {
        mavenCentral()
        jcenter()
    }
}

apply plugin: 'com.android.library'
apply plugin: 'com.github.hierynomus.license'
apply plugin: 'checkstyle'

ext.disableCov = project.hasProperty('disableCov') ? project.getProperty('disableCov') : 'false'
if(!disableCov.toBoolean()){
    apply plugin: 'com.vanniktech.android.junit.jacoco'
    junitJacoco {
        excludes = ['com/taobao/weex/dom/flex/**','com/taobao/weex/ui/view/refresh/circlebar/**']
    }
}

project.ext.set("androidTargetSDK",project.hasProperty('targetSDK') ? project.getProperty('targetSDK') as int : 21 )

task checkstyle(type: Checkstyle) {
    configFile file("${project.rootDir}/config/quality/checkstyle.xml") // Where my checkstyle config is...
    // configProperties.checkstyleSuppressionsPath = file("${project.rootDir}/config/quality/checkstyle/suppressions.xml").absolutePath // Where is my suppressions file for checkstyle is...
    source 'src'
    include '**/*.java'
    exclude '**/gen/**'
    exclude '**/test/**'
    exclude '**/com/taobao/weex/dom/flex/**'
    classpath = files()
}

checkstyle {
    toolVersion = '6.9'
}

<<<<<<< HEAD
version = "0.9.0"
=======
version = "0.9.4"
>>>>>>> ad9d088d

android {
    compileSdkVersion 23
    buildToolsVersion "23.0.2"
    resourcePrefix "weex"

    useLibrary 'org.apache.http.legacy'

    def jsfmVersion = "0.15.2"
    try{
        def line
        new File("assets/main.js").withReader { line = it.readLine() }
        def m = line =~ /[A-Z\s]+\:\s+([0-9\.]+)\s+Build\s+[0-9]+/;
        jsfmVersion = m[0][1]
        println jsfmVersion
    } catch (java.lang.Exception e) {

    }

    defaultConfig {
        buildConfigField "String", "buildJavascriptFrameworkVersion", "\"${jsfmVersion}\""
        buildConfigField "String", "buildVersion", "\"${version}\""
        minSdkVersion 14
        targetSdkVersion project.androidTargetSDK
        versionCode 1
        versionName "1.0"
        ndk {
            abiFilters "armeabi","x86"
        }
    }
    buildTypes {
        release {
            minifyEnabled false
            proguardFiles getDefaultProguardFile('proguard-android.txt'), 'proguard-rules.pro'
        }

        debug {
            testCoverageEnabled true
        }
    }

    sourceSets {
        main {
            assets.srcDirs = ['assets']
            jniLibs.srcDir(['libs'])
            java {
                srcDirs = ["src/main/java"];
            }
        }
        debug.setRoot('build-types/debug')
        release.setRoot('build-types/release')
    }

    compileOptions.encoding = "UTF-8"
    lintOptions {
        abortOnError false
    }
    compileOptions {
        sourceCompatibility JavaVersion.VERSION_1_7
        targetCompatibility JavaVersion.VERSION_1_7
    }
    testOptions {
        unitTests.all {
            jvmArgs += ['-XX:-UseSplitVerifier', '-noverify','-Xverify:none']/* fix VerifyError  */
        }
    }
}

dependencies {
    compile fileTree(include: ['*.jar'], dir: 'libs')
    provided 'com.android.support:recyclerview-v7:23.1.1'
    provided 'com.android.support:support-v4:23.1.1'
    provided 'com.android.support:appcompat-v7:23.1.1'
    provided 'com.alibaba:fastjson:1.1.46.android'

    testCompile 'com.alibaba:fastjson:1.1.46.android'
    testCompile 'junit:junit:4.12'
    testCompile 'org.hamcrest:hamcrest-core:1.3'
    testCompile 'org.javassist:javassist:3.20.0-GA'
    testCompile 'org.mockito:mockito-core:1.10.19'
    testCompile 'org.objenesis:objenesis:2.1'
    testCompile 'org.powermock:powermock-core:1.6.4'
    testCompile 'org.powermock:powermock-api-mockito:1.6.4'
    testCompile 'org.powermock:powermock-module-junit4-common:1.6.4'
    testCompile 'org.powermock:powermock-module-junit4:1.6.4'
    testCompile 'org.powermock:powermock-module-junit4-legacy:1.6.4'
    testCompile 'org.powermock:powermock-module-testng:1.6.4'
    testCompile 'org.powermock:powermock-classloading-xstream:1.6.4'
    testCompile "org.powermock:powermock-module-junit4-rule:1.6.4"
    testCompile 'org.robolectric:robolectric:3.0'
    testCompile "org.robolectric:shadows-httpclient:3.0"
    testCompile 'org.json:json:20160212'
}

license{
    header=file('license/LICENSE')
    excludes (["**/WXDataStructureUtil.java",
               "**/Spacing.java",
               "**/MeasureOutput.java",
               "**/LayoutEngine.java",
               "**/FloatUtil.java",
               "**/CSSWrap.java",
               "**/CSSStyle.java",
               "**/CSSPositionType.java",
               "**/CSSNode.java",
               "**/CSSLayoutContext.java",
               "**/CSSLayout.java",
               "**/CSSJustify.java",
               "**/CSSFlexDirection.java",
               "**/CSSDirection.java",
               "**/CSSConstants.java",
               "**/CSSAlign.java",
               "**/CachedCSSLayout.java",
               "**/CSSAlignConvert.java",
               "**/CSSFlexDirectionConvert.java",
               "**/CSSJustifyConvert.java",
               "**/CSSPositionTypeConvert.java",
               "**/CSSTransformFromStyle.java",
               "**/CSSWrapConvert.java",
               "**/WXTextDomObject.java",
               "**/WXCustomStyleSpan.java"])
}
preBuild.dependsOn licenseFormat

task wrapper(type: Wrapper) {
    gradleVersion = '2.10'
}<|MERGE_RESOLUTION|>--- conflicted
+++ resolved
@@ -48,11 +48,7 @@
     toolVersion = '6.9'
 }
 
-<<<<<<< HEAD
-version = "0.9.0"
-=======
 version = "0.9.4"
->>>>>>> ad9d088d
 
 android {
     compileSdkVersion 23
