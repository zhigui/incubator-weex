--- conflicted
+++ resolved
@@ -60,10 +60,7 @@
     }
 
     defaultConfig {
-<<<<<<< HEAD
-=======
         buildConfigField "String", "buildJavascriptFrameworkVersion", "\"${jsfmVersion}\""
->>>>>>> d11df8ed
         buildConfigField "String", "buildVersion", "\"${version}\""
         minSdkVersion 14
         targetSdkVersion 19
