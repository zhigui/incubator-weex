--- conflicted
+++ resolved
@@ -445,8 +445,6 @@
     invalidateSelf();
   }
 
-<<<<<<< HEAD
-=======
   public boolean isRounded() {
     return mBorderRadius != null &&
            (!FloatUtil.floatsEqual(getBorderRadius(mBorderRadius, BORDER_TOP_LEFT_RADIUS), 0) ||
@@ -463,7 +461,6 @@
     return contentClip;
   }
 
->>>>>>> ad9d088d
   private float getBorderRadius(@Nullable SparseArray<Float> borderRadius, int position) {
     return BorderUtil.fetchFromSparseArray(borderRadius, position, DEFAULT_BORDER_RADIUS);
   }
