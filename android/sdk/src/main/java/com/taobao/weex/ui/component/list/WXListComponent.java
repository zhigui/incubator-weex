/**
 *
 *                                  Apache License
 *                            Version 2.0, January 2004
 *                         http://www.apache.org/licenses/
 *
 *    TERMS AND CONDITIONS FOR USE, REPRODUCTION, AND DISTRIBUTION
 *
 *    1. Definitions.
 *
 *       "License" shall mean the terms and conditions for use, reproduction,
 *       and distribution as defined by Sections 1 through 9 of this document.
 *
 *       "Licensor" shall mean the copyright owner or entity authorized by
 *       the copyright owner that is granting the License.
 *
 *       "Legal Entity" shall mean the union of the acting entity and all
 *       other entities that control, are controlled by, or are under common
 *       control with that entity. For the purposes of this definition,
 *       "control" means (i) the power, direct or indirect, to cause the
 *       direction or management of such entity, whether by contract or
 *       otherwise, or (ii) ownership of fifty percent (50%) or more of the
 *       outstanding shares, or (iii) beneficial ownership of such entity.
 *
 *       "You" (or "Your") shall mean an individual or Legal Entity
 *       exercising permissions granted by this License.
 *
 *       "Source" form shall mean the preferred form for making modifications,
 *       including but not limited to software source code, documentation
 *       source, and configuration files.
 *
 *       "Object" form shall mean any form resulting from mechanical
 *       transformation or translation of a Source form, including but
 *       not limited to compiled object code, generated documentation,
 *       and conversions to other media types.
 *
 *       "Work" shall mean the work of authorship, whether in Source or
 *       Object form, made available under the License, as indicated by a
 *       copyright notice that is included in or attached to the work
 *       (an example is provided in the Appendix below).
 *
 *       "Derivative Works" shall mean any work, whether in Source or Object
 *       form, that is based on (or derived from) the Work and for which the
 *       editorial revisions, annotations, elaborations, or other modifications
 *       represent, as a whole, an original work of authorship. For the purposes
 *       of this License, Derivative Works shall not include works that remain
 *       separable from, or merely link (or bind by name) to the interfaces of,
 *       the Work and Derivative Works thereof.
 *
 *       "Contribution" shall mean any work of authorship, including
 *       the original version of the Work and any modifications or additions
 *       to that Work or Derivative Works thereof, that is intentionally
 *       submitted to Licensor for inclusion in the Work by the copyright owner
 *       or by an individual or Legal Entity authorized to submit on behalf of
 *       the copyright owner. For the purposes of this definition, "submitted"
 *       means any form of electronic, verbal, or written communication sent
 *       to the Licensor or its representatives, including but not limited to
 *       communication on electronic mailing lists, source code control systems,
 *       and issue tracking systems that are managed by, or on behalf of, the
 *       Licensor for the purpose of discussing and improving the Work, but
 *       excluding communication that is conspicuously marked or otherwise
 *       designated in writing by the copyright owner as "Not a Contribution."
 *
 *       "Contributor" shall mean Licensor and any individual or Legal Entity
 *       on behalf of whom a Contribution has been received by Licensor and
 *       subsequently incorporated within the Work.
 *
 *    2. Grant of Copyright License. Subject to the terms and conditions of
 *       this License, each Contributor hereby grants to You a perpetual,
 *       worldwide, non-exclusive, no-charge, royalty-free, irrevocable
 *       copyright license to reproduce, prepare Derivative Works of,
 *       publicly display, publicly perform, sublicense, and distribute the
 *       Work and such Derivative Works in Source or Object form.
 *
 *    3. Grant of Patent License. Subject to the terms and conditions of
 *       this License, each Contributor hereby grants to You a perpetual,
 *       worldwide, non-exclusive, no-charge, royalty-free, irrevocable
 *       (except as stated in this section) patent license to make, have made,
 *       use, offer to sell, sell, import, and otherwise transfer the Work,
 *       where such license applies only to those patent claims licensable
 *       by such Contributor that are necessarily infringed by their
 *       Contribution(s) alone or by combination of their Contribution(s)
 *       with the Work to which such Contribution(s) was submitted. If You
 *       institute patent litigation against any entity (including a
 *       cross-claim or counterclaim in a lawsuit) alleging that the Work
 *       or a Contribution incorporated within the Work constitutes direct
 *       or contributory patent infringement, then any patent licenses
 *       granted to You under this License for that Work shall terminate
 *       as of the date such litigation is filed.
 *
 *    4. Redistribution. You may reproduce and distribute copies of the
 *       Work or Derivative Works thereof in any medium, with or without
 *       modifications, and in Source or Object form, provided that You
 *       meet the following conditions:
 *
 *       (a) You must give any other recipients of the Work or
 *           Derivative Works a copy of this License; and
 *
 *       (b) You must cause any modified files to carry prominent notices
 *           stating that You changed the files; and
 *
 *       (c) You must retain, in the Source form of any Derivative Works
 *           that You distribute, all copyright, patent, trademark, and
 *           attribution notices from the Source form of the Work,
 *           excluding those notices that do not pertain to any part of
 *           the Derivative Works; and
 *
 *       (d) If the Work includes a "NOTICE" text file as part of its
 *           distribution, then any Derivative Works that You distribute must
 *           include a readable copy of the attribution notices contained
 *           within such NOTICE file, excluding those notices that do not
 *           pertain to any part of the Derivative Works, in at least one
 *           of the following places: within a NOTICE text file distributed
 *           as part of the Derivative Works; within the Source form or
 *           documentation, if provided along with the Derivative Works; or,
 *           within a display generated by the Derivative Works, if and
 *           wherever such third-party notices normally appear. The contents
 *           of the NOTICE file are for informational purposes only and
 *           do not modify the License. You may add Your own attribution
 *           notices within Derivative Works that You distribute, alongside
 *           or as an addendum to the NOTICE text from the Work, provided
 *           that such additional attribution notices cannot be construed
 *           as modifying the License.
 *
 *       You may add Your own copyright statement to Your modifications and
 *       may provide additional or different license terms and conditions
 *       for use, reproduction, or distribution of Your modifications, or
 *       for any such Derivative Works as a whole, provided Your use,
 *       reproduction, and distribution of the Work otherwise complies with
 *       the conditions stated in this License.
 *
 *    5. Submission of Contributions. Unless You explicitly state otherwise,
 *       any Contribution intentionally submitted for inclusion in the Work
 *       by You to the Licensor shall be under the terms and conditions of
 *       this License, without any additional terms or conditions.
 *       Notwithstanding the above, nothing herein shall supersede or modify
 *       the terms of any separate license agreement you may have executed
 *       with Licensor regarding such Contributions.
 *
 *    6. Trademarks. This License does not grant permission to use the trade
 *       names, trademarks, service marks, or product names of the Licensor,
 *       except as required for reasonable and customary use in describing the
 *       origin of the Work and reproducing the content of the NOTICE file.
 *
 *    7. Disclaimer of Warranty. Unless required by applicable law or
 *       agreed to in writing, Licensor provides the Work (and each
 *       Contributor provides its Contributions) on an "AS IS" BASIS,
 *       WITHOUT WARRANTIES OR CONDITIONS OF ANY KIND, either express or
 *       implied, including, without limitation, any warranties or conditions
 *       of TITLE, NON-INFRINGEMENT, MERCHANTABILITY, or FITNESS FOR A
 *       PARTICULAR PURPOSE. You are solely responsible for determining the
 *       appropriateness of using or redistributing the Work and assume any
 *       risks associated with Your exercise of permissions under this License.
 *
 *    8. Limitation of Liability. In no event and under no legal theory,
 *       whether in tort (including negligence), contract, or otherwise,
 *       unless required by applicable law (such as deliberate and grossly
 *       negligent acts) or agreed to in writing, shall any Contributor be
 *       liable to You for damages, including any direct, indirect, special,
 *       incidental, or consequential damages of any character arising as a
 *       result of this License or out of the use or inability to use the
 *       Work (including but not limited to damages for loss of goodwill,
 *       work stoppage, computer failure or malfunction, or any and all
 *       other commercial damages or losses), even if such Contributor
 *       has been advised of the possibility of such damages.
 *
 *    9. Accepting Warranty or Additional Liability. While redistributing
 *       the Work or Derivative Works thereof, You may choose to offer,
 *       and charge a fee for, acceptance of support, warranty, indemnity,
 *       or other liability obligations and/or rights consistent with this
 *       License. However, in accepting such obligations, You may act only
 *       on Your own behalf and on Your sole responsibility, not on behalf
 *       of any other Contributor, and only if You agree to indemnify,
 *       defend, and hold each Contributor harmless for any liability
 *       incurred by, or claims asserted against, such Contributor by reason
 *       of your accepting any such warranty or additional liability.
 *
 *    END OF TERMS AND CONDITIONS
 *
 *    APPENDIX: How to apply the Apache License to your work.
 *
 *       To apply the Apache License to your work, attach the following
 *       boilerplate notice, with the fields enclosed by brackets "[]"
 *       replaced with your own identifying information. (Don't include
 *       the brackets!)  The text should be enclosed in the appropriate
 *       comment syntax for the file format. We also recommend that a
 *       file or class name and description of purpose be included on the
 *       same "printed page" as the copyright notice for easier
 *       identification within third-party archives.
 *
 *    Copyright 2016 Alibaba Group
 *
 *    Licensed under the Apache License, Version 2.0 (the "License");
 *    you may not use this file except in compliance with the License.
 *    You may obtain a copy of the License at
 *
 *        http://www.apache.org/licenses/LICENSE-2.0
 *
 *    Unless required by applicable law or agreed to in writing, software
 *    distributed under the License is distributed on an "AS IS" BASIS,
 *    WITHOUT WARRANTIES OR CONDITIONS OF ANY KIND, either express or implied.
 *    See the License for the specific language governing permissions and
 *    limitations under the License.
 */
package com.taobao.weex.ui.component.list;

import android.content.Context;
import android.graphics.Color;
import android.graphics.PointF;
import android.support.annotation.NonNull;
import android.support.annotation.Nullable;
import android.support.v4.util.ArrayMap;
import android.support.v7.widget.RecyclerView;
import android.text.TextUtils;
import android.util.SparseArray;
import android.view.View;
import android.view.ViewGroup;
import android.widget.FrameLayout;
import android.widget.ImageView;

import com.taobao.weex.WXEnvironment;
import com.taobao.weex.WXSDKInstance;
import com.taobao.weex.WXSDKManager;
import com.taobao.weex.common.Constants;
import com.taobao.weex.common.OnWXScrollListener;
import com.taobao.weex.common.WXRuntimeException;
import com.taobao.weex.dom.WXDomObject;
import com.taobao.weex.ui.component.*;
import com.taobao.weex.ui.component.helper.WXStickyHelper;
import com.taobao.weex.ui.view.listview.WXRecyclerView;
import com.taobao.weex.ui.view.listview.adapter.IOnLoadMoreListener;
import com.taobao.weex.ui.view.listview.adapter.IRecyclerAdapterListener;
import com.taobao.weex.ui.view.listview.adapter.ListBaseViewHolder;
import com.taobao.weex.ui.view.listview.adapter.RecyclerViewBaseAdapter;
import com.taobao.weex.ui.view.listview.adapter.TransformItemDecoration;
import com.taobao.weex.ui.view.listview.adapter.WXRecyclerViewOnScrollListener;
import com.taobao.weex.ui.view.refresh.wrapper.BounceRecyclerView;
import com.taobao.weex.utils.WXLogUtils;
import com.taobao.weex.utils.WXViewUtils;

import java.util.ArrayList;
import java.util.HashMap;
import java.util.Iterator;
import java.util.List;
import java.util.Map;
import java.util.regex.Matcher;
import java.util.regex.Pattern;

/**
 * Unlike other components, there is immutable bi-directional association between View and
 * ViewHolder, while only mutable and temporal uni-directional association between view and
 * components. The association only exist from {@link #onBindViewHolder(ListBaseViewHolder, int)} to
 * {@link #onViewRecycled(ListBaseViewHolder)}. In other situations, the association may not valid
 * or not even exist.
 */
public class WXListComponent extends WXVContainer<BounceRecyclerView> implements
        IRecyclerAdapterListener<ListBaseViewHolder>,IOnLoadMoreListener,Scrollable {

  public static final String TRANSFORM = "transform";
  private String TAG = "WXListComponent";
  private int mListCellCount = 0;
  private String mLoadMoreRetry = "";
  private ArrayList<ListBaseViewHolder> recycleViewList = new ArrayList<>();
  private static final Pattern transformPattern = Pattern.compile("([a-z]+)\\(([0-9\\.]+),?([0-9\\.]+)?\\)");

<<<<<<< HEAD
  private Map<String,AppearanceAwareChild> mAppearComponents = new HashMap<>();
  private ArrayMap<String, Long> mRefToViewType;
  private SparseArray<ArrayList<WXComponent>> mViewTypes;

  protected BounceRecyclerView bounceRecyclerView;

  private static final int MAX_VIEWTYPE_ALLOW_CACHE = 9;
  private static boolean mAllowCacheViewHolder = true;
  private static boolean mDownForBidCacheViewHolder = false;

  /**
   * Map for storing component that is sticky.
   **/
  private Map<String, HashMap<String, WXComponent>> mStickyMap = new HashMap<>();
  private WXStickyHelper stickyHelper;

=======
  private Map<String, AppearanceHelper> mAppearComponents = new HashMap<>();

  private ArrayMap<String, Long> mRefToViewType;
  private SparseArray<ArrayList<WXComponent>> mViewTypes;

  protected BounceRecyclerView bounceRecyclerView;

  private static final int MAX_VIEWTYPE_ALLOW_CACHE = 9;
  private static boolean mAllowCacheViewHolder = true;
  private static boolean mDownForBidCacheViewHolder = false;

  /**
   * Map for storing component that is sticky.
   **/
  private Map<String, HashMap<String, WXComponent>> mStickyMap = new HashMap<>();
  private WXStickyHelper stickyHelper;
>>>>>>> c5b75c18

  @Deprecated
  public WXListComponent(WXSDKInstance instance, WXDomObject dom, WXVContainer parent, String instanceId, boolean isLazy) {
    this(instance,dom,parent,isLazy);
  }

    public WXListComponent(WXSDKInstance instance, WXDomObject node, WXVContainer parent, boolean lazy) {
        super(instance, node, parent, lazy);
        stickyHelper = new WXStickyHelper(this);
    }

    /**
     * Measure the size of the recyclerView.
     *
     * @param width  the expected width
     * @param height the expected height
     * @return the result of measurement
     */
    @Override
    protected MeasureOutput measure(int width, int height) {
        int screenH = WXViewUtils.getScreenHeight(WXEnvironment.sApplication);
        int weexH = WXViewUtils.getWeexHeight(mInstanceId);
        int outHeight = height > (weexH >= screenH ? screenH : weexH) ? weexH - mAbsoluteY : height;
        return super.measure(width, outHeight);
    }

    protected int getOrientation(){
        return Constants.Orientation.VERTICAL;
    }

    @Override
    public void destroy() {
        super.destroy();
        if (mStickyMap != null)
            mStickyMap.clear();
        if (mViewTypes != null)
            mViewTypes.clear();
        if (mRefToViewType != null)
            mRefToViewType.clear();
    }

  /**
   * These transform functions are supported:
   - `scale(x,y)`: scale item, x and y should be a positive float number.
   - `translate(x,y)`: translate item, `x` and `y` shoule be integer numbers.
   - `opacity(n)`: change the transparency of item, `n` must in `[0,1.0]`.
   - `rotate(n)`: rotate item, n is integer number.
   * @param raw
   * @return
   */
    private RecyclerView.ItemDecoration parseTransforms(String raw){
        if(raw == null){
            return null;
        }
        float scaleX = 0f,scaleY = 0f;
        int translateX = 0,translateY = 0;
        float opacity = 0f;
        int rotate = 0;
            //public TransformItemDecoration(boolean isVertical,float alpha,int translateX,int translateY,int rotation,float scale)
        Matcher matcher = transformPattern.matcher(raw);
        while(matcher.find()){
            String match = matcher.group();
            String name = matcher.group(1);
            try {
                switch (name) {
                    case "scale":
                        scaleX = Float.parseFloat(matcher.group(2));
                        scaleY = Float.parseFloat(matcher.group(3));
                        break;
                    case "translate":
                        translateX = Integer.parseInt(matcher.group(2));
                        translateY = Integer.parseInt(matcher.group(3));
                        break;
                    case "opacity":
                        opacity = Float.parseFloat(matcher.group(2));
                        break;
                    case "rotate":
                        rotate = Integer.parseInt(matcher.group(2));
                        break;
                    default:
                        WXLogUtils.e(TAG, "Invaild transform expression:" + match);
                        break;
                }
            }catch (NumberFormatException e){
                WXLogUtils.e("", e);
                WXLogUtils.e(TAG, "Invaild transform expression:" + match);
            }
        }
        return new TransformItemDecoration(getOrientation() == Constants.Orientation.VERTICAL, opacity, translateX, translateY, rotate, scaleX, scaleY);
    }

    @Override
    protected BounceRecyclerView initComponentHostView(Context context) {
        bounceRecyclerView = new BounceRecyclerView(context, getOrientation());

        String transforms = (String) mDomObj.getAttrs().get(TRANSFORM);
        if (transforms != null) {
            bounceRecyclerView.getInnerView().addItemDecoration(parseTransforms(transforms));
        }

        RecyclerViewBaseAdapter recyclerViewBaseAdapter = new RecyclerViewBaseAdapter<>(this);
        recyclerViewBaseAdapter.setHasStableIds(true);
        bounceRecyclerView.setAdapter(recyclerViewBaseAdapter);
        bounceRecyclerView.setOverScrollMode(View.OVER_SCROLL_NEVER);
        bounceRecyclerView.getInnerView().clearOnScrollListeners();
        bounceRecyclerView.getInnerView().addOnScrollListener(new WXRecyclerViewOnScrollListener(this));
        bounceRecyclerView.getInnerView().addOnScrollListener(new RecyclerView.OnScrollListener() {
            @Override
            public void onScrollStateChanged(RecyclerView recyclerView, int newState) {
              super.onScrollStateChanged(recyclerView, newState);

                    if(newState == RecyclerView.SCROLL_STATE_IDLE ){
                    for(ListBaseViewHolder holder:recycleViewList){
                        if(holder!=null
                                && holder.getComponent()!=null
                                && !holder.getComponent().isUsing()) {
                            recycleImage(holder.getView());
                        }
                    }
                    recycleViewList.clear();
                }
              List<OnWXScrollListener> listeners = mInstance.getWXScrollListeners();
              if (listeners != null && listeners.size() > 0) {
                for (OnWXScrollListener listener : listeners) {
                  if (listener != null) {
                    View topView = recyclerView.getChildAt(0);
                    if (topView != null && listener != null) {
                      int y = topView.getTop();
                      listener.onScrollStateChanged(recyclerView, 0, y, newState);
                    }
                  }
                }
              }
            }

            @Override
            public void onScrolled(RecyclerView recyclerView, int dx, int dy) {
                super.onScrolled(recyclerView, dx, dy);
                List<OnWXScrollListener> listeners = mInstance.getWXScrollListeners();
                if(listeners!=null && listeners.size()>0){
                    for (OnWXScrollListener listener : listeners) {
                        if (listener != null) {
                            listener.onScrolled(recyclerView, dx, dy);
                        }
                    }
                }
            }
        });
      return bounceRecyclerView;
    }

  @Override
  public void bindStickStyle(WXComponent component) {
      stickyHelper.bindStickStyle(component,mStickyMap);
  }

  @Override
  public void unbindStickStyle(WXComponent component) {
      stickyHelper.unbindStickStyle(component,mStickyMap);
  }

  private @Nullable WXComponent findDirectListChild(WXComponent comp){
    WXComponent parent;
    if(comp == null || (parent = comp.getParent()) == null){
      return null;
    }

    if(parent instanceof WXListComponent){
      return comp;
    }

    return findDirectListChild(parent);
  }

  private void setAppearanceWatch(WXComponent component, int event, boolean enable) {
    AppearanceHelper item = mAppearComponents.get(component.getRef());
    if (item != null) {
      item.setWatchEvent(event, enable);
    } else if (!enable) {
      //Do nothing if disable target not exist.
    } else {
      WXComponent dChild = findDirectListChild(component);
      int index = mChildren.indexOf(dChild);
      if (index != -1) {
        item = new AppearanceHelper(component, index);
        item.setWatchEvent(event, true);
        mAppearComponents.put(component.getRef(), item);
      }
    }
  }

  @Override
  public void bindAppearEvent(WXComponent component) {
    setAppearanceWatch(component, AppearanceHelper.APPEAR,true);
  }

  @Override
  public void bindDisappearEvent(WXComponent component) {
    setAppearanceWatch(component, AppearanceHelper.DISAPPEAR,true);
  }

  @Override
  public void unbindAppearEvent(WXComponent component) {
    setAppearanceWatch(component, AppearanceHelper.APPEAR,false);
  }

  @Override
  public void unbindDisappearEvent(WXComponent component) {
    setAppearanceWatch(component, AppearanceHelper.DISAPPEAR,false);
  }

  @Override
  public void scrollTo(WXComponent component,final int offset) {
    if(bounceRecyclerView == null){
      return;
    }

    WXComponent parent = component;
    WXCell cell = null;
    while(parent != null){
      if(parent instanceof WXCell){
        cell = (WXCell) parent;
        break;
      }
      parent = parent.getParent();
    }
    if(cell !=null){
      int pos = mChildren.indexOf(cell);
      final WXRecyclerView view = bounceRecyclerView.getInnerView();
      view.scrollToPosition(pos);
      final WXComponent cellComp = cell;
      //scroll cell to top
      view.postDelayed(new Runnable() {
        @Override
        public void run() {
          if(getOrientation() == Constants.Orientation.VERTICAL){
            int scrollY = cellComp.getHostView().getTop()+offset;
            view.smoothScrollBy(0,scrollY );
          }else{
            int  scrollX = cellComp.getHostView().getLeft()+offset;
            view.smoothScrollBy(scrollX,0);
          }
        }
      },50);

      onPostScrollToPosition(pos);
    }

  }

  /**
   * Call after onPostScrollToPosition
   * @param pos
   */
  private void onPostScrollToPosition(int pos){
    if (pos < 0)
      return;
    checkLastSticky(pos);
  }

  /**
   * Check last Sticky after scrollTo
   * @param position scroll to position
   */
  public void checkLastSticky(final int position) {
      bounceRecyclerView.clearSticky();
      for (int i = 0; i <= position; i++) {
          WXComponent component = getChild(i);
          if (component.isSticky() && component instanceof WXCell) {
              if (component.getHostView() == null) {
                  return;
              }
              bounceRecyclerView.notifyStickyShow((WXCell) component);
          }
      }
  }

    @Override
    public void onBeforeScroll(int dx, int dy) {
        if (mStickyMap == null) {
            return;
        }
        HashMap<String, WXComponent> stickyMap = mStickyMap.get(getRef());
        if (stickyMap == null) {
            return;
        }
        Iterator<Map.Entry<String, WXComponent>> iterator = stickyMap.entrySet().iterator();
        Map.Entry<String, WXComponent> entry;
        WXComponent stickyComponent;
        while (iterator.hasNext()) {
            entry = iterator.next();
            stickyComponent = entry.getValue();

            if (stickyComponent != null && stickyComponent.getDomObject() != null
                    && stickyComponent instanceof WXCell) {
                if (stickyComponent.getHostView() == null) {
                    return;
                }

                int[] location = new int[2];
                stickyComponent.getHostView().getLocationOnScreen(location);
                int[] parentLocation = new int[2];
                stickyComponent.getParentScroller().getView().getLocationOnScreen(parentLocation);

                int top = location[1] - parentLocation[1];

                boolean showSticky = ((WXCell) stickyComponent).lastLocationY > 0 && top <= 0 && dy > 0;
                boolean removeSticky = ((WXCell) stickyComponent).lastLocationY <= 0 && top > 0 && dy < 0;
                if (showSticky) {
                    bounceRecyclerView.notifyStickyShow((WXCell) stickyComponent);
                } else if (removeSticky) {
                    bounceRecyclerView.notifyStickyRemove((WXCell) stickyComponent);
                }
                ((WXCell) stickyComponent).lastLocationY = top;
            }
        }
    }

  @Override
  public int getScrollY() {
    return bounceRecyclerView == null?0:bounceRecyclerView.getInnerView().getScrollY();
  }

  @Override
  public int getScrollX() {
    return bounceRecyclerView == null?0:bounceRecyclerView.getInnerView().getScrollX();
  }

  /**
    * Append a child component to the end of WXListComponent. This will not refresh the underlying
    * view immediately. The message of index of the inserted child is given to the adapter, and the
    * adapter will determine when to refresh. The default implementation of adapter will push the
    * message into a message and refresh the view in a period of time.
    *
    * @param child the inserted child
    */
  @Override
  public void addChild(WXComponent child) {
      addChild(child, -1);
  }

  /**
  * @param child the inserted child
  * @param index the index of the child to be inserted.
  * @see #addChild(WXComponent)
  */
  @Override
  public void addChild(WXComponent child, int index) {

      if (child == null || index < -1) {
          return;
      }
      if (checkRefreshOrLoading(child)) {
          return;
      }

      int count = mChildren.size();
      index = index >= count ? -1 : index;
      if (index == -1) {
          mChildren.add(child);
      } else {
          mChildren.add(index, child);
      }
      bindViewType(child);

    int adapterPosition = index == -1 ? mChildren.size() - 1 : index;
    BounceRecyclerView view =  getHostView();
    if(view != null) {
      view.getAdapter().notifyItemInserted(adapterPosition);
    }
  }

    /**
     * Setting refresh view and loading view
     * @param child the refresh_view or loading_view
     */
    private boolean checkRefreshOrLoading(WXComponent child) {

        if (child instanceof WXRefresh) {
            mHost.setOnRefreshListener((WXRefresh)child);
            final WXComponent temp = child;
            mHost.postDelayed(new Runnable() {
                @Override
                public void run() {
                    mHost.setHeaderView(temp.getView());
                }
            },100);
            return true;
        }

        if (child instanceof WXLoading) {
            mHost.setOnLoadingListener((WXLoading)child);
            final WXComponent temp = child;
            mHost.postDelayed(new Runnable() {
                @Override
                public void run() {
                    mHost.setFooterView(temp.getView());
                }
            },100);
            return true;
        }

        return false;
    }

    /**
     * RecyclerView manage its children in a way that different from {@link WXVContainer}. Therefore,
     * {@link WXVContainer#addSubView(View, int)} is an empty implementation in {@link
     * com.taobao.weex.ui.view.listview.WXRecyclerView}
     */
    @Override
    protected void addSubView(View child, int index) {
      BounceRecyclerView view =  getHostView();
      if(view == null){
        return;
      }
    }

    /**
     * Remove the child from WXListComponent. This method will use {@link
     * java.util.List#indexOf(Object)} to retrieve the component to be deleted. Like {@link
     * #addChild(WXComponent)}, this method will not refresh the view immediately, the adapter will
     * decide when to refresh.
     *
     * @param child the child to be removed
     */
    @Override
    public void remove(WXComponent child) {
        remove(child, true);
    }

    @Override
    public void remove(WXComponent child, boolean destroy) {
      int index = mChildren.indexOf(child);
      if (destroy) {
        child.detachViewAndClearPreInfo();
      }
      unBindViewType(child);

      BounceRecyclerView view = getHostView();
      if(view == null){
        return;
      }
      view.getAdapter().notifyItemRemoved(index);
      if (WXEnvironment.isApkDebugable()) {
        WXLogUtils.d(TAG, "removeChild child at " + index);
      }
      super.remove(child, destroy);
    }

    @Override
    public void computeVisiblePointInViewCoordinate(PointF pointF) {
      RecyclerView view = getHostView().getInnerView();
      pointF.set(view.computeHorizontalScrollOffset(), view.computeVerticalScrollOffset());
    }

    /**
     * Recycle viewHolder and its underlying view. This may because the view is removed or reused.
     * Either case, this method will be called.
     *
     * @param holder The view holder to be recycled.
     */
    @Override
    public void onViewRecycled(ListBaseViewHolder holder) {
        long begin=System.currentTimeMillis();
        holder.setComponentUsing(false);
        recycleViewList.add(holder);
        WXLogUtils.d(TAG, "Recycle holder " +(System.currentTimeMillis()-begin)+"  Thread:"+Thread.currentThread().getName());
    }

    /**
     * Bind the component of the position to the holder. Then flush the view.
     *
     * @param holder   viewHolder, which holds reference to the view
     * @param position position of component in WXListComponent
     */
    @Override
    public void onBindViewHolder(ListBaseViewHolder holder, int position) {
        if (holder == null) return;
        holder.setComponentUsing(true);
        WXComponent component = getChild(position);
        if ( component == null
                || (component instanceof WXRefresh)
                || (component instanceof WXLoading)
                || (component.mDomObj!=null && component.mDomObj.isFixed())
                ) {

            WXLogUtils.d(TAG, "Bind WXRefresh & WXLoading " + holder);
            return;
        }

        if (component != null
            && holder.getComponent() != null
                && holder.getComponent() instanceof WXCell) {
            holder.getComponent().bindData(component);
        }

    }

    /**
     * Create an instance of {@link ListBaseViewHolder} for the given viewType (not for the given
     * index). This method will look up for the first component that fits the viewType requirement and
     * doesn't be used. Then create the certain type of view, detach the view f[rom the component.
     *
     * @param parent   the ViewGroup into which the new view will be inserted
     * @param viewType the type of the new view
     * @return the created view holder.
     */
    @Override
    public ListBaseViewHolder onCreateViewHolder(ViewGroup parent, int viewType) {
        if (mChildren != null) {
            if (mViewTypes == null)
                return createVHForFakeComponent(viewType);
            ArrayList<WXComponent> mTypes = mViewTypes.get(viewType);
            checkRecycledViewPool(viewType);
            if (mTypes == null)
                return createVHForFakeComponent(viewType);

            for (int i = 0; i < mTypes.size(); i++) {
                WXComponent component = mTypes.get(i);
                if (component == null
                        || component.isUsing()) {
                    continue;
                }
                if (component.mDomObj!=null && component.mDomObj.isFixed()) {
                    return createVHForFakeComponent(viewType);
                } else {
                    if (component instanceof WXCell) {
                        if (component.getRealView() != null) {
                            return new ListBaseViewHolder(component, viewType);
                        } else {
                            component.lazy(false);
                            component.createView(this, -1);
                            component.applyLayoutAndEvent(component);
                            return new ListBaseViewHolder(component, viewType);
                        }
                    } else {
                        WXLogUtils.e(TAG, "List cannot include element except cell、header、fixed、refresh and loading");
                        return createVHForFakeComponent(viewType);
                    }
                }
            }
        }
        WXLogUtils.e(TAG, "Cannot find request viewType: " + viewType);
        return createVHForFakeComponent(viewType);
    }

    /**
     * Forbid ViewHolder cache if viewType > MAX_VIEWTYPE_ALLOW_CACHE
     * @param viewType
     */
    private void checkRecycledViewPool(int viewType) {
        try {
            if (mViewTypes.size() > MAX_VIEWTYPE_ALLOW_CACHE)
                mAllowCacheViewHolder = false;

            if (mDownForBidCacheViewHolder)
                if (getHostView() != null && getHostView().getInnerView() != null)
                    getHostView().getInnerView().getRecycledViewPool().setMaxRecycledViews(viewType, 0);

            if (!mDownForBidCacheViewHolder) {
                if (!mAllowCacheViewHolder) {
                    if (getHostView() != null && getHostView().getInnerView() != null) {
                        for (int i = 0; i < mViewTypes.size(); i++) {
                            getHostView().getInnerView().getRecycledViewPool().setMaxRecycledViews(mViewTypes.keyAt(i), 0);
                        }
                        mDownForBidCacheViewHolder = true;
                    }
                }
            }
        } catch (Exception e) {
            WXLogUtils.e(TAG, "Clear recycledViewPool error!");
        }
    }

    /**
     * Return the child component type. The type is defined by scopeValue in .we file.
     *
     * @param position the position of the child component.
     * @return the type of certain component.
     */
    @Override
    public int getItemViewType(int position) {
        return generateViewType(getChild(position));
    }

    /**
     * ViewType will be classified into {HashMap<Integer,ArrayList<Integer>> mViewTypes}
     * @param component
     */
    private void bindViewType(WXComponent component) {
        int id = generateViewType(component);

        if (mViewTypes == null) {
            mViewTypes = new SparseArray<>();
        }

        ArrayList<WXComponent> mTypes = mViewTypes.get(id);

        if (mTypes == null) {
            mTypes = new ArrayList<>();
            mViewTypes.put(id,mTypes);
        }
        mTypes.add(component);
    }

    private void unBindViewType(WXComponent component) {
        int id = generateViewType(component);

        if (mViewTypes == null)
            return;
        ArrayList<WXComponent> mTypes = mViewTypes.get(id);
        if (mTypes == null)
            return;

        mTypes.remove(component);
    }

    /**
     * generate viewtype by component
     * @param component
     * @return
     */
    private int generateViewType(WXComponent component) {
        long id;
        try {
            id = Integer.parseInt(component.getDomObject().getRef());
            String type = component.getDomObject().getAttrs().getScope();

            if (!TextUtils.isEmpty(type)) {
                if (mRefToViewType == null) {
                    mRefToViewType = new ArrayMap<>();
                }
                if (!mRefToViewType.containsKey(type)) {
                    mRefToViewType.put(type, id);
                }
                id = mRefToViewType.get(type);

            }
        } catch (RuntimeException e) {
          WXLogUtils.eTag(TAG, e);
          id = RecyclerView.NO_ID;
          WXLogUtils.e(TAG, "getItemViewType: NO ID, this will crash the whole render system of WXListRecyclerView");
        }
        return (int) id;
    }

    /**
     * Get child component num.
     *
     * @return return the size of {@link #mChildren} if mChildren is not empty, otherwise, return 0;
     */
    @Override
    public int getItemCount() {
        if (mChildren != null) {
            return mChildren.size();
        }
        return 0;
    }

    @Override
    public boolean onFailedToRecycleView(ListBaseViewHolder holder) {
        WXLogUtils.d(TAG, "Failed to recycle " + holder);
        return false;
    }

    @Override
    public long getItemId(int position) {
        long id;
        try {
            id = Long.parseLong(getChild(position).getDomObject().getRef());
        } catch (RuntimeException e) {
            WXLogUtils.e(TAG, WXLogUtils.getStackTrace(e));
            id = RecyclerView.NO_ID;
        }
        return id;
    }

    @Override
    public void onLoadMore(int offScreenY) {
      try {
        String offset = mDomObj.getAttrs().getLoadMoreOffset();

            if (TextUtils.isEmpty(offset)) {
                offset="0";
            }

        if (offScreenY < Integer.parseInt(offset)) {
          String loadMoreRetry = mDomObj.getAttrs().getLoadMoreRetry();

          if (mListCellCount != mChildren.size()
              || mLoadMoreRetry == null || !mLoadMoreRetry.equals(loadMoreRetry)) {
            WXSDKManager.getInstance().fireEvent(mInstanceId, mDomObj.getRef(), Constants.Event.LOADMORE);
            mListCellCount = mChildren.size();
            mLoadMoreRetry = loadMoreRetry;
          }
        }
      } catch (Exception e) {
        WXLogUtils.d(TAG + "onLoadMore :", e);
      }
    }

  @Override
  public void notifyAppearStateChange(int firstVisible, int lastVisible, int directionX, int directionY) {
    //notify appear state
    Iterator<AppearanceHelper> it = mAppearComponents.values().iterator();
    String direction = directionY > 0 ? "up" : "down";
    if (getOrientation() == Constants.Orientation.HORIZONTAL) {
      direction = directionX > 0 ? "left" : "right";
    }

    while (it.hasNext()) {
      AppearanceHelper item = it.next();
      WXComponent component = item.getAwareChild();

      if (!item.isWatch()) {
        continue;
      }

      boolean outOfVisibleRange = item.getCellPositionINScollable() < firstVisible || item.getCellPositionINScollable() > lastVisible;

      View view = component.getHostView();
      if (view == null) {
        continue;
      }

      boolean visible = (!outOfVisibleRange) && item.isViewVisible();

      int result = item.setAppearStatus(visible);
      WXLogUtils.d("appear", "item " + item.getCellPositionINScollable() + " result " + result);
      if (result == AppearanceHelper.RESULT_NO_CHANGE) {
        continue;
      }
      component.notifyAppearStateChange(result == AppearanceHelper.RESULT_APPEAR ? Constants.Event.APPEAR : Constants.Event.DISAPPEAR, direction);
    }
  }

    private void recycleImage(View view) {
        if (view instanceof ImageView) {
            if (mInstance.getImgLoaderAdapter() != null) {
                mInstance.getImgLoaderAdapter().setImage(null, (ImageView) view,
                        null, null);
            } else {
                if (WXEnvironment.isApkDebugable()) {
                    throw new WXRuntimeException("getImgLoaderAdapter() == null");
                }
                WXLogUtils.e("Error getImgLoaderAdapter() == null");
            }

        } else if (view instanceof ViewGroup) {
            for (int i = 0; i < ((ViewGroup) view).getChildCount(); i++) {
                recycleImage(((ViewGroup) view).getChildAt(i));
            }
        }
    }

    @NonNull
    private ListBaseViewHolder createVHForFakeComponent(int viewType) {
        FrameLayout view = new FrameLayout(mContext);
        view.setBackgroundColor(Color.WHITE);
        view.setLayoutParams(new FrameLayout.LayoutParams(0, 0));
        return new ListBaseViewHolder(view, viewType);
    }
}<|MERGE_RESOLUTION|>--- conflicted
+++ resolved
@@ -263,8 +263,8 @@
   private ArrayList<ListBaseViewHolder> recycleViewList = new ArrayList<>();
   private static final Pattern transformPattern = Pattern.compile("([a-z]+)\\(([0-9\\.]+),?([0-9\\.]+)?\\)");
 
-<<<<<<< HEAD
-  private Map<String,AppearanceAwareChild> mAppearComponents = new HashMap<>();
+  private Map<String, AppearanceHelper> mAppearComponents = new HashMap<>();
+
   private ArrayMap<String, Long> mRefToViewType;
   private SparseArray<ArrayList<WXComponent>> mViewTypes;
 
@@ -279,25 +279,6 @@
    **/
   private Map<String, HashMap<String, WXComponent>> mStickyMap = new HashMap<>();
   private WXStickyHelper stickyHelper;
-
-=======
-  private Map<String, AppearanceHelper> mAppearComponents = new HashMap<>();
-
-  private ArrayMap<String, Long> mRefToViewType;
-  private SparseArray<ArrayList<WXComponent>> mViewTypes;
-
-  protected BounceRecyclerView bounceRecyclerView;
-
-  private static final int MAX_VIEWTYPE_ALLOW_CACHE = 9;
-  private static boolean mAllowCacheViewHolder = true;
-  private static boolean mDownForBidCacheViewHolder = false;
-
-  /**
-   * Map for storing component that is sticky.
-   **/
-  private Map<String, HashMap<String, WXComponent>> mStickyMap = new HashMap<>();
-  private WXStickyHelper stickyHelper;
->>>>>>> c5b75c18
 
   @Deprecated
   public WXListComponent(WXSDKInstance instance, WXDomObject dom, WXVContainer parent, String instanceId, boolean isLazy) {
