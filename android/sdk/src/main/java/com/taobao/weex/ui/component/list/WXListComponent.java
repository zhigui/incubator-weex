/**
 *
 *                                  Apache License
 *                            Version 2.0, January 2004
 *                         http://www.apache.org/licenses/
 *
 *    TERMS AND CONDITIONS FOR USE, REPRODUCTION, AND DISTRIBUTION
 *
 *    1. Definitions.
 *
 *       "License" shall mean the terms and conditions for use, reproduction,
 *       and distribution as defined by Sections 1 through 9 of this document.
 *
 *       "Licensor" shall mean the copyright owner or entity authorized by
 *       the copyright owner that is granting the License.
 *
 *       "Legal Entity" shall mean the union of the acting entity and all
 *       other entities that control, are controlled by, or are under common
 *       control with that entity. For the purposes of this definition,
 *       "control" means (i) the power, direct or indirect, to cause the
 *       direction or management of such entity, whether by contract or
 *       otherwise, or (ii) ownership of fifty percent (50%) or more of the
 *       outstanding shares, or (iii) beneficial ownership of such entity.
 *
 *       "You" (or "Your") shall mean an individual or Legal Entity
 *       exercising permissions granted by this License.
 *
 *       "Source" form shall mean the preferred form for making modifications,
 *       including but not limited to software source code, documentation
 *       source, and configuration files.
 *
 *       "Object" form shall mean any form resulting from mechanical
 *       transformation or translation of a Source form, including but
 *       not limited to compiled object code, generated documentation,
 *       and conversions to other media types.
 *
 *       "Work" shall mean the work of authorship, whether in Source or
 *       Object form, made available under the License, as indicated by a
 *       copyright notice that is included in or attached to the work
 *       (an example is provided in the Appendix below).
 *
 *       "Derivative Works" shall mean any work, whether in Source or Object
 *       form, that is based on (or derived from) the Work and for which the
 *       editorial revisions, annotations, elaborations, or other modifications
 *       represent, as a whole, an original work of authorship. For the purposes
 *       of this License, Derivative Works shall not include works that remain
 *       separable from, or merely link (or bind by name) to the interfaces of,
 *       the Work and Derivative Works thereof.
 *
 *       "Contribution" shall mean any work of authorship, including
 *       the original version of the Work and any modifications or additions
 *       to that Work or Derivative Works thereof, that is intentionally
 *       submitted to Licensor for inclusion in the Work by the copyright owner
 *       or by an individual or Legal Entity authorized to submit on behalf of
 *       the copyright owner. For the purposes of this definition, "submitted"
 *       means any form of electronic, verbal, or written communication sent
 *       to the Licensor or its representatives, including but not limited to
 *       communication on electronic mailing lists, source code control systems,
 *       and issue tracking systems that are managed by, or on behalf of, the
 *       Licensor for the purpose of discussing and improving the Work, but
 *       excluding communication that is conspicuously marked or otherwise
 *       designated in writing by the copyright owner as "Not a Contribution."
 *
 *       "Contributor" shall mean Licensor and any individual or Legal Entity
 *       on behalf of whom a Contribution has been received by Licensor and
 *       subsequently incorporated within the Work.
 *
 *    2. Grant of Copyright License. Subject to the terms and conditions of
 *       this License, each Contributor hereby grants to You a perpetual,
 *       worldwide, non-exclusive, no-charge, royalty-free, irrevocable
 *       copyright license to reproduce, prepare Derivative Works of,
 *       publicly display, publicly perform, sublicense, and distribute the
 *       Work and such Derivative Works in Source or Object form.
 *
 *    3. Grant of Patent License. Subject to the terms and conditions of
 *       this License, each Contributor hereby grants to You a perpetual,
 *       worldwide, non-exclusive, no-charge, royalty-free, irrevocable
 *       (except as stated in this section) patent license to make, have made,
 *       use, offer to sell, sell, import, and otherwise transfer the Work,
 *       where such license applies only to those patent claims licensable
 *       by such Contributor that are necessarily infringed by their
 *       Contribution(s) alone or by combination of their Contribution(s)
 *       with the Work to which such Contribution(s) was submitted. If You
 *       institute patent litigation against any entity (including a
 *       cross-claim or counterclaim in a lawsuit) alleging that the Work
 *       or a Contribution incorporated within the Work constitutes direct
 *       or contributory patent infringement, then any patent licenses
 *       granted to You under this License for that Work shall terminate
 *       as of the date such litigation is filed.
 *
 *    4. Redistribution. You may reproduce and distribute copies of the
 *       Work or Derivative Works thereof in any medium, with or without
 *       modifications, and in Source or Object form, provided that You
 *       meet the following conditions:
 *
 *       (a) You must give any other recipients of the Work or
 *           Derivative Works a copy of this License; and
 *
 *       (b) You must cause any modified files to carry prominent notices
 *           stating that You changed the files; and
 *
 *       (c) You must retain, in the Source form of any Derivative Works
 *           that You distribute, all copyright, patent, trademark, and
 *           attribution notices from the Source form of the Work,
 *           excluding those notices that do not pertain to any part of
 *           the Derivative Works; and
 *
 *       (d) If the Work includes a "NOTICE" text file as part of its
 *           distribution, then any Derivative Works that You distribute must
 *           include a readable copy of the attribution notices contained
 *           within such NOTICE file, excluding those notices that do not
 *           pertain to any part of the Derivative Works, in at least one
 *           of the following places: within a NOTICE text file distributed
 *           as part of the Derivative Works; within the Source form or
 *           documentation, if provided along with the Derivative Works; or,
 *           within a display generated by the Derivative Works, if and
 *           wherever such third-party notices normally appear. The contents
 *           of the NOTICE file are for informational purposes only and
 *           do not modify the License. You may add Your own attribution
 *           notices within Derivative Works that You distribute, alongside
 *           or as an addendum to the NOTICE text from the Work, provided
 *           that such additional attribution notices cannot be construed
 *           as modifying the License.
 *
 *       You may add Your own copyright statement to Your modifications and
 *       may provide additional or different license terms and conditions
 *       for use, reproduction, or distribution of Your modifications, or
 *       for any such Derivative Works as a whole, provided Your use,
 *       reproduction, and distribution of the Work otherwise complies with
 *       the conditions stated in this License.
 *
 *    5. Submission of Contributions. Unless You explicitly state otherwise,
 *       any Contribution intentionally submitted for inclusion in the Work
 *       by You to the Licensor shall be under the terms and conditions of
 *       this License, without any additional terms or conditions.
 *       Notwithstanding the above, nothing herein shall supersede or modify
 *       the terms of any separate license agreement you may have executed
 *       with Licensor regarding such Contributions.
 *
 *    6. Trademarks. This License does not grant permission to use the trade
 *       names, trademarks, service marks, or product names of the Licensor,
 *       except as required for reasonable and customary use in describing the
 *       origin of the Work and reproducing the content of the NOTICE file.
 *
 *    7. Disclaimer of Warranty. Unless required by applicable law or
 *       agreed to in writing, Licensor provides the Work (and each
 *       Contributor provides its Contributions) on an "AS IS" BASIS,
 *       WITHOUT WARRANTIES OR CONDITIONS OF ANY KIND, either express or
 *       implied, including, without limitation, any warranties or conditions
 *       of TITLE, NON-INFRINGEMENT, MERCHANTABILITY, or FITNESS FOR A
 *       PARTICULAR PURPOSE. You are solely responsible for determining the
 *       appropriateness of using or redistributing the Work and assume any
 *       risks associated with Your exercise of permissions under this License.
 *
 *    8. Limitation of Liability. In no event and under no legal theory,
 *       whether in tort (including negligence), contract, or otherwise,
 *       unless required by applicable law (such as deliberate and grossly
 *       negligent acts) or agreed to in writing, shall any Contributor be
 *       liable to You for damages, including any direct, indirect, special,
 *       incidental, or consequential damages of any character arising as a
 *       result of this License or out of the use or inability to use the
 *       Work (including but not limited to damages for loss of goodwill,
 *       work stoppage, computer failure or malfunction, or any and all
 *       other commercial damages or losses), even if such Contributor
 *       has been advised of the possibility of such damages.
 *
 *    9. Accepting Warranty or Additional Liability. While redistributing
 *       the Work or Derivative Works thereof, You may choose to offer,
 *       and charge a fee for, acceptance of support, warranty, indemnity,
 *       or other liability obligations and/or rights consistent with this
 *       License. However, in accepting such obligations, You may act only
 *       on Your own behalf and on Your sole responsibility, not on behalf
 *       of any other Contributor, and only if You agree to indemnify,
 *       defend, and hold each Contributor harmless for any liability
 *       incurred by, or claims asserted against, such Contributor by reason
 *       of your accepting any such warranty or additional liability.
 *
 *    END OF TERMS AND CONDITIONS
 *
 *    APPENDIX: How to apply the Apache License to your work.
 *
 *       To apply the Apache License to your work, attach the following
 *       boilerplate notice, with the fields enclosed by brackets "[]"
 *       replaced with your own identifying information. (Don't include
 *       the brackets!)  The text should be enclosed in the appropriate
 *       comment syntax for the file format. We also recommend that a
 *       file or class name and description of purpose be included on the
 *       same "printed page" as the copyright notice for easier
 *       identification within third-party archives.
 *
 *    Copyright 2016 Alibaba Group
 *
 *    Licensed under the Apache License, Version 2.0 (the "License");
 *    you may not use this file except in compliance with the License.
 *    You may obtain a copy of the License at
 *
 *        http://www.apache.org/licenses/LICENSE-2.0
 *
 *    Unless required by applicable law or agreed to in writing, software
 *    distributed under the License is distributed on an "AS IS" BASIS,
 *    WITHOUT WARRANTIES OR CONDITIONS OF ANY KIND, either express or implied.
 *    See the License for the specific language governing permissions and
 *    limitations under the License.
 */
package com.taobao.weex.ui.component.list;

import android.content.Context;
import android.graphics.Color;
import android.graphics.PointF;
import android.support.annotation.NonNull;
import android.support.v4.util.ArrayMap;
import android.support.v7.widget.RecyclerView;
import android.text.TextUtils;
import android.util.SparseArray;
import android.view.View;
import android.view.ViewGroup;
import android.widget.FrameLayout;
import android.widget.ImageView;

import com.taobao.weex.WXEnvironment;
import com.taobao.weex.WXSDKInstance;
import com.taobao.weex.WXSDKManager;
import com.taobao.weex.common.OnWXScrollListener;
import com.taobao.weex.common.WXRuntimeException;
import com.taobao.weex.dom.WXDomObject;
import com.taobao.weex.ui.component.Scrollable;
import com.taobao.weex.ui.component.WXComponent;
import com.taobao.weex.ui.component.WXEventType;
import com.taobao.weex.ui.component.WXLoading;
import com.taobao.weex.ui.component.WXRefresh;
import com.taobao.weex.ui.component.WXVContainer;
import com.taobao.weex.ui.component.helper.WXStickyHelper;
import com.taobao.weex.ui.view.listview.WXRecyclerView;
import com.taobao.weex.ui.view.listview.adapter.IOnLoadMoreListener;
import com.taobao.weex.ui.view.listview.adapter.IRecyclerAdapterListener;
import com.taobao.weex.ui.view.listview.adapter.ListBaseViewHolder;
import com.taobao.weex.ui.view.listview.adapter.RecyclerViewBaseAdapter;
import com.taobao.weex.ui.view.listview.adapter.TransformItemDecoration;
import com.taobao.weex.ui.view.listview.adapter.WXRecyclerViewOnScrollListener;
import com.taobao.weex.ui.view.refresh.wrapper.BounceRecyclerView;
import com.taobao.weex.utils.WXLogUtils;
import com.taobao.weex.utils.WXViewUtils;

import java.util.ArrayList;
import java.util.HashMap;
import java.util.Iterator;
import java.util.List;
import java.util.Map;
import java.util.regex.Matcher;
import java.util.regex.Pattern;

/**
 * Unlike other components, there is immutable bi-directional association between View and
 * ViewHolder, while only mutable and temporal uni-directional association between view and
 * components. The association only exist from {@link #onBindViewHolder(ListBaseViewHolder, int)} to
 * {@link #onViewRecycled(ListBaseViewHolder)}. In other situations, the association may not valid
 * or not even exist.
 */
public class WXListComponent extends WXVContainer<BounceRecyclerView> implements
        IRecyclerAdapterListener<ListBaseViewHolder>,IOnLoadMoreListener,Scrollable {

    public static final String TRANSFORM = "transform";
    private String TAG = "WXListComponent";
    private int mListCellCount = 0;
    private String mLoadMoreRetry = "";
    private ArrayList<ListBaseViewHolder> recycleViewList = new ArrayList<>();
    private static final Pattern transformPattern = Pattern.compile("([a-z]+)\\(([0-9\\.]+),?([0-9\\.]+)?\\)");

    private List<WXComponent> mAppearComponents = new ArrayList<>();
    private ArrayMap<String, Long> mRefToViewType;
    private SparseArray<ArrayList<WXComponent>> mViewTypes;

    protected BounceRecyclerView bounceRecyclerView;

    private static final int MAX_VIEWTYPE_ALLOW_CACHE = 9;
    private static boolean mAllowCacheViewHolder = true;
    private static boolean mDownForBidCacheViewHolder = false;

    /**
     * Map for storing component that is sticky.
     **/
    private Map<String, HashMap<String, WXComponent>> mStickyMap = new HashMap<>();
    private WXStickyHelper stickyHelper;

  @Deprecated
  public WXListComponent(WXSDKInstance instance, WXDomObject dom, WXVContainer parent, String instanceId, boolean isLazy) {
    this(instance,dom,parent,isLazy);
  }

    public WXListComponent(WXSDKInstance instance, WXDomObject node, WXVContainer parent, boolean lazy) {
        super(instance, node, parent, lazy);
        stickyHelper = new WXStickyHelper(this);
    }

    /**
     * Measure the size of the recyclerView.
     *
     * @param width  the expected width
     * @param height the expected height
     * @return the result of measurement
     */
    @Override
    protected MeasureOutput measure(int width, int height) {
        int screenH = WXViewUtils.getScreenHeight(WXEnvironment.sApplication);
        int weexH = WXViewUtils.getWeexHeight(mInstanceId);
        int outHeight = height > (weexH >= screenH ? screenH : weexH) ? weexH - mAbsoluteY : height;
        return super.measure(width, outHeight);
    }

    protected int getOrientation(){
        return VERTICAL;
    }

    @Override
    public void destroy() {
        super.destroy();
        if (mStickyMap != null)
            mStickyMap.clear();
        if (mViewTypes != null)
            mViewTypes.clear();
        if (mRefToViewType != null)
            mRefToViewType.clear();
    }

  /**
   * These transform functions are supported:
   - `scale(x,y)`: scale item, x and y should be a positive float number.
   - `translate(x,y)`: translate item, `x` and `y` shoule be integer numbers.
   - `opacity(n)`: change the transparency of item, `n` must in `[0,1.0]`.
   - `rotate(n)`: rotate item, n is integer number.
   * @param raw
   * @return
   */
    private RecyclerView.ItemDecoration parseTransforms(String raw){
        if(raw == null){
            return null;
        }
        float scaleX = 0f,scaleY = 0f;
        int translateX = 0,translateY = 0;
        float opacity = 0f;
        int rotate = 0;
            //public TransformItemDecoration(boolean isVertical,float alpha,int translateX,int translateY,int rotation,float scale)
        Matcher matcher = transformPattern.matcher(raw);
        while(matcher.find()){
            String match = matcher.group();
            String name = matcher.group(1);
            try {
                switch (name) {
                    case "scale":
                        scaleX = Float.parseFloat(matcher.group(2));
                        scaleY = Float.parseFloat(matcher.group(3));
                        break;
                    case "translate":
                        translateX = Integer.parseInt(matcher.group(2));
                        translateY = Integer.parseInt(matcher.group(3));
                        break;
                    case "opacity":
                        opacity = Float.parseFloat(matcher.group(2));
                        break;
                    case "rotate":
                        rotate = Integer.parseInt(matcher.group(2));
                        break;
                    default:
                        WXLogUtils.e(TAG, "Invaild transform expression:" + match);
                        break;
                }
            }catch (NumberFormatException e){
                WXLogUtils.e("", e);
                WXLogUtils.e(TAG, "Invaild transform expression:" + match);
            }
        }
        return new TransformItemDecoration(getOrientation() == VERTICAL, opacity, translateX, translateY, rotate, scaleX, scaleY);
    }

    @Override
    protected BounceRecyclerView initComponentHostView(Context context) {
        bounceRecyclerView = new BounceRecyclerView(context, getOrientation());

        String transforms = (String) mDomObj.getAttrs().get(TRANSFORM);
        if (transforms != null) {
            bounceRecyclerView.getInnerView().addItemDecoration(parseTransforms(transforms));
        }

        RecyclerViewBaseAdapter recyclerViewBaseAdapter = new RecyclerViewBaseAdapter<>(this);
        recyclerViewBaseAdapter.setHasStableIds(true);
        bounceRecyclerView.setAdapter(recyclerViewBaseAdapter);
        bounceRecyclerView.setOverScrollMode(View.OVER_SCROLL_NEVER);
        bounceRecyclerView.getInnerView().clearOnScrollListeners();
        bounceRecyclerView.getInnerView().addOnScrollListener(new WXRecyclerViewOnScrollListener(this));
        bounceRecyclerView.getInnerView().addOnScrollListener(new RecyclerView.OnScrollListener() {
            @Override
            public void onScrollStateChanged(RecyclerView recyclerView, int newState) {
              super.onScrollStateChanged(recyclerView, newState);

                    if(newState == RecyclerView.SCROLL_STATE_IDLE ){
                    for(ListBaseViewHolder holder:recycleViewList){
                        if(holder!=null
                                && holder.getComponent()!=null
                                && !holder.getComponent().isUsing()) {
                            recycleImage(holder.getView());
                        }
                    }
                    recycleViewList.clear();
                }
              List<OnWXScrollListener> listeners = mInstance.getWXScrollListeners();
              if (listeners != null && listeners.size() > 0) {
                for (OnWXScrollListener listener : listeners) {
                  if (listener != null) {
                    View topView = recyclerView.getChildAt(0);
                    if (topView != null && listener != null) {
                      int y = topView.getTop();
                      listener.onScrollStateChanged(recyclerView, 0, y, newState);
                    }
                  }
                }
              }
            }

            @Override
            public void onScrolled(RecyclerView recyclerView, int dx, int dy) {
                super.onScrolled(recyclerView, dx, dy);
                List<OnWXScrollListener> listeners = mInstance.getWXScrollListeners();
                if(listeners!=null && listeners.size()>0){
                    for (OnWXScrollListener listener : listeners) {
                        if (listener != null) {
                            listener.onScrolled(recyclerView, dx, dy);
                        }
                    }
                }
            }
        });
      return bounceRecyclerView;
    }

  @Override
  public void bindStickStyle(WXComponent component) {
      stickyHelper.bindStickStyle(component,mStickyMap);
  }

  @Override
  public void unbindStickStyle(WXComponent component) {
      stickyHelper.unbindStickStyle(component,mStickyMap);
  }

  @Override
  public void bindAppearEvent(WXComponent component) {
//TODO
  }

  @Override
  public void bindDisappearEvent(WXComponent component) {
//TODO
  }

  @Override
  public void unbindAppearEvent(WXComponent component) {
//TODO
  }

  @Override
  public void unbindDisappearEvent(WXComponent component) {
//TODO
  }

  @Override
  public void scrollTo(WXComponent component,final int offset) {
    if(bounceRecyclerView == null){
      return;
    }

    WXComponent parent = component;
    WXCell cell = null;
    while(parent != null){
      if(parent instanceof WXCell){
        cell = (WXCell) parent;
        break;
      }
      parent = parent.getParent();
    }
    if(cell !=null){
      int pos = mChildren.indexOf(cell);
      final WXRecyclerView view = bounceRecyclerView.getInnerView();
      view.scrollToPosition(pos);
      final WXComponent cellComp = cell;
      //scroll cell to top
      view.postDelayed(new Runnable() {
        @Override
        public void run() {
          if(mOrientation == VERTICAL){
            int scrollY = cellComp.getHostView().getTop()+offset;
            view.smoothScrollBy(0,scrollY );
          }else{
            int  scrollX = cellComp.getHostView().getLeft()+offset;
            view.smoothScrollBy(scrollX,0);
          }
        }
      },50);

      onPostScrollToPosition(pos);
    }

  }

  /**
   * Call after onPostScrollToPosition
   * @param pos
   */
  private void onPostScrollToPosition(int pos){
    if (pos < 0)
      return;
    checkLastSticky(pos);
  }

  /**
   * Check last Sticky after scrollTo
   * @param position scroll to position
   */
  public void checkLastSticky(final int position) {
      bounceRecyclerView.clearSticky();
      for (int i = 0; i <= position; i++) {
          WXComponent component = getChild(i);
          if (component.isSticky() && component instanceof WXCell) {
              if (component.getHostView() == null) {
                  return;
              }
              bounceRecyclerView.notifyStickyShow((WXCell) component);
          }
      }
  }

    @Override
    public void onBeforeScroll(int dx, int dy) {
        if (mStickyMap == null) {
            return;
        }
        HashMap<String, WXComponent> stickyMap = mStickyMap.get(getRef());
        if (stickyMap == null) {
            return;
        }
        Iterator<Map.Entry<String, WXComponent>> iterator = stickyMap.entrySet().iterator();
        Map.Entry<String, WXComponent> entry;
        WXComponent stickyComponent;
        while (iterator.hasNext()) {
            entry = iterator.next();
            stickyComponent = entry.getValue();

            if (stickyComponent != null && stickyComponent.getDomObject() != null
                    && stickyComponent instanceof WXCell) {
                if (stickyComponent.getHostView() == null) {
                    return;
                }

                int[] location = new int[2];
                stickyComponent.getHostView().getLocationOnScreen(location);
                int[] parentLocation = new int[2];
                stickyComponent.getParentScroller().getView().getLocationOnScreen(parentLocation);

                int top = location[1] - parentLocation[1];

                boolean showSticky = ((WXCell) stickyComponent).lastLocationY > 0 && top <= 0 && dy > 0;
                boolean removeSticky = ((WXCell) stickyComponent).lastLocationY <= 0 && top > 0 && dy < 0;
                if (showSticky) {
                    bounceRecyclerView.notifyStickyShow((WXCell) stickyComponent);
                } else if (removeSticky) {
                    bounceRecyclerView.notifyStickyRemove((WXCell) stickyComponent);
                }
                ((WXCell) stickyComponent).lastLocationY = top;
            }
        }
    }

  @Override
  public int getScrollY() {
    return bounceRecyclerView == null?0:bounceRecyclerView.getInnerView().getScrollY();
  }

  @Override
  public int getScrollX() {
    return bounceRecyclerView == null?0:bounceRecyclerView.getInnerView().getScrollX();
  }

  /**
    * Append a child component to the end of WXListComponent. This will not refresh the underlying
    * view immediately. The message of index of the inserted child is given to the adapter, and the
    * adapter will determine when to refresh. The default implementation of adapter will push the
    * message into a message and refresh the view in a period of time.
    *
    * @param child the inserted child
    */
  @Override
  public void addChild(WXComponent child) {
      addChild(child, -1);
  }

  /**
  * @param child the inserted child
  * @param index the index of the child to be inserted.
  * @see #addChild(WXComponent)
  */
  @Override
  public void addChild(WXComponent child, int index) {

      if (child == null || index < -1) {
          return;
      }
      if (checkRefreshOrLoading(child)) {
          return;
      }

      int count = mChildren.size();
      index = index >= count ? -1 : index;
      if (index == -1) {
          mChildren.add(child);
      } else {
          mChildren.add(index, child);
      }
      bindViewType(child);

    int adapterPosition = index == -1 ? mChildren.size() - 1 : index;
    BounceRecyclerView view =  getHostView();
    if(view != null) {
      view.getAdapter().notifyItemInserted(adapterPosition);
    }

    if(hasAppearAndDisappearEvent(child)){
      mAppearComponents.add(child);
      child.registerAppearEvent = true;
    }
  }

    /**
     * Setting refresh view and loading view
     * @param child the refresh_view or loading_view
     */
    private boolean checkRefreshOrLoading(WXComponent child) {

        if (child instanceof WXRefresh) {
            mHost.setOnRefreshListener((WXRefresh)child);
            final WXComponent temp = child;
            mHost.postDelayed(new Runnable() {
                @Override
                public void run() {
                    mHost.setHeaderView(temp.getView());
                }
            },100);
            return true;
        }

        if (child instanceof WXLoading) {
            mHost.setOnLoadingListener((WXLoading)child);
            final WXComponent temp = child;
            mHost.postDelayed(new Runnable() {
                @Override
                public void run() {
                    mHost.setFooterView(temp.getView());
                }
            },100);
            return true;
        }

        return false;
    }


    private boolean hasAppearAndDisappearEvent(WXComponent child) {

    if(child.getDomObject().containsEvent(WXEventType.APPEAR) || child.getDomObject().containsEvent(WXEventType.DISAPPEAR)){
      return true;
    }else if(child instanceof WXVContainer){
      WXVContainer container=(WXVContainer)child;
      for(int i=0;i<container.childCount();i++){
        WXComponent component=container.getChild(i);
        if(hasAppearAndDisappearEvent(component)){
          return true;
        }
      }
    }

    return false;
  }


    /**
     * RecyclerView manage its children in a way that different from {@link WXVContainer}. Therefore,
     * {@link WXVContainer#addSubView(View, int)} is an empty implementation in {@link
     * com.taobao.weex.ui.view.listview.WXRecyclerView}
     */
    @Override
    protected void addSubView(View child, int index) {
      BounceRecyclerView view =  getHostView();
      if(view == null){
        return;
      }
    }

    /**
     * Remove the child from WXListComponent. This method will use {@link
     * java.util.List#indexOf(Object)} to retrieve the component to be deleted. Like {@link
     * #addChild(WXComponent)}, this method will not refresh the view immediately, the adapter will
     * decide when to refresh.
     *
     * @param child the child to be removed
     */
    @Override
    public void remove(WXComponent child) {
        remove(child, true);
    }

    @Override
    public void remove(WXComponent child, boolean destroy) {
      int index = mChildren.indexOf(child);
      if (destroy) {
        child.detachViewAndClearPreInfo();
      }
      unBindViewType(child);

      BounceRecyclerView view = getHostView();
      if(view == null){
        return;
      }
      view.getAdapter().notifyItemRemoved(index);
      if (WXEnvironment.isApkDebugable()) {
        WXLogUtils.d(TAG, "removeChild child at " + index);
      }
      super.remove(child, destroy);
    }

    @Override
    public void computeVisiblePointInViewCoordinate(PointF pointF) {
      RecyclerView view = getHostView().getInnerView();
      pointF.set(view.computeHorizontalScrollOffset(), view.computeVerticalScrollOffset());
    }

    /**
     * Recycle viewHolder and its underlying view. This may because the view is removed or reused.
     * Either case, this method will be called.
     *
     * @param holder The view holder to be recycled.
     */
    @Override
    public void onViewRecycled(ListBaseViewHolder holder) {
        long begin=System.currentTimeMillis();
        holder.setComponentUsing(false);
        recycleViewList.add(holder);
        WXLogUtils.d(TAG, "Recycle holder " +(System.currentTimeMillis()-begin)+"  Thread:"+Thread.currentThread().getName());
    }

    /**
     * Bind the component of the position to the holder. Then flush the view.
     *
     * @param holder   viewHolder, which holds reference to the view
     * @param position position of component in WXListComponent
     */
    @Override
    public void onBindViewHolder(ListBaseViewHolder holder, int position) {
        if (holder == null) return;
        holder.setComponentUsing(true);
        WXComponent component = getChild(position);
        if ( component == null
                || (component instanceof WXRefresh)
                || (component instanceof WXLoading)
                || (component.mDomObj!=null && component.mDomObj.isFixed())
                ) {

            WXLogUtils.d(TAG, "Bind WXRefresh & WXLoading " + holder);
            return;
        }

        if (component != null
            && holder.getComponent() != null
                && holder.getComponent() instanceof WXCell) {
            holder.getComponent().bindData(component);
        }

    }

    /**
     * Create an instance of {@link ListBaseViewHolder} for the given viewType (not for the given
     * index). This method will look up for the first component that fits the viewType requirement and
     * doesn't be used. Then create the certain type of view, detach the view f[rom the component.
     *
     * @param parent   the ViewGroup into which the new view will be inserted
     * @param viewType the type of the new view
     * @return the created view holder.
     */
    @Override
    public ListBaseViewHolder onCreateViewHolder(ViewGroup parent, int viewType) {
        if (mChildren != null) {
            if (mViewTypes == null)
                return createVHForFakeComponent(viewType);
            ArrayList<WXComponent> mTypes = mViewTypes.get(viewType);
            checkRecycledViewPool(viewType);
            if (mTypes == null)
                return createVHForFakeComponent(viewType);

            for (int i = 0; i < mTypes.size(); i++) {
                WXComponent component = mTypes.get(i);
                if (component == null
                        || component.isUsing()) {
                    continue;
                }
                if (component.mDomObj!=null && component.mDomObj.isFixed()) {
                    return createVHForFakeComponent(viewType);
                } else {
                    if (component instanceof WXCell) {
                        if (component.getRealView() != null) {
                            return new ListBaseViewHolder(component, viewType);
                        } else {
                            component.lazy(false);
                            component.createView(this, -1);
                            component.applyLayoutAndEvent(component);
                            return new ListBaseViewHolder(component, viewType);
                        }
                    } else {
                        WXLogUtils.e(TAG, "List cannot include element except cell、header、fixed、refresh and loading");
                        return createVHForFakeComponent(viewType);
                    }
                }
            }
        }
        WXLogUtils.e(TAG, "Cannot find request viewType: " + viewType);
        return createVHForFakeComponent(viewType);
    }

    /**
     * Forbid ViewHolder cache if viewType > MAX_VIEWTYPE_ALLOW_CACHE
     * @param viewType
     */
    private void checkRecycledViewPool(int viewType) {
        try {
            if (mViewTypes.size() > MAX_VIEWTYPE_ALLOW_CACHE)
                mAllowCacheViewHolder = false;

            if (mDownForBidCacheViewHolder)
                if (getHostView() != null && getHostView().getInnerView() != null)
                    getHostView().getInnerView().getRecycledViewPool().setMaxRecycledViews(viewType, 0);

            if (!mDownForBidCacheViewHolder) {
                if (!mAllowCacheViewHolder) {
                    if (getHostView() != null && getHostView().getInnerView() != null) {
                        for (int i = 0; i < mViewTypes.size(); i++) {
                            getHostView().getInnerView().getRecycledViewPool().setMaxRecycledViews(mViewTypes.keyAt(i), 0);
                        }
                        mDownForBidCacheViewHolder = true;
                    }
                }
            }
        } catch (Exception e) {
            WXLogUtils.e(TAG, "Clear recycledViewPool error!");
        }
    }

    /**
     * Return the child component type. The type is defined by scopeValue in .we file.
     *
     * @param position the position of the child component.
     * @return the type of certain component.
     */
    @Override
    public int getItemViewType(int position) {
        return generateViewType(getChild(position));
    }

    /**
     * ViewType will be classified into {HashMap<Integer,ArrayList<Integer>> mViewTypes}
     * @param component
     */
    private void bindViewType(WXComponent component) {
        int id = generateViewType(component);

        if (mViewTypes == null) {
            mViewTypes = new SparseArray<>();
        }

        ArrayList<WXComponent> mTypes = mViewTypes.get(id);

        if (mTypes == null) {
            mTypes = new ArrayList<>();
            mViewTypes.put(id,mTypes);
        }
        mTypes.add(component);
    }

    private void unBindViewType(WXComponent component) {
        int id = generateViewType(component);

        if (mViewTypes == null)
            return;
        ArrayList<WXComponent> mTypes = mViewTypes.get(id);
        if (mTypes == null)
            return;

        mTypes.remove(component);
    }

    /**
     * generate viewtype by component
     * @param component
     * @return
     */
    private int generateViewType(WXComponent component) {
        long id;
        try {
            id = Integer.parseInt(component.getDomObject().getRef());
<<<<<<< HEAD
            String type = component.getDomObject().getAttrs().getScope();
=======
            String type = component.getDomObject().attr.getScope();
>>>>>>> 7b1ad978

            if (!TextUtils.isEmpty(type)) {
                if (mRefToViewType == null) {
                    mRefToViewType = new ArrayMap<>();
                }
                if (!mRefToViewType.containsKey(type)) {
                    mRefToViewType.put(type, id);
                }
                id = mRefToViewType.get(type);

            }
        } catch (RuntimeException e) {
          WXLogUtils.eTag(TAG, e);
          id = RecyclerView.NO_ID;
          WXLogUtils.e(TAG, "getItemViewType: NO ID, this will crash the whole render system of WXListRecyclerView");
        }
        return (int) id;
    }

    /**
     * Get child component num.
     *
     * @return return the size of {@link #mChildren} if mChildren is not empty, otherwise, return 0;
     */
    @Override
    public int getItemCount() {
        if (mChildren != null) {
            return mChildren.size();
        }
        return 0;
    }

    @Override
    public boolean onFailedToRecycleView(ListBaseViewHolder holder) {
        WXLogUtils.d(TAG, "Failed to recycle " + holder);
        return false;
    }

    @Override
    public long getItemId(int position) {
        long id;
        try {
            id = Long.parseLong(getChild(position).getDomObject().getRef());
        } catch (RuntimeException e) {
            WXLogUtils.e(TAG, WXLogUtils.getStackTrace(e));
            id = RecyclerView.NO_ID;
        }
        return id;
    }

    @Override
    public void onLoadMore(int offScreenY) {
      try {
        String offset = mDomObj.getAttrs().getLoadMoreOffset();

            if (TextUtils.isEmpty(offset)) {
                offset="0";
            }

        if (offScreenY < Integer.parseInt(offset)) {
          String loadMoreRetry = mDomObj.getAttrs().getLoadMoreRetry();

          if (mListCellCount != mChildren.size()
              || mLoadMoreRetry == null || !mLoadMoreRetry.equals(loadMoreRetry)) {
            WXSDKManager.getInstance().fireEvent(mInstanceId, mDomObj.getRef(), WXEventType.LIST_LOAD_MORE);
            mListCellCount = mChildren.size();
            mLoadMoreRetry = loadMoreRetry;
          }
        }
      } catch (Exception e) {
        WXLogUtils.d(TAG + "onLoadMore :", e);
      }
    }

    @Override
    public void notifyAppearStateChange(int firstVisible, int lastVisible,int directionX,int directionY) {
        List<WXComponent> unRegisterKeys = new ArrayList<>();

        //notify appear state
        for (int i = 0, len = mAppearComponents.size(); i < len; i++) {
            WXComponent value = mAppearComponents.get(i);
          int key=mChildren.indexOf(value);
            if (!value.registerAppearEvent) {
                unRegisterKeys.add(value);
                continue;
            }
            if (key >= firstVisible && key <= lastVisible && !value.appearState) {
              String direction=directionY>0?"up":"down";
                value.notifyAppearStateChange(WXEventType.APPEAR,direction);
                value.appearState = true;
            } else if ((key < firstVisible || key > lastVisible) && value.appearState) {
              String direction=directionY>0?"up":"down";
              value.notifyAppearStateChange(WXEventType.DISAPPEAR,direction);
              value.appearState = false;
            }
        }

        //remove unregister Event
        for (int i = 0, len = unRegisterKeys.size(); i < len; i++) {
            mAppearComponents.remove(unRegisterKeys.get(i));
        }
    }

  public void unbindAppearComponents(WXComponent component) {
        mAppearComponents.remove(component);
    }

    private void recycleImage(View view) {
        if (view instanceof ImageView) {
            if (mInstance.getImgLoaderAdapter() != null) {
                mInstance.getImgLoaderAdapter().setImage(null, (ImageView) view,
                        null, null);
            } else {
                if (WXEnvironment.isApkDebugable()) {
                    throw new WXRuntimeException("getImgLoaderAdapter() == null");
                }
                WXLogUtils.e("Error getImgLoaderAdapter() == null");
            }

        } else if (view instanceof ViewGroup) {
            for (int i = 0; i < ((ViewGroup) view).getChildCount(); i++) {
                recycleImage(((ViewGroup) view).getChildAt(i));
            }
        }
    }

    @NonNull
    private ListBaseViewHolder createVHForFakeComponent(int viewType) {
        FrameLayout view = new FrameLayout(mContext);
        view.setBackgroundColor(Color.WHITE);
        view.setLayoutParams(new FrameLayout.LayoutParams(0, 0));
        return new ListBaseViewHolder(view, viewType);
    }
}<|MERGE_RESOLUTION|>--- conflicted
+++ resolved
@@ -902,11 +902,7 @@
         long id;
         try {
             id = Integer.parseInt(component.getDomObject().getRef());
-<<<<<<< HEAD
             String type = component.getDomObject().getAttrs().getScope();
-=======
-            String type = component.getDomObject().attr.getScope();
->>>>>>> 7b1ad978
 
             if (!TextUtils.isEmpty(type)) {
                 if (mRefToViewType == null) {
