--- conflicted
+++ resolved
@@ -582,36 +582,8 @@
         }
       },50);
 
-//      onPostScrollToPosition(pos);
-    }
-
-  }
-
-  /**
-   * Call after onPostScrollToPosition
-   * @param pos
-   */
-  private void onPostScrollToPosition(int pos){
-    if (pos < 0)
-      return;
-    checkLastSticky(pos);
-  }
-
-  /**
-   * Check last Sticky after scrollTo
-   * @param position scroll to position
-   */
-  public void checkLastSticky(final int position) {
-      bounceRecyclerView.clearSticky();
-      for (int i = 0; i <= position; i++) {
-          WXComponent component = getChild(i);
-          if (component.isSticky() && component instanceof WXCell) {
-              if (component.getHostView() == null) {
-                  return;
-              }
-              bounceRecyclerView.notifyStickyShow((WXCell) component);
-          }
-      }
+    }
+
   }
 
     @Override
@@ -627,42 +599,42 @@
         Map.Entry<String, WXComponent> entry;
         WXComponent stickyComponent;
         while (iterator.hasNext()) {
-            entry = iterator.next();
-            stickyComponent = entry.getValue();
-
-            if (stickyComponent != null && stickyComponent.getDomObject() != null
-                    && stickyComponent instanceof WXCell) {
-                if (stickyComponent.getHostView() == null) {
-                    return;
-                }
-
-
-              RecyclerView.LayoutManager layoutManager;
-              boolean beforeFirstVisibleItem = false;
-              if((layoutManager = getHostView().getInnerView().getLayoutManager()) instanceof LinearLayoutManager){
-                int fVisible = ((LinearLayoutManager)layoutManager).findFirstCompletelyVisibleItemPosition();
-                int pos = mChildren.indexOf(stickyComponent);
-
-                if( pos <= fVisible){
-                  beforeFirstVisibleItem = true;
-                }
+          entry = iterator.next();
+          stickyComponent = entry.getValue();
+
+          if (stickyComponent != null && stickyComponent.getDomObject() != null
+              && stickyComponent instanceof WXCell) {
+            if (stickyComponent.getHostView() == null) {
+              return;
+            }
+
+
+            RecyclerView.LayoutManager layoutManager;
+            boolean beforeFirstVisibleItem = false;
+            if ((layoutManager = getHostView().getInnerView().getLayoutManager()) instanceof LinearLayoutManager) {
+              int fVisible = ((LinearLayoutManager) layoutManager).findFirstCompletelyVisibleItemPosition();
+              int pos = mChildren.indexOf(stickyComponent);
+
+              if (pos <= fVisible) {
+                beforeFirstVisibleItem = true;
               }
-
-                int[] location = new int[2];
-                stickyComponent.getHostView().getLocationOnScreen(location);
-                int[] parentLocation = new int[2];
-                stickyComponent.getParentScroller().getView().getLocationOnScreen(parentLocation);
-
-                int top = location[1] - parentLocation[1];
-
-                boolean showSticky = beforeFirstVisibleItem && ((WXCell) stickyComponent).lastLocationY >= 0 && top <= 0 && dy >= 0;
-                boolean removeSticky = ((WXCell) stickyComponent).lastLocationY <= 0 && top > 0 && dy <= 0;
-                if (showSticky) {
-                    bounceRecyclerView.notifyStickyShow((WXCell) stickyComponent);
-                } else if (removeSticky) {
-                    bounceRecyclerView.notifyStickyRemove((WXCell) stickyComponent);
-                }
-                ((WXCell) stickyComponent).lastLocationY = top;
+            }
+
+            int[] location = new int[2];
+            stickyComponent.getHostView().getLocationOnScreen(location);
+            int[] parentLocation = new int[2];
+            stickyComponent.getParentScroller().getView().getLocationOnScreen(parentLocation);
+
+            int top = location[1] - parentLocation[1];
+
+            boolean showSticky = beforeFirstVisibleItem && ((WXCell) stickyComponent).lastLocationY >= 0 && top <= 0 && dy >= 0;
+            boolean removeSticky = ((WXCell) stickyComponent).lastLocationY <= 0 && top > 0 && dy <= 0;
+            if (showSticky) {
+              bounceRecyclerView.notifyStickyShow((WXCell) stickyComponent);
+            } else if (removeSticky) {
+              bounceRecyclerView.notifyStickyRemove((WXCell) stickyComponent);
+            }
+            ((WXCell) stickyComponent).lastLocationY = top;
             }
         }
     }
@@ -750,44 +722,6 @@
       value.setCellPosition(index);
     }
   }
-
-<<<<<<< HEAD
-=======
-  /**
-     * Setting refresh view and loading view
-     * @param child the refresh_view or loading_view
-     */
-    private boolean checkRefreshOrLoading(final WXComponent child) {
-
-        if(getHostView() == null){
-            WXLogUtils.e(TAG, "checkRefreshOrLoading: HostView == null !!!!!! check list attr has append =tree");
-            return true;
-        }
-        if (child instanceof WXRefresh) {
-            getHostView().setOnRefreshListener((WXRefresh)child);
-            getHostView().postDelayed(new Runnable() {
-                @Override
-                public void run() {
-                    getHostView().setHeaderView(child);
-                }
-            },100);
-            return true;
-        }
-
-        if (child instanceof WXLoading) {
-            getHostView().setOnLoadingListener((WXLoading)child);
-            getHostView().postDelayed(new Runnable() {
-                @Override
-                public void run() {
-                    getHostView().setFooterView(child);
-                }
-            },100);
-            return true;
-        }
-
-        return false;
-    }
->>>>>>> dea84c91
 
     /**
      * RecyclerView manage its children in a way that different from {@link WXVContainer}. Therefore,
