/**
 *
 *                                  Apache License
 *                            Version 2.0, January 2004
 *                         http://www.apache.org/licenses/
 *
 *    TERMS AND CONDITIONS FOR USE, REPRODUCTION, AND DISTRIBUTION
 *
 *    1. Definitions.
 *
 *       "License" shall mean the terms and conditions for use, reproduction,
 *       and distribution as defined by Sections 1 through 9 of this document.
 *
 *       "Licensor" shall mean the copyright owner or entity authorized by
 *       the copyright owner that is granting the License.
 *
 *       "Legal Entity" shall mean the union of the acting entity and all
 *       other entities that control, are controlled by, or are under common
 *       control with that entity. For the purposes of this definition,
 *       "control" means (i) the power, direct or indirect, to cause the
 *       direction or management of such entity, whether by contract or
 *       otherwise, or (ii) ownership of fifty percent (50%) or more of the
 *       outstanding shares, or (iii) beneficial ownership of such entity.
 *
 *       "You" (or "Your") shall mean an individual or Legal Entity
 *       exercising permissions granted by this License.
 *
 *       "Source" form shall mean the preferred form for making modifications,
 *       including but not limited to software source code, documentation
 *       source, and configuration files.
 *
 *       "Object" form shall mean any form resulting from mechanical
 *       transformation or translation of a Source form, including but
 *       not limited to compiled object code, generated documentation,
 *       and conversions to other media types.
 *
 *       "Work" shall mean the work of authorship, whether in Source or
 *       Object form, made available under the License, as indicated by a
 *       copyright notice that is included in or attached to the work
 *       (an example is provided in the Appendix below).
 *
 *       "Derivative Works" shall mean any work, whether in Source or Object
 *       form, that is based on (or derived from) the Work and for which the
 *       editorial revisions, annotations, elaborations, or other modifications
 *       represent, as a whole, an original work of authorship. For the purposes
 *       of this License, Derivative Works shall not include works that remain
 *       separable from, or merely link (or bind by name) to the interfaces of,
 *       the Work and Derivative Works thereof.
 *
 *       "Contribution" shall mean any work of authorship, including
 *       the original version of the Work and any modifications or additions
 *       to that Work or Derivative Works thereof, that is intentionally
 *       submitted to Licensor for inclusion in the Work by the copyright owner
 *       or by an individual or Legal Entity authorized to submit on behalf of
 *       the copyright owner. For the purposes of this definition, "submitted"
 *       means any form of electronic, verbal, or written communication sent
 *       to the Licensor or its representatives, including but not limited to
 *       communication on electronic mailing lists, source code control systems,
 *       and issue tracking systems that are managed by, or on behalf of, the
 *       Licensor for the purpose of discussing and improving the Work, but
 *       excluding communication that is conspicuously marked or otherwise
 *       designated in writing by the copyright owner as "Not a Contribution."
 *
 *       "Contributor" shall mean Licensor and any individual or Legal Entity
 *       on behalf of whom a Contribution has been received by Licensor and
 *       subsequently incorporated within the Work.
 *
 *    2. Grant of Copyright License. Subject to the terms and conditions of
 *       this License, each Contributor hereby grants to You a perpetual,
 *       worldwide, non-exclusive, no-charge, royalty-free, irrevocable
 *       copyright license to reproduce, prepare Derivative Works of,
 *       publicly display, publicly perform, sublicense, and distribute the
 *       Work and such Derivative Works in Source or Object form.
 *
 *    3. Grant of Patent License. Subject to the terms and conditions of
 *       this License, each Contributor hereby grants to You a perpetual,
 *       worldwide, non-exclusive, no-charge, royalty-free, irrevocable
 *       (except as stated in this section) patent license to make, have made,
 *       use, offer to sell, sell, import, and otherwise transfer the Work,
 *       where such license applies only to those patent claims licensable
 *       by such Contributor that are necessarily infringed by their
 *       Contribution(s) alone or by combination of their Contribution(s)
 *       with the Work to which such Contribution(s) was submitted. If You
 *       institute patent litigation against any entity (including a
 *       cross-claim or counterclaim in a lawsuit) alleging that the Work
 *       or a Contribution incorporated within the Work constitutes direct
 *       or contributory patent infringement, then any patent licenses
 *       granted to You under this License for that Work shall terminate
 *       as of the date such litigation is filed.
 *
 *    4. Redistribution. You may reproduce and distribute copies of the
 *       Work or Derivative Works thereof in any medium, with or without
 *       modifications, and in Source or Object form, provided that You
 *       meet the following conditions:
 *
 *       (a) You must give any other recipients of the Work or
 *           Derivative Works a copy of this License; and
 *
 *       (b) You must cause any modified files to carry prominent notices
 *           stating that You changed the files; and
 *
 *       (c) You must retain, in the Source form of any Derivative Works
 *           that You distribute, all copyright, patent, trademark, and
 *           attribution notices from the Source form of the Work,
 *           excluding those notices that do not pertain to any part of
 *           the Derivative Works; and
 *
 *       (d) If the Work includes a "NOTICE" text file as part of its
 *           distribution, then any Derivative Works that You distribute must
 *           include a readable copy of the attribution notices contained
 *           within such NOTICE file, excluding those notices that do not
 *           pertain to any part of the Derivative Works, in at least one
 *           of the following places: within a NOTICE text file distributed
 *           as part of the Derivative Works; within the Source form or
 *           documentation, if provided along with the Derivative Works; or,
 *           within a display generated by the Derivative Works, if and
 *           wherever such third-party notices normally appear. The contents
 *           of the NOTICE file are for informational purposes only and
 *           do not modify the License. You may add Your own attribution
 *           notices within Derivative Works that You distribute, alongside
 *           or as an addendum to the NOTICE text from the Work, provided
 *           that such additional attribution notices cannot be construed
 *           as modifying the License.
 *
 *       You may add Your own copyright statement to Your modifications and
 *       may provide additional or different license terms and conditions
 *       for use, reproduction, or distribution of Your modifications, or
 *       for any such Derivative Works as a whole, provided Your use,
 *       reproduction, and distribution of the Work otherwise complies with
 *       the conditions stated in this License.
 *
 *    5. Submission of Contributions. Unless You explicitly state otherwise,
 *       any Contribution intentionally submitted for inclusion in the Work
 *       by You to the Licensor shall be under the terms and conditions of
 *       this License, without any additional terms or conditions.
 *       Notwithstanding the above, nothing herein shall supersede or modify
 *       the terms of any separate license agreement you may have executed
 *       with Licensor regarding such Contributions.
 *
 *    6. Trademarks. This License does not grant permission to use the trade
 *       names, trademarks, service marks, or product names of the Licensor,
 *       except as required for reasonable and customary use in describing the
 *       origin of the Work and reproducing the content of the NOTICE file.
 *
 *    7. Disclaimer of Warranty. Unless required by applicable law or
 *       agreed to in writing, Licensor provides the Work (and each
 *       Contributor provides its Contributions) on an "AS IS" BASIS,
 *       WITHOUT WARRANTIES OR CONDITIONS OF ANY KIND, either express or
 *       implied, including, without limitation, any warranties or conditions
 *       of TITLE, NON-INFRINGEMENT, MERCHANTABILITY, or FITNESS FOR A
 *       PARTICULAR PURPOSE. You are solely responsible for determining the
 *       appropriateness of using or redistributing the Work and assume any
 *       risks associated with Your exercise of permissions under this License.
 *
 *    8. Limitation of Liability. In no event and under no legal theory,
 *       whether in tort (including negligence), contract, or otherwise,
 *       unless required by applicable law (such as deliberate and grossly
 *       negligent acts) or agreed to in writing, shall any Contributor be
 *       liable to You for damages, including any direct, indirect, special,
 *       incidental, or consequential damages of any character arising as a
 *       result of this License or out of the use or inability to use the
 *       Work (including but not limited to damages for loss of goodwill,
 *       work stoppage, computer failure or malfunction, or any and all
 *       other commercial damages or losses), even if such Contributor
 *       has been advised of the possibility of such damages.
 *
 *    9. Accepting Warranty or Additional Liability. While redistributing
 *       the Work or Derivative Works thereof, You may choose to offer,
 *       and charge a fee for, acceptance of support, warranty, indemnity,
 *       or other liability obligations and/or rights consistent with this
 *       License. However, in accepting such obligations, You may act only
 *       on Your own behalf and on Your sole responsibility, not on behalf
 *       of any other Contributor, and only if You agree to indemnify,
 *       defend, and hold each Contributor harmless for any liability
 *       incurred by, or claims asserted against, such Contributor by reason
 *       of your accepting any such warranty or additional liability.
 *
 *    END OF TERMS AND CONDITIONS
 *
 *    APPENDIX: How to apply the Apache License to your work.
 *
 *       To apply the Apache License to your work, attach the following
 *       boilerplate notice, with the fields enclosed by brackets "[]"
 *       replaced with your own identifying information. (Don't include
 *       the brackets!)  The text should be enclosed in the appropriate
 *       comment syntax for the file format. We also recommend that a
 *       file or class name and description of purpose be included on the
 *       same "printed page" as the copyright notice for easier
 *       identification within third-party archives.
 *
 *    Copyright 2016 Alibaba Group
 *
 *    Licensed under the Apache License, Version 2.0 (the "License");
 *    you may not use this file except in compliance with the License.
 *    You may obtain a copy of the License at
 *
 *        http://www.apache.org/licenses/LICENSE-2.0
 *
 *    Unless required by applicable law or agreed to in writing, software
 *    distributed under the License is distributed on an "AS IS" BASIS,
 *    WITHOUT WARRANTIES OR CONDITIONS OF ANY KIND, either express or implied.
 *    See the License for the specific language governing permissions and
 *    limitations under the License.
 */
package com.taobao.weex.ui.component.list;

import android.annotation.TargetApi;
import android.content.Context;
import android.graphics.Color;
import android.graphics.PointF;
import android.os.Build;
import android.support.annotation.NonNull;
import android.support.annotation.Nullable;
import android.support.v4.util.ArrayMap;
import android.support.v7.widget.LinearLayoutManager;
import android.support.v7.widget.RecyclerView;
import android.text.TextUtils;
import android.util.SparseArray;
import android.view.View;
import android.view.ViewGroup;
import android.view.ViewTreeObserver;
import android.widget.FrameLayout;
import android.widget.ImageView;

import com.taobao.weex.WXEnvironment;
import com.taobao.weex.WXSDKInstance;
import com.taobao.weex.annotation.JSMethod;
import com.taobao.weex.common.Component;
import com.taobao.weex.common.Constants;
import com.taobao.weex.common.OnWXScrollListener;
import com.taobao.weex.common.WXRuntimeException;
import com.taobao.weex.dom.WXDomObject;
import com.taobao.weex.ui.component.AppearanceHelper;
import com.taobao.weex.ui.component.Scrollable;
import com.taobao.weex.ui.component.WXBaseRefresh;
import com.taobao.weex.ui.component.WXComponent;
import com.taobao.weex.ui.component.WXLoading;
import com.taobao.weex.ui.component.WXRefresh;
import com.taobao.weex.ui.component.WXVContainer;
import com.taobao.weex.ui.component.helper.WXStickyHelper;
import com.taobao.weex.ui.view.listview.WXRecyclerView;
import com.taobao.weex.ui.view.listview.adapter.IOnLoadMoreListener;
import com.taobao.weex.ui.view.listview.adapter.IRecyclerAdapterListener;
import com.taobao.weex.ui.view.listview.adapter.ListBaseViewHolder;
import com.taobao.weex.ui.view.listview.adapter.RecyclerViewBaseAdapter;
import com.taobao.weex.ui.view.listview.adapter.TransformItemDecoration;
import com.taobao.weex.ui.view.listview.adapter.WXRecyclerViewOnScrollListener;
import com.taobao.weex.ui.view.refresh.wrapper.BounceRecyclerView;
import com.taobao.weex.utils.WXLogUtils;
import com.taobao.weex.utils.WXViewUtils;

import java.util.ArrayList;
import java.util.HashMap;
import java.util.Iterator;
import java.util.List;
import java.util.Map;
import java.util.regex.Matcher;
import java.util.regex.Pattern;

/**
 * Unlike other components, there is immutable bi-directional association between View and
 * ViewHolder, while only mutable and temporal uni-directional association between view and
 * components. The association only exist from {@link #onBindViewHolder(ListBaseViewHolder, int)} to
 * {@link #onViewRecycled(ListBaseViewHolder)}. In other situations, the association may not valid
 * or not even exist.
 */
@Component(lazyload = false)

public class WXListComponent extends WXVContainer<BounceRecyclerView> implements
        IRecyclerAdapterListener<ListBaseViewHolder>,IOnLoadMoreListener,Scrollable {

  public static final String TRANSFORM = "transform";
  public static final String LOADMOREOFFSET = "loadmoreoffset";
  private String TAG = "WXListComponent";
  private int mListCellCount = 0;
  private String mLoadMoreRetry = "";
  private ArrayList<ListBaseViewHolder> recycleViewList = new ArrayList<>();
  private static final Pattern transformPattern = Pattern.compile("([a-z]+)\\(([0-9\\.]+),?([0-9\\.]+)?\\)");

  private Map<String, AppearanceHelper> mAppearComponents = new HashMap<>();

  private ArrayMap<String, Long> mRefToViewType;
  private SparseArray<ArrayList<WXComponent>> mViewTypes;
  protected BounceRecyclerView bounceRecyclerView;
  private WXRecyclerViewOnScrollListener mViewOnScrollListener = new WXRecyclerViewOnScrollListener(this);

  private static final int MAX_VIEWTYPE_ALLOW_CACHE = 9;
  private static boolean mAllowCacheViewHolder = true;
  private static boolean mDownForBidCacheViewHolder = false;

  /**
   * Map for storing component that is sticky.
   **/
  private Map<String, HashMap<String, WXComponent>> mStickyMap = new HashMap<>();
  private WXStickyHelper stickyHelper;

  @Deprecated
  public WXListComponent(WXSDKInstance instance, WXDomObject dom, WXVContainer parent, String instanceId, boolean isLazy) {
    this(instance,dom,parent,isLazy);
  }

    public WXListComponent(WXSDKInstance instance, WXDomObject node, WXVContainer parent, boolean lazy) {
        super(instance, node, parent, lazy);
        stickyHelper = new WXStickyHelper(this);
    }

    /**
     * Measure the size of the recyclerView.
     *
     * @param width  the expected width
     * @param height the expected height
     * @return the result of measurement
     */
    @Override
    protected MeasureOutput measure(int width, int height) {
        int screenH = WXViewUtils.getScreenHeight(WXEnvironment.sApplication);
        int weexH = WXViewUtils.getWeexHeight(getInstanceId());
        int outHeight = height > (weexH >= screenH ? screenH : weexH) ? weexH - mAbsoluteY : height;
        return super.measure(width, outHeight);
    }

    protected int getOrientation(){
        return Constants.Orientation.VERTICAL;
    }

    @Override
    public void destroy() {
        super.destroy();
        if (mStickyMap != null)
            mStickyMap.clear();
        if (mViewTypes != null)
            mViewTypes.clear();
        if (mRefToViewType != null)
            mRefToViewType.clear();
    }

  /**
   * These transform functions are supported:
   - `scale(x,y)`: scale item, x and y should be a positive float number.
   - `translate(x,y)`: translate item, `x` and `y` shoule be integer numbers.
   - `opacity(n)`: change the transparency of item, `n` must in `[0,1.0]`.
   - `rotate(n)`: rotate item, n is integer number.
   * @param raw
   * @return
   */
    private RecyclerView.ItemDecoration parseTransforms(String raw){
        if(raw == null){
            return null;
        }
        float scaleX = 0f,scaleY = 0f;
        int translateX = 0,translateY = 0;
        float opacity = 0f;
        int rotate = 0;
            //public TransformItemDecoration(boolean isVertical,float alpha,int translateX,int translateY,int rotation,float scale)
        Matcher matcher = transformPattern.matcher(raw);
        while(matcher.find()){
            String match = matcher.group();
            String name = matcher.group(1);
            try {
                switch (name) {
                    case "scale":
                        scaleX = Float.parseFloat(matcher.group(2));
                        scaleY = Float.parseFloat(matcher.group(3));
                        break;
                    case "translate":
                        translateX = Integer.parseInt(matcher.group(2));
                        translateY = Integer.parseInt(matcher.group(3));
                        break;
                    case "opacity":
                        opacity = Float.parseFloat(matcher.group(2));
                        break;
                    case "rotate":
                        rotate = Integer.parseInt(matcher.group(2));
                        break;
                    default:
                        WXLogUtils.e(TAG, "Invaild transform expression:" + match);
                        break;
                }
            }catch (NumberFormatException e){
                WXLogUtils.e("", e);
                WXLogUtils.e(TAG, "Invaild transform expression:" + match);
            }
        }
        return new TransformItemDecoration(getOrientation() == Constants.Orientation.VERTICAL, opacity, translateX, translateY, rotate, scaleX, scaleY);
    }

    @Override
    protected BounceRecyclerView initComponentHostView(@NonNull Context context) {
        bounceRecyclerView = new BounceRecyclerView(context, getOrientation());

        String transforms = (String) getDomObject().getAttrs().get(TRANSFORM);
        if (transforms != null) {
            bounceRecyclerView.getInnerView().addItemDecoration(parseTransforms(transforms));
        }

        RecyclerViewBaseAdapter recyclerViewBaseAdapter = new RecyclerViewBaseAdapter<>(this);
        recyclerViewBaseAdapter.setHasStableIds(true);
        bounceRecyclerView.setAdapter(recyclerViewBaseAdapter);
        bounceRecyclerView.setOverScrollMode(View.OVER_SCROLL_NEVER);
        bounceRecyclerView.getInnerView().clearOnScrollListeners();
        bounceRecyclerView.getInnerView().addOnScrollListener(mViewOnScrollListener);
        bounceRecyclerView.getInnerView().addOnScrollListener(new RecyclerView.OnScrollListener() {
            @Override
            public void onScrollStateChanged(RecyclerView recyclerView, int newState) {
              super.onScrollStateChanged(recyclerView, newState);

                    if(newState == RecyclerView.SCROLL_STATE_IDLE ){
                    for(ListBaseViewHolder holder:recycleViewList){
                        if(holder!=null
                                && holder.getComponent()!=null
                                && !holder.getComponent().isUsing()) {
                            recycleImage(holder.getView());
                        }
                    }
                    recycleViewList.clear();
                }
              List<OnWXScrollListener> listeners = getInstance().getWXScrollListeners();
              if (listeners != null && listeners.size() > 0) {
                for (OnWXScrollListener listener : listeners) {
                  if (listener != null) {
                    View topView = recyclerView.getChildAt(0);
                    if (topView != null && listener != null) {
                      int y = topView.getTop();
                      listener.onScrollStateChanged(recyclerView, 0, y, newState);
                    }
                  }
                }
              }
            }

            @Override
            public void onScrolled(RecyclerView recyclerView, int dx, int dy) {
                super.onScrolled(recyclerView, dx, dy);
                List<OnWXScrollListener> listeners = getInstance().getWXScrollListeners();
                if(listeners!=null && listeners.size()>0){
                    for (OnWXScrollListener listener : listeners) {
                        if (listener != null) {
                            listener.onScrolled(recyclerView, dx, dy);
                        }
                    }
                }
            }
        });
      bounceRecyclerView.getViewTreeObserver().addOnGlobalLayoutListener(new ViewTreeObserver.OnGlobalLayoutListener() {
        @TargetApi(Build.VERSION_CODES.JELLY_BEAN)
        @Override
        public void onGlobalLayout() {
          mViewOnScrollListener.onScrolled(bounceRecyclerView.getInnerView(),0,0);
          View view;
          if((view = getHostView()) == null)
            return;
          if(Build.VERSION.SDK_INT >=  Build.VERSION_CODES.JELLY_BEAN) {
            view.getViewTreeObserver().removeOnGlobalLayoutListener(this);
          }else{
            view.getViewTreeObserver().removeGlobalOnLayoutListener(this);
          }
        }
      });
      return bounceRecyclerView;
    }

  @Override
  public void bindStickStyle(WXComponent component) {
      stickyHelper.bindStickStyle(component,mStickyMap);
  }

  @Override
  public void unbindStickStyle(WXComponent component) {
      stickyHelper.unbindStickStyle(component,mStickyMap);
  }

  private @Nullable WXComponent findDirectListChild(WXComponent comp){
    WXComponent parent;
    if(comp == null || (parent = comp.getParent()) == null){
      return null;
    }

    if(parent instanceof WXListComponent){
      return comp;
    }

    return findDirectListChild(parent);
  }

  @Override
  protected boolean setProperty(String key, Object param) {
    switch (key){
      case LOADMOREOFFSET:
        return true;
    }
    return super.setProperty(key, param);
  }

  private void setAppearanceWatch(WXComponent component, int event, boolean enable) {
    AppearanceHelper item = mAppearComponents.get(component.getRef());
    if (item != null) {
      item.setWatchEvent(event, enable);
    } else if (!enable) {
      //Do nothing if disable target not exist.
    } else {
      WXComponent dChild = findDirectListChild(component);
      int index = mChildren.indexOf(dChild);
      if (index != -1) {
        item = new AppearanceHelper(component, index);
        item.setWatchEvent(event, true);
        mAppearComponents.put(component.getRef(), item);
      }
    }
  }

  @Override
  public void bindAppearEvent(WXComponent component) {
    setAppearanceWatch(component, AppearanceHelper.APPEAR,true);
  }

  @Override
  public void bindDisappearEvent(WXComponent component) {
    setAppearanceWatch(component, AppearanceHelper.DISAPPEAR,true);
  }

  @Override
  public void unbindAppearEvent(WXComponent component) {
    setAppearanceWatch(component, AppearanceHelper.APPEAR,false);
  }

  @Override
  public void unbindDisappearEvent(WXComponent component) {
    setAppearanceWatch(component, AppearanceHelper.DISAPPEAR,false);
  }

  @Override
  public void scrollTo(WXComponent component,final int offset) {
    if(bounceRecyclerView == null){
      return;
    }

    WXComponent parent = component;
    WXCell cell = null;
    while(parent != null){
      if(parent instanceof WXCell){
        cell = (WXCell) parent;
        break;
      }
      parent = parent.getParent();
    }
    if(cell !=null){
      int pos = mChildren.indexOf(cell);
      final WXRecyclerView view = bounceRecyclerView.getInnerView();
      view.scrollToPosition(pos);
      final WXComponent cellComp = cell;
      //scroll cell to top
      view.postDelayed(new Runnable() {
        @Override
        public void run() {
          if(cellComp.getHostView() == null){
            return;
          }
          if(getOrientation() == Constants.Orientation.VERTICAL){
            int scrollY = cellComp.getHostView().getTop()+offset;
            view.smoothScrollBy(0,scrollY );
          }else{
            int  scrollX = cellComp.getHostView().getLeft()+offset;
            view.smoothScrollBy(scrollX,0);
          }
        }
      },50);

//      onPostScrollToPosition(pos);
    }

  }

  /**
   * Call after onPostScrollToPosition
   * @param pos
   */
  private void onPostScrollToPosition(int pos){
    if (pos < 0)
      return;
    checkLastSticky(pos);
  }

  /**
   * Check last Sticky after scrollTo
   * @param position scroll to position
   */
  public void checkLastSticky(final int position) {
      bounceRecyclerView.clearSticky();
      for (int i = 0; i <= position; i++) {
          WXComponent component = getChild(i);
          if (component.isSticky() && component instanceof WXCell) {
              if (component.getHostView() == null) {
                  return;
              }
              bounceRecyclerView.notifyStickyShow((WXCell) component);
          }
      }
  }

    @Override
    public void onBeforeScroll(int dx, int dy) {
        if (mStickyMap == null) {
            return;
        }
        HashMap<String, WXComponent> stickyMap = mStickyMap.get(getRef());
        if (stickyMap == null) {
            return;
        }
        Iterator<Map.Entry<String, WXComponent>> iterator = stickyMap.entrySet().iterator();
        Map.Entry<String, WXComponent> entry;
        WXComponent stickyComponent;
        while (iterator.hasNext()) {
            entry = iterator.next();
            stickyComponent = entry.getValue();

            if (stickyComponent != null && stickyComponent.getDomObject() != null
                    && stickyComponent instanceof WXCell) {
                if (stickyComponent.getHostView() == null) {
                    return;
                }


              RecyclerView.LayoutManager layoutManager;
              boolean beforeFirstVisibleItem = false;
              if((layoutManager = getHostView().getInnerView().getLayoutManager()) instanceof LinearLayoutManager){
                int fVisible = ((LinearLayoutManager)layoutManager).findFirstVisibleItemPosition();
                int pos = mChildren.indexOf(stickyComponent);

                if( pos <= fVisible){
                  beforeFirstVisibleItem = true;
                }
              }

                int[] location = new int[2];
                stickyComponent.getHostView().getLocationOnScreen(location);
                int[] parentLocation = new int[2];
                stickyComponent.getParentScroller().getView().getLocationOnScreen(parentLocation);

                int top = location[1] - parentLocation[1];

                boolean showSticky = beforeFirstVisibleItem && ((WXCell) stickyComponent).lastLocationY >= 0 && top <= 0 && dy >= 0;
                boolean removeSticky = ((WXCell) stickyComponent).lastLocationY <= 0 && top > 0 && dy <= 0;
                if (showSticky) {
                    bounceRecyclerView.notifyStickyShow((WXCell) stickyComponent);
                } else if (removeSticky) {
                    bounceRecyclerView.notifyStickyRemove((WXCell) stickyComponent);
                }
                ((WXCell) stickyComponent).lastLocationY = top;
            }
        }
    }

  @Override
  public int getScrollY() {
    return bounceRecyclerView == null?0:bounceRecyclerView.getInnerView().getScrollY();
  }

  @Override
  public int getScrollX() {
    return bounceRecyclerView == null?0:bounceRecyclerView.getInnerView().getScrollX();
  }

  /**
    * Append a child component to the end of WXListComponent. This will not refresh the underlying
    * view immediately. The message of index of the inserted child is given to the adapter, and the
    * adapter will determine when to refresh. The default implementation of adapter will push the
    * message into a message and refresh the view in a period of time.
    *
    * @param child the inserted child
    */
  @Override
  public void addChild(WXComponent child) {
      addChild(child, -1);
  }

  /**
  * @param child the inserted child
  * @param index the index of the child to be inserted.
  * @see #addChild(WXComponent)
  */
  @Override
  public void addChild(WXComponent child, int index) {

      if (child == null || index < -1) {
          return;
      }
      setRefreshOrLoading(child);
      int count = mChildren.size();
      index = index >= count ? -1 : index;
      if (index == -1) {
          mChildren.add(child);
      } else {
          mChildren.add(index, child);
      }
      bindViewType(child);

    int adapterPosition = index == -1 ? mChildren.size() - 1 : index;
    BounceRecyclerView view =  getHostView();
    if(view != null) {
      view.getAdapter().notifyItemInserted(adapterPosition);
    }
    relocateAppearanceHelper();
  }

  private void relocateAppearanceHelper() {
    Iterator<Map.Entry<String, AppearanceHelper>> iterator = mAppearComponents.entrySet().iterator();
    while(iterator.hasNext()){
      Map.Entry<String, AppearanceHelper> item = iterator.next();
      AppearanceHelper value = item.getValue();
      WXComponent dChild = findDirectListChild(value.getAwareChild());
      int index = mChildren.indexOf(dChild);
      value.setCellPosition(index);
    }
  }

  /**
     * Setting refresh view and loading view
     * @param child the refresh_view or loading_view
     */
    private boolean setRefreshOrLoading(final WXComponent child) {

        if(getHostView() == null){
            WXLogUtils.e(TAG, "setRefreshOrLoading: HostView == null !!!!!! check list attr has append =tree");
            return true;
        }
        if (child instanceof WXRefresh) {
            getHostView().setOnRefreshListener((WXRefresh)child);
            getHostView().postDelayed(new Runnable() {
                @Override
                public void run() {
                    getHostView().setHeaderView(child);
                }
            },100);
            return true;
        }

        if (child instanceof WXLoading) {
            getHostView().setOnLoadingListener((WXLoading)child);
            getHostView().postDelayed(new Runnable() {
                @Override
                public void run() {
                    getHostView().setFooterView(child);
                }
            },100);
            return true;
        }

        return false;
    }

    /**
     * RecyclerView manage its children in a way that different from {@link WXVContainer}. Therefore,
     * {@link WXVContainer#addSubView(View, int)} is an empty implementation in {@link
     * com.taobao.weex.ui.view.listview.WXRecyclerView}
     */
    @Override
    protected void addSubView(View child, int index) {
      BounceRecyclerView view =  getHostView();
      if(view == null){
        return;
      }
    }

    /**
     * Remove the child from WXListComponent. This method will use {@link
     * java.util.List#indexOf(Object)} to retrieve the component to be deleted. Like {@link
     * #addChild(WXComponent)}, this method will not refresh the view immediately, the adapter will
     * decide when to refresh.
     *
     * @param child the child to be removed
     */
    @Override
    public void remove(WXComponent child) {
        remove(child, true);
    }

    @Override
    public void remove(WXComponent child, boolean destroy) {
      int index = mChildren.indexOf(child);
      if (destroy) {
        child.detachViewAndClearPreInfo();
      }
      unBindViewType(child);

      BounceRecyclerView view = getHostView();
      if(view == null){
        return;
      }
      view.getAdapter().notifyItemRemoved(index);
      if (WXEnvironment.isApkDebugable()) {
        WXLogUtils.d(TAG, "removeChild child at " + index);
      }
      super.remove(child, destroy);
    }

    @Override
    public void computeVisiblePointInViewCoordinate(PointF pointF) {
      RecyclerView view = getHostView().getInnerView();
      pointF.set(view.computeHorizontalScrollOffset(), view.computeVerticalScrollOffset());
    }

    /**
     * Recycle viewHolder and its underlying view. This may because the view is removed or reused.
     * Either case, this method will be called.
     *
     * @param holder The view holder to be recycled.
     */
    @Override
    public void onViewRecycled(ListBaseViewHolder holder) {
        long begin=System.currentTimeMillis();
        holder.setComponentUsing(false);
        recycleViewList.add(holder);
        if(WXEnvironment.isApkDebugable()) {
            WXLogUtils.d(TAG, "Recycle holder " + (System.currentTimeMillis() - begin) + "  Thread:" + Thread.currentThread().getName());
        }
    }

    /**
     * Bind the component of the position to the holder. Then flush the view.
     *
     * @param holder   viewHolder, which holds reference to the view
     * @param position position of component in WXListComponent
     */
    @Override
    public void onBindViewHolder(ListBaseViewHolder holder, int position) {
        if (holder == null) return;
        holder.setComponentUsing(true);
        WXComponent component = getChild(position);
        if ( component == null
                || (component instanceof WXRefresh)
                || (component instanceof WXLoading)
                || (component.getDomObject()!=null && component.getDomObject().isFixed())
                ) {
            if(WXEnvironment.isApkDebugable()) {
                WXLogUtils.d(TAG, "Bind WXRefresh & WXLoading " + holder);
            }
            return;
        }

        if (component != null&& holder.getComponent() != null
                && holder.getComponent() instanceof WXCell) {

                holder.getComponent().bindData(component);
//              holder.getComponent().refreshData(component);
        }

    }

    /**
     * Create an instance of {@link ListBaseViewHolder} for the given viewType (not for the given
     * index). This method will look up for the first component that fits the viewType requirement and
     * doesn't be used. Then create the certain type of view, detach the view f[rom the component.
     *
     * @param parent   the ViewGroup into which the new view will be inserted
     * @param viewType the type of the new view
     * @return the created view holder.
     */
    @Override
    public ListBaseViewHolder onCreateViewHolder(ViewGroup parent, int viewType) {
        if (mChildren != null) {
            if (mViewTypes == null)
                return createVHForFakeComponent(viewType);
            ArrayList<WXComponent> mTypes = mViewTypes.get(viewType);
            checkRecycledViewPool(viewType);
            if (mTypes == null)
                return createVHForFakeComponent(viewType);

            for (int i = 0; i < mTypes.size(); i++) {
                WXComponent component = mTypes.get(i);
                if (component == null
                        || component.isUsing()) {
                    continue;
                }
                if (component.getDomObject()!=null && component.getDomObject().isFixed()) {
                    return createVHForFakeComponent(viewType);
                } else {
                    if (component instanceof WXCell) {
                        if (component.getRealView() != null) {
                            return new ListBaseViewHolder(component, viewType);
                        } else {
                            ((WXCell)component).lazy(false);
                            component.createView(this, -1);
                            component.applyLayoutAndEvent(component);
                            return new ListBaseViewHolder(component, viewType);
                        }
                    } else if (component instanceof WXBaseRefresh){
                      return createVHForRefreshComponent(viewType);
                    }else {
                        WXLogUtils.e(TAG, "List cannot include element except cell、header、fixed、refresh and loading");
                        return createVHForFakeComponent(viewType);
                    }
                }
            }
        }
        if(WXEnvironment.isApkDebugable()) {
            WXLogUtils.e(TAG, "Cannot find request viewType: " + viewType);
        }
        return createVHForFakeComponent(viewType);
    }

    /**
     * Forbid ViewHolder cache if viewType > MAX_VIEWTYPE_ALLOW_CACHE
     * @param viewType
     */
    private void checkRecycledViewPool(int viewType) {
        try {
            if (mViewTypes.size() > MAX_VIEWTYPE_ALLOW_CACHE)
                mAllowCacheViewHolder = false;

            if (mDownForBidCacheViewHolder)
                if (getHostView() != null && getHostView().getInnerView() != null)
                    getHostView().getInnerView().getRecycledViewPool().setMaxRecycledViews(viewType, 0);

            if (!mDownForBidCacheViewHolder) {
                if (!mAllowCacheViewHolder) {
                    if (getHostView() != null && getHostView().getInnerView() != null) {
                        for (int i = 0; i < mViewTypes.size(); i++) {
                            getHostView().getInnerView().getRecycledViewPool().setMaxRecycledViews(mViewTypes.keyAt(i), 0);
                        }
                        mDownForBidCacheViewHolder = true;
                    }
                }
            }
        } catch (Exception e) {
            WXLogUtils.e(TAG, "Clear recycledViewPool error!");
        }
    }

    /**
     * Return the child component type. The type is defined by scopeValue in .we file.
     *
     * @param position the position of the child component.
     * @return the type of certain component.
     */
    @Override
    public int getItemViewType(int position) {
        return generateViewType(getChild(position));
    }

    /**
     * ViewType will be classified into {HashMap<Integer,ArrayList<Integer>> mViewTypes}
     * @param component
     */
    private void bindViewType(WXComponent component) {
        int id = generateViewType(component);

        if (mViewTypes == null) {
            mViewTypes = new SparseArray<>();
        }

        ArrayList<WXComponent> mTypes = mViewTypes.get(id);

        if (mTypes == null) {
            mTypes = new ArrayList<>();
            mViewTypes.put(id,mTypes);
        }
        mTypes.add(component);
    }

    private void unBindViewType(WXComponent component) {
        int id = generateViewType(component);

        if (mViewTypes == null)
            return;
        ArrayList<WXComponent> mTypes = mViewTypes.get(id);
        if (mTypes == null)
            return;

        mTypes.remove(component);
    }

    /**
     * generate viewtype by component
     * @param component
     * @return
     */
    private int generateViewType(WXComponent component) {
        long id;
        try {
            id = Integer.parseInt(component.getDomObject().getRef());
            String type = component.getDomObject().getAttrs().getScope();

            if (!TextUtils.isEmpty(type)) {
                if (mRefToViewType == null) {
                    mRefToViewType = new ArrayMap<>();
                }
                if (!mRefToViewType.containsKey(type)) {
                    mRefToViewType.put(type, id);
                }
                id = mRefToViewType.get(type);

            }
        } catch (RuntimeException e) {
          WXLogUtils.eTag(TAG, e);
          id = RecyclerView.NO_ID;
          WXLogUtils.e(TAG, "getItemViewType: NO ID, this will crash the whole render system of WXListRecyclerView");
        }
        return (int) id;
    }

    /**
     * Get child component num.
     *
     * @return return the size of {@link #mChildren} if mChildren is not empty, otherwise, return 0;
     */
    @Override
    public int getItemCount() {
        if (mChildren != null) {
            return mChildren.size();
        }
        return 0;
    }

    @Override
    public boolean onFailedToRecycleView(ListBaseViewHolder holder) {
        if(WXEnvironment.isApkDebugable()) {
            WXLogUtils.d(TAG, "Failed to recycle " + holder);
        }
        return false;
    }

    @Override
    public long getItemId(int position) {
        long id;
        try {
            id = Long.parseLong(getChild(position).getDomObject().getRef());
        } catch (RuntimeException e) {
            WXLogUtils.e(TAG, WXLogUtils.getStackTrace(e));
            id = RecyclerView.NO_ID;
        }
        return id;
    }

    @Override
    public void onLoadMore(int offScreenY) {
      try {
        String offset = getDomObject().getAttrs().getLoadMoreOffset();

            if (TextUtils.isEmpty(offset)) {
                offset="0";
            }

        if (offScreenY < Integer.parseInt(offset)) {
          String loadMoreRetry = getDomObject().getAttrs().getLoadMoreRetry();
          if (loadMoreRetry == null) {
             loadMoreRetry = mLoadMoreRetry;
          }

          if (mListCellCount != mChildren.size()
              || mLoadMoreRetry == null || !mLoadMoreRetry.equals(loadMoreRetry)) {
            getInstance().fireEvent(getDomObject().getRef(), Constants.Event.LOADMORE);
            mListCellCount = mChildren.size();
            mLoadMoreRetry = loadMoreRetry;
          }
        }
      } catch (Exception e) {
        WXLogUtils.d(TAG + "onLoadMore :", e);
      }
    }

  @Override
  public void notifyAppearStateChange(int firstVisible, int lastVisible, int directionX, int directionY) {
    //notify appear state
    Iterator<AppearanceHelper> it = mAppearComponents.values().iterator();
    String direction = directionY > 0 ? "up" : "down";
    if (getOrientation() == Constants.Orientation.HORIZONTAL) {
      direction = directionX > 0 ? "left" : "right";
    }

    while (it.hasNext()) {
      AppearanceHelper item = it.next();
      WXComponent component = item.getAwareChild();

      if (!item.isWatch()) {
        continue;
      }

      boolean outOfVisibleRange = item.getCellPositionINScollable() < firstVisible || item.getCellPositionINScollable() > lastVisible;

      View view = component.getHostView();
      if (view == null) {
        continue;
      }

      boolean visible = (!outOfVisibleRange) && item.isViewVisible();

      int result = item.setAppearStatus(visible);
      if (WXEnvironment.isApkDebugable()) {
        WXLogUtils.d("appear", "item " + item.getCellPositionINScollable() + " result " + result);
      }
      if (result == AppearanceHelper.RESULT_NO_CHANGE) {
        continue;
      }
      component.notifyAppearStateChange(result == AppearanceHelper.RESULT_APPEAR ? Constants.Event.APPEAR : Constants.Event.DISAPPEAR, direction);
    }
  }

    private void recycleImage(View view) {
        if (view instanceof ImageView) {
            if (getInstance().getImgLoaderAdapter() != null) {
                getInstance().getImgLoaderAdapter().setImage(null, (ImageView) view,
                        null, null);
            } else {
                if (WXEnvironment.isApkDebugable()) {
                    throw new WXRuntimeException("getImgLoaderAdapter() == null");
                }
                WXLogUtils.e("Error getImgLoaderAdapter() == null");
            }

        } else if (view instanceof ViewGroup) {
            for (int i = 0; i < ((ViewGroup) view).getChildCount(); i++) {
                recycleImage(((ViewGroup) view).getChildAt(i));
            }
        }
    }

    @NonNull
    private ListBaseViewHolder createVHForFakeComponent(int viewType) {
        FrameLayout view = new FrameLayout(getContext());
        view.setBackgroundColor(Color.WHITE);
        view.setLayoutParams(new FrameLayout.LayoutParams(0, 0));
        return new ListBaseViewHolder(view, viewType);
    }

<<<<<<< HEAD
    @JSMethod
    public void resetLoadmore() {
        mLoadMoreRetry = "";
    }
=======

  private ListBaseViewHolder createVHForRefreshComponent(int viewType) {
    FrameLayout view = new FrameLayout(getContext());
    view.setBackgroundColor(Color.WHITE);
    view.setLayoutParams(new FrameLayout.LayoutParams(1, 1));
    view.setVisibility(View.GONE);
    return new ListBaseViewHolder(view, viewType);
  }
>>>>>>> 2cf5f052
}<|MERGE_RESOLUTION|>--- conflicted
+++ resolved
@@ -1122,12 +1122,10 @@
         return new ListBaseViewHolder(view, viewType);
     }
 
-<<<<<<< HEAD
     @JSMethod
     public void resetLoadmore() {
         mLoadMoreRetry = "";
     }
-=======
 
   private ListBaseViewHolder createVHForRefreshComponent(int viewType) {
     FrameLayout view = new FrameLayout(getContext());
@@ -1136,5 +1134,4 @@
     view.setVisibility(View.GONE);
     return new ListBaseViewHolder(view, viewType);
   }
->>>>>>> 2cf5f052
 }