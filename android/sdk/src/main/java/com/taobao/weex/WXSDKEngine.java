/**
 * Apache License Version 2.0, January 2004 http://www.apache.org/licenses/ TERMS AND CONDITIONS FOR
 * USE, REPRODUCTION, AND DISTRIBUTION 1. Definitions. "License" shall mean the terms and conditions
 * for use, reproduction, and distribution as defined by Sections 1 through 9 of this document.
 * "Licensor" shall mean the copyright owner or entity authorized by the copyright owner that is
 * granting the License. "Legal Entity" shall mean the union of the acting entity and all other
 * entities that control, are controlled by, or are under common control with that entity. For the
 * purposes of this definition, "control" means (i) the power, direct or indirect, to cause the
 * direction or management of such entity, whether by contract or otherwise, or (ii) ownership of
 * fifty percent (50%) or more of the outstanding shares, or (iii) beneficial ownership of such
 * entity. "You" (or "Your") shall mean an individual or Legal Entity exercising permissions granted
 * by this License. "Source" form shall mean the preferred form for making modifications, including
 * but not limited to software source code, documentation source, and configuration files. "Object"
 * form shall mean any form resulting from mechanical transformation or translation of a Source
 * form, including but not limited to compiled object code, generated documentation, and conversions
 * to other media types. "Work" shall mean the work of authorship, whether in Source or Object form,
 * made available under the License, as indicated by a copyright notice that is included in or
 * attached to the work (an example is provided in the Appendix below). "Derivative Works" shall
 * mean any work, whether in Source or Object form, that is based on (or derived from) the Work and
 * for which the editorial revisions, annotations, elaborations, or other modifications represent,
 * as a whole, an original work of authorship. For the purposes of this License, Derivative Works
 * shall not include works that remain separable from, or merely link (or bind by name) to the
 * interfaces of, the Work and Derivative Works thereof. "Contribution" shall mean any work of
 * authorship, including the original version of the Work and any modifications or additions to that
 * Work or Derivative Works thereof, that is intentionally submitted to Licensor for inclusion in
 * the Work by the copyright owner or by an individual or Legal Entity authorized to submit on
 * behalf of the copyright owner. For the purposes of this definition, "submitted" means any form of
 * electronic, verbal, or written communication sent to the Licensor or its representatives,
 * including but not limited to communication on electronic mailing lists, source code control
 * systems, and issue tracking systems that are managed by, or on behalf of, the Licensor for the
 * purpose of discussing and improving the Work, but excluding communication that is conspicuously
 * marked or otherwise designated in writing by the copyright owner as "Not a Contribution."
 * "Contributor" shall mean Licensor and any individual or Legal Entity on behalf of whom a
 * Contribution has been received by Licensor and subsequently incorporated within the Work. 2.
 * Grant of Copyright License. Subject to the terms and conditions of this License, each Contributor
 * hereby grants to You a perpetual, worldwide, non-exclusive, no-charge, royalty-free, irrevocable
 * copyright license to reproduce, prepare Derivative Works of, publicly display, publicly perform,
 * sublicense, and distribute the Work and such Derivative Works in Source or Object form. 3. Grant
 * of Patent License. Subject to the terms and conditions of this License, each Contributor hereby
 * grants to You a perpetual, worldwide, non-exclusive, no-charge, royalty-free, irrevocable (except
 * as stated in this section) patent license to make, have made, use, offer to sell, sell, import,
 * and otherwise transfer the Work, where such license applies only to those patent claims
 * licensable by such Contributor that are necessarily infringed by their Contribution(s) alone or
 * by combination of their Contribution(s) with the Work to which such Contribution(s) was
 * submitted. If You institute patent litigation against any entity (including a cross-claim or
 * counterclaim in a lawsuit) alleging that the Work or a Contribution incorporated within the Work
 * constitutes direct or contributory patent infringement, then any patent licenses granted to You
 * under this License for that Work shall terminate as of the date such litigation is filed. 4.
 * Redistribution. You may reproduce and distribute copies of the Work or Derivative Works thereof
 * in any medium, with or without modifications, and in Source or Object form, provided that You
 * meet the following conditions: (a) You must give any other recipients of the Work or Derivative
 * Works a copy of this License; and (b) You must cause any modified files to carry prominent
 * notices stating that You changed the files; and (c) You must retain, in the Source form of any
 * Derivative Works that You distribute, all copyright, patent, trademark, and attribution notices
 * from the Source form of the Work, excluding those notices that do not pertain to any part of the
 * Derivative Works; and (d) If the Work includes a "NOTICE" text file as part of its distribution,
 * then any Derivative Works that You distribute must include a readable copy of the attribution
 * notices contained within such NOTICE file, excluding those notices that do not pertain to any
 * part of the Derivative Works, in at least one of the following places: within a NOTICE text file
 * distributed as part of the Derivative Works; within the Source form or documentation, if provided
 * along with the Derivative Works; or, within a display generated by the Derivative Works, if and
 * wherever such third-party notices normally appear. The contents of the NOTICE file are for
 * informational purposes only and do not modify the License. You may add Your own attribution
 * notices within Derivative Works that You distribute, alongside or as an addendum to the NOTICE
 * text from the Work, provided that such additional attribution notices cannot be construed as
 * modifying the License. You may add Your own copyright statement to Your modifications and may
 * provide additional or different license terms and conditions for use, reproduction, or
 * distribution of Your modifications, or for any such Derivative Works as a whole, provided Your
 * use, reproduction, and distribution of the Work otherwise complies with the conditions stated in
 * this License. 5. Submission of Contributions. Unless You explicitly state otherwise, any
 * Contribution intentionally submitted for inclusion in the Work by You to the Licensor shall be
 * under the terms and conditions of this License, without any additional terms or conditions.
 * Notwithstanding the above, nothing herein shall supersede or modify the terms of any separate
 * license agreement you may have executed with Licensor regarding such Contributions. 6.
 * Trademarks. This License does not grant permission to use the trade names, trademarks, service
 * marks, or product names of the Licensor, except as required for reasonable and customary use in
 * describing the origin of the Work and reproducing the content of the NOTICE file. 7. Disclaimer
 * of Warranty. Unless required by applicable law or agreed to in writing, Licensor provides the
 * Work (and each Contributor provides its Contributions) on an "AS IS" BASIS, WITHOUT WARRANTIES OR
 * CONDITIONS OF ANY KIND, either express or implied, including, without limitation, any warranties
 * or conditions of TITLE, NON-INFRINGEMENT, MERCHANTABILITY, or FITNESS FOR A PARTICULAR PURPOSE.
 * You are solely responsible for determining the appropriateness of using or redistributing the
 * Work and assume any risks associated with Your exercise of permissions under this License. 8.
 * Limitation of Liability. In no event and under no legal theory, whether in tort (including
 * negligence), contract, or otherwise, unless required by applicable law (such as deliberate and
 * grossly negligent acts) or agreed to in writing, shall any Contributor be liable to You for
 * damages, including any direct, indirect, special, incidental, or consequential damages of any
 * character arising as a result of this License or out of the use or inability to use the Work
 * (including but not limited to damages for loss of goodwill, work stoppage, computer failure or
 * malfunction, or any and all other commercial damages or losses), even if such Contributor has
 * been advised of the possibility of such damages. 9. Accepting Warranty or Additional Liability.
 * While redistributing the Work or Derivative Works thereof, You may choose to offer, and charge a
 * fee for, acceptance of support, warranty, indemnity, or other liability obligations and/or rights
 * consistent with this License. However, in accepting such obligations, You may act only on Your
 * own behalf and on Your sole responsibility, not on behalf of any other Contributor, and only if
 * You agree to indemnify, defend, and hold each Contributor harmless for any liability incurred by,
 * or claims asserted against, such Contributor by reason of your accepting any such warranty or
 * additional liability. END OF TERMS AND CONDITIONS APPENDIX: How to apply the Apache License to
 * your work. To apply the Apache License to your work, attach the following boilerplate notice,
 * with the fields enclosed by brackets "[]" replaced with your own identifying information. (Don't
 * include the brackets!)  The text should be enclosed in the appropriate comment syntax for the
 * file format. We also recommend that a file or class name and description of purpose be included
 * on the same "printed page" as the copyright notice for easier identification within third-party
 * archives. Copyright 2016 Alibaba Group Licensed under the Apache License, Version 2.0 (the
 * "License"); you may not use this file except in compliance with the License. You may obtain a
 * copy of the License at http://www.apache.org/licenses/LICENSE-2.0 Unless required by applicable
 * law or agreed to in writing, software distributed under the License is distributed on an "AS IS"
 * BASIS, WITHOUT WARRANTIES OR CONDITIONS OF ANY KIND, either express or implied. See the License
 * for the specific language governing permissions and limitations under the License.
 */
package com.taobao.weex;

import android.app.Application;
import android.util.Log;

import com.taobao.weex.adapter.IWXHttpAdapter;
import com.taobao.weex.adapter.IWXImgLoaderAdapter;
import com.taobao.weex.adapter.IWXUserTrackAdapter;
import com.taobao.weex.appfram.navigator.IActivityNavBarSetter;
import com.taobao.weex.appfram.navigator.WXNavigatorModule;
import com.taobao.weex.bridge.WXBridgeManager;
import com.taobao.weex.bridge.WXModuleManager;
import com.taobao.weex.common.Destroyable;
import com.taobao.weex.common.WXException;
import com.taobao.weex.common.WXInstanceWrap;
import com.taobao.weex.common.WXModule;
import com.taobao.weex.dom.WXDomModule;
import com.taobao.weex.dom.WXDomObject;
import com.taobao.weex.dom.WXDomRegistry;
import com.taobao.weex.dom.WXSwitchDomObject;
import com.taobao.weex.dom.WXTextDomObject;
import com.taobao.weex.dom.module.WXModalUIModule;
import com.taobao.weex.http.WXStreamModule;
import com.taobao.weex.ui.WXComponentRegistry;
import com.taobao.weex.ui.animation.WXAnimationModule;
import com.taobao.weex.ui.component.WXA;
import com.taobao.weex.ui.component.WXBasicComponentType;
import com.taobao.weex.ui.component.WXComponent;
import com.taobao.weex.ui.component.WXDiv;
import com.taobao.weex.ui.component.WXEmbed;
import com.taobao.weex.ui.component.WXImage;
import com.taobao.weex.ui.component.WXIndicator;
import com.taobao.weex.ui.component.WXInput;
import com.taobao.weex.ui.component.WXLoading;
import com.taobao.weex.ui.component.WXLoadingIndicator;
import com.taobao.weex.ui.component.WXRefresh;
import com.taobao.weex.ui.component.WXScroller;
import com.taobao.weex.ui.component.WXSlider;
import com.taobao.weex.ui.component.WXSwitch;
import com.taobao.weex.ui.component.WXText;
import com.taobao.weex.ui.component.WXVideo;
import com.taobao.weex.ui.component.WXWeb;
import com.taobao.weex.ui.component.list.HorizontalListComponent;
import com.taobao.weex.ui.component.list.WXCell;
import com.taobao.weex.ui.component.list.WXListComponent;
import com.taobao.weex.ui.module.WXWebViewModule;
import com.taobao.weex.utils.WXLogUtils;
import com.taobao.weex.utils.WXSoInstallMgrSdk;

import java.lang.reflect.Method;
import java.util.Map;

public class WXSDKEngine {

  private static final String V8_SO_NAME = "weexcore";
  private volatile static boolean init;
  private static final Object mLock = new Object();
  private static final String TAG = "WXSDKEngine";

  /**
   * Deprecated. Use {@link #initialize(Application, InitConfig)} instead.
   */
  @Deprecated
  public static void init(Application application) {
    init(application, null);
  }

  /**
   * Deprecated. Use {@link #initialize(Application, InitConfig)} instead.
   */
  @Deprecated
  public static void init(Application application, IWXUserTrackAdapter utAdapter) {
    init(application, utAdapter, null);
  }

  /**
   * Deprecated. Use {@link #initialize(Application, InitConfig)} instead.
   */
  @Deprecated
  public static void init(Application application, IWXUserTrackAdapter utAdapter, String framework) {
    initialize(application,
      new InitConfig.Builder()
        .setUtAdapter(utAdapter)
        .build()
    );
  }


  public static boolean isInitialized(){
    synchronized(mLock) {
      return init;
    }
  }

  /**
   *
   * @param application
   * @param config initial configurations or null
   */
  public static void initialize(Application application,InitConfig config){
    synchronized (mLock) {
      if (init) {
        return;
      }

      doInitInternal(application,config);
      init = true;

      if (WXEnvironment.isApkDebugable() && WXSDKManager.getInstance().getIWXDebugAdapter()!=null) {
        WXSDKManager.getInstance().getIWXDebugAdapter().initDebug(application);
      }
    }
  }

  private static void doInitInternal(final Application application,final InitConfig config){
    WXEnvironment.sApplication = application;
    WXEnvironment.JsFrameworkInit = false;

<<<<<<< HEAD
    WXBridgeManager.getInstance().getJSHandler().post(new Runnable() {
      @Override
      public void run() {
        WXSDKManager sm = WXSDKManager.getInstance();
        if(config != null ) {
          sm.setIWXHttpAdapter(config.getHttpAdapter());
          sm.setIWXImgLoaderAdapter(config.getImgAdapter());
          sm.setIWXUserTrackAdapter(config.getUtAdapter());
        }
        WXSoInstallMgrSdk.init(application);
        boolean isSoInitSuccess = WXSoInstallMgrSdk.initSo(V8_SO_NAME, 1, config!=null?config.getUtAdapter():null);
        if (!isSoInitSuccess) {
          return;
        }
=======
    if(config != null ) {
      sm.setIWXHttpAdapter(config.getHttpAdapter());
      sm.setIWXImgLoaderAdapter(config.getImgAdapter());
      sm.setIWXUserTrackAdapter(config.getUtAdapter());
      sm.setIWXDebugAdapter(config.getDebugAdapter());
    }
    WXSoInstallMgrSdk.init(application);
    WXEnvironment.sSupport = WXSoInstallMgrSdk.initSo(V8_SO_NAME, 1, config!=null?config.getUtAdapter():null);
    if (!WXEnvironment.sSupport) {
      return;
    }

    WXSDKManager.getInstance().initScriptsFramework(null);
    register();
>>>>>>> 847760d5

        sm.initScriptsFramework(null);
        register();
      }
    });
  }

  @Deprecated
  public static void init(Application application, String framework, IWXUserTrackAdapter utAdapter, IWXImgLoaderAdapter imgLoaderAdapter, IWXHttpAdapter httpAdapter) {
    initialize(application,
      new InitConfig.Builder()
        .setUtAdapter(utAdapter)
        .setHttpAdapter(httpAdapter)
        .setImgAdapter(imgLoaderAdapter)
        .build()
    );
  }

  private static void register() {
    try {
      registerComponent(WXBasicComponentType.TEXT, WXText.class, false);
      registerComponent(WXBasicComponentType.IMG, WXImage.class, false);
      registerComponent(WXBasicComponentType.DIV, WXDiv.class, false);
      registerComponent(WXBasicComponentType.IMAGE, WXImage.class, false);
      registerComponent(WXBasicComponentType.CONTAINER, WXDiv.class, false);
      registerComponent(WXBasicComponentType.SCROLLER, WXScroller.class, false);
      registerComponent(WXBasicComponentType.SLIDER, WXSlider.class, true);

      registerComponent(WXListComponent.class, false,WXBasicComponentType.LIST,WXBasicComponentType.VLIST);
      registerComponent(HorizontalListComponent.class,false,WXBasicComponentType.HLIST);
      registerComponent(WXBasicComponentType.CELL, WXCell.class, true);
      registerComponent(WXBasicComponentType.HEADER, WXDiv.class, false);
      registerComponent(WXBasicComponentType.FOOTER, WXDiv.class, false);
      registerComponent(WXBasicComponentType.INDICATOR, WXIndicator.class, true);
      registerComponent(WXBasicComponentType.VIDEO, WXVideo.class, false);
      registerComponent(WXBasicComponentType.INPUT, WXInput.class, false);
      registerComponent(WXBasicComponentType.SWITCH, WXSwitch.class, false);
      registerComponent(WXBasicComponentType.A, WXA.class, false);
      registerComponent(WXBasicComponentType.EMBED, WXEmbed.class, true);
      registerComponent(WXBasicComponentType.WEB, WXWeb.class);
      registerComponent(WXBasicComponentType.REFRESH, WXRefresh.class);
      registerComponent(WXBasicComponentType.LOADING, WXLoading.class);
      registerComponent(WXBasicComponentType.LOADING_INDICATOR, WXLoadingIndicator.class);

      registerModule("dom", WXDomModule.class, true);
      registerModule("modal", WXModalUIModule.class, true);
      registerModule("instanceWrap", WXInstanceWrap.class, true);
      registerModule("animation", WXAnimationModule.class, true);
      registerModule("webview", WXWebViewModule.class, true);
      registerModule("navigator", WXNavigatorModule.class);
      registerModule("stream", WXStreamModule.class);

      registerDomObject(WXBasicComponentType.TEXT, WXTextDomObject.class);
      registerDomObject(WXBasicComponentType.INPUT, WXTextDomObject.class);
      registerDomObject(WXBasicComponentType.SWITCH, WXSwitchDomObject.class);
    } catch (WXException e) {
      WXLogUtils.e("[WXSDKEngine] register:" + WXLogUtils.getStackTrace(e));
    }
  }

  /**
   *
   * Register component. The registration is singleton in {@link WXSDKEngine} level
   * @param type name of component. Same as type filed in the JS.
   * @param clazz the class of the {@link WXComponent} to be registered.
   * @param appendTree true for appendTree flag
   * @return true for registration success, false for otherwise.
   * @throws WXException Throws exception if type conflicts.
   */
  public static boolean registerComponent(String type, Class<? extends WXComponent> clazz, boolean appendTree) throws WXException {
    return registerComponent(clazz, appendTree,type);
  }

  /**
   *
   * Register component. The registration is singleton in {@link WXSDKEngine} level
   * @param clazz the class of the {@link WXComponent} to be registered.
   * @param appendTree true for appendTree flag
   * @return true for registration success, false for otherwise.
   * @param names names(alias) of component. Same as type filed in the JS.
   * @throws WXException Throws exception if type conflicts.
   */
  public static boolean registerComponent(Class<? extends WXComponent> clazz, boolean appendTree,String ... names) throws WXException {
    boolean result =  true;
    for(String name:names) {
      result  = result && WXComponentRegistry.registerComponent(name, clazz, appendTree);
    }
    return result;
  }

  /**
   * Register module. This is a wrapper method for
   * {@link #registerModule(String, Class, boolean)}. The module register here only need to
   * be singleton in {@link WXSDKInstance} level.
   * @param moduleName  module name
   * @param moduleClass module to be registered.
   * @return true for registration success, false for otherwise.
   * @see {@link WXModuleManager#registerModule(String, WXModuleManager.ModuleFactory, boolean)}
   */
  public static <T extends WXModule> boolean registerModule(String moduleName, Class<T> moduleClass,boolean global) throws WXException {
    return registerModule(moduleName, new WXModuleManager.ModuleFactory<>(moduleClass),global);
  }

  /**
   * Register module. This is a wrapper method for
   * {@link #registerModule(String, Class, boolean)}. The module register here only need to
   * be singleton in {@link WXSDKInstance} level.
   * @param moduleName  module name
   * @param factory module factory to be registered. You can override {@link DestroyableModuleFactory#buildInstance()} to customize module creation.
   * @return true for registration success, false for otherwise.
   * @see {@link WXModuleManager#registerModule(String, WXModuleManager.ModuleFactory, boolean)}
   */
  public static <T extends WXModule> boolean registerModuleWithFactory(String moduleName, DestroyableModuleFactory factory, boolean global) throws WXException {
    return registerModule(moduleName, factory,global);
  }

  private static <T extends WXModule> boolean registerModule(String moduleName, WXModuleManager.ModuleFactory factory, boolean global) throws WXException {
    return WXModuleManager.registerModule(moduleName, factory,global);
  }

  public static boolean registerModule(String moduleName, Class<? extends WXModule> moduleClass) throws WXException {
    return registerModule(moduleName, moduleClass,false);
  }

  /**
   * module implement {@link Destroyable}
   */
  public static abstract class DestroyableModule extends WXModule implements Destroyable {}

  public static  abstract  class DestroyableModuleFactory<T extends DestroyableModule> extends WXModuleManager.ModuleFactory<T>{
    public DestroyableModuleFactory(Class<T> clz) {
      super(clz);
    }
  }

  public static boolean registerDomObject(String type, Class<? extends WXDomObject> clazz) throws WXException {
    return WXDomRegistry.registerDomObject(type, clazz);
  }

  public static void callback(String instanceId, String funcId, Map<String, Object> data) {
    WXSDKManager.getInstance().callback(instanceId, funcId, data);
  }

  /**
   * Model switch, only applicable for developer model
   * @param debug
   */
  public static void restartBridge(boolean debug) {
    WXEnvironment.sDebugMode = debug;
    WXSDKManager.getInstance().restartBridge();
  }

  public static boolean registerComponent(String type, Class<? extends WXComponent> clazz) throws WXException {
    return WXComponentRegistry.registerComponent(type, clazz, true);
  }

  public static boolean registerComponent(Map<String, String> componentInfo, Class<? extends WXComponent> clazz) throws WXException {
    return WXComponentRegistry.registerComponent(componentInfo, clazz);
  }

  public static void addCustomOptions(String key, String value) {
    WXEnvironment.addCustomOptions(key, value);
  }

  public static IWXUserTrackAdapter getIWXUserTrackAdapter() {
    return WXSDKManager.getInstance().getIWXUserTrackAdapter();
  }

  public static void setIWXUserTrackAdapter(IWXUserTrackAdapter IWXUserTrackAdapter) {
    WXSDKManager.getInstance().setIWXUserTrackAdapter(IWXUserTrackAdapter);
  }

  public static IWXImgLoaderAdapter getIWXImgLoaderAdapter() {
    return WXSDKManager.getInstance().getIWXImgLoaderAdapter();
  }

  public static void setIWXImgLoaderAdapter(IWXImgLoaderAdapter IWXImgLoaderAdapter) {
    if(IWXImgLoaderAdapter==null){
      if(WXEnvironment.isApkDebugable()){
        throw new IllegalStateException("ImageLoaderAdapter can not be set to null");
      }
      return;
    }
    WXSDKManager.getInstance().setIWXImgLoaderAdapter(IWXImgLoaderAdapter);
  }

  public static IWXHttpAdapter getIWXHttpAdapter() {
    return WXSDKManager.getInstance().getIWXHttpAdapter();
  }

  public static void setIWXHttpAdapter(IWXHttpAdapter IWXHttpAdapter) {
    WXSDKManager.getInstance().setIWXHttpAdapter(IWXHttpAdapter);
  }

  public static IActivityNavBarSetter getActivityNavBarSetter() {
    return WXSDKManager.getInstance().getActivityNavBarSetter();
  }

  public static void setActivityNavBarSetter(IActivityNavBarSetter activityNavBarSetter) {
    WXSDKManager.getInstance().setActivityNavBarSetter(activityNavBarSetter);
  }

  public static void show3DLayer(boolean show){
    WXEnvironment.sShow3DLayer=show;
  }

  public static void switchDebugModel(boolean debug, String debugUrl) {
    if (!WXEnvironment.isApkDebugable()) {
      return;
    }
    if (debug) {
      WXEnvironment.sDebugMode = true;
      WXEnvironment.sDebugWsUrl = debugUrl;
      try {
        Class cls = Class.forName("com.taobao.weex.WXDebugTool");
        Method m = cls.getMethod("connect", new Class[]{String.class});
        m.invoke(cls, new Object[]{debugUrl});
      } catch (Exception e) {
        Log.d("weex","WXDebugTool not found!");
      }
    } else {
      WXEnvironment.sDebugMode = false;
      WXEnvironment.sDebugWsUrl = null;
      try {
        Class cls = Class.forName("com.taobao.weex.WXDebugTool");
        Method m = cls.getMethod("close", new Class[]{});
        m.invoke(cls, new Object[]{});
      } catch (Exception e) {
        Log.d("weex","WXDebugTool not found!");
      }
    }
  }
}<|MERGE_RESOLUTION|>--- conflicted
+++ resolved
@@ -226,7 +226,6 @@
     WXEnvironment.sApplication = application;
     WXEnvironment.JsFrameworkInit = false;
 
-<<<<<<< HEAD
     WXBridgeManager.getInstance().getJSHandler().post(new Runnable() {
       @Override
       public void run() {
@@ -241,23 +240,6 @@
         if (!isSoInitSuccess) {
           return;
         }
-=======
-    if(config != null ) {
-      sm.setIWXHttpAdapter(config.getHttpAdapter());
-      sm.setIWXImgLoaderAdapter(config.getImgAdapter());
-      sm.setIWXUserTrackAdapter(config.getUtAdapter());
-      sm.setIWXDebugAdapter(config.getDebugAdapter());
-    }
-    WXSoInstallMgrSdk.init(application);
-    WXEnvironment.sSupport = WXSoInstallMgrSdk.initSo(V8_SO_NAME, 1, config!=null?config.getUtAdapter():null);
-    if (!WXEnvironment.sSupport) {
-      return;
-    }
-
-    WXSDKManager.getInstance().initScriptsFramework(null);
-    register();
->>>>>>> 847760d5
-
         sm.initScriptsFramework(null);
         register();
       }
