--- conflicted
+++ resolved
@@ -292,11 +292,7 @@
   public void notifyStickyRemove(WXCell component) {
     if (component == null)
       return;
-<<<<<<< HEAD
-    if (!headComponentStack.isEmpty() && !headerViewStack.isEmpty() && !tempViewStack.isEmpty()) {
-=======
     if (!headComponentStack.isEmpty() && !headerViewStack.isEmpty()) {
->>>>>>> 9d657d85
       removeSticky(component);
     }
   }
@@ -310,11 +306,6 @@
     FrameLayout headerView = (FrameLayout) headComponent.getView().getChildAt(0);
     if (headerView == null)
       return;
-<<<<<<< HEAD
-    if (headComponent.getView() == null)
-      return;
-=======
->>>>>>> 9d657d85
     headerViewStack.push(headerView);
     headComponent.removeSticky();
     ((ViewGroup) getParent()).addView(headerView);
