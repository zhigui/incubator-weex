--- conflicted
+++ resolved
@@ -202,7 +202,6 @@
  *    See the License for the specific language governing permissions and
  *    limitations under the License.
  */
-<<<<<<< HEAD
 ///**
 // *
 // *                                  Apache License
@@ -545,157 +544,3 @@
 //    public boolean isRecycle;
 //  }
 //}
-=======
-package com.taobao.weex.ui;
-
-import android.view.View;
-import android.widget.ImageView;
-
-import com.taobao.weex.WXSDKInstance;
-import com.taobao.weex.common.WXImageSharpen;
-import com.taobao.weex.common.WXImageStrategy;
-import com.taobao.weex.dom.WXDomObject;
-import com.taobao.weex.ui.component.WXComponent;
-import com.taobao.weex.ui.view.WXHorizontalScrollView;
-import com.taobao.weex.ui.view.WXScrollView;
-import com.taobao.weex.utils.WXLogUtils;
-import com.taobao.weex.utils.WXViewUtils;
-
-import java.util.ArrayList;
-import java.util.List;
-
-/**
- * Manager class for image
- */
-public class WXRecycleImageManager {
-
-  public static final int VISIBLE_TOP_SPACE = -WXViewUtils.getScreenHeight() * 1;
-  public static final int VISIBLE_BOTTOM_SPACE = -VISIBLE_TOP_SPACE;
-
-  public static void setIfRecycleImage(boolean ifRecycleImage) {
-    IfRecycleImage = ifRecycleImage;
-  }
-
-  public static boolean isRecycleImage() {
-    return IfRecycleImage;
-  }
-
-  private static boolean IfRecycleImage = true;
-  /**
-   * Location of imageView on the screen
-   */
-  int[] mImgPos = new int[2];
-  private WXSDKInstance mInstance;
-  private List<ImageInfo> mAllImages = new ArrayList<>();
-
-  public WXRecycleImageManager(WXSDKInstance instance) {
-    mInstance = instance;
-  }
-
-  public List<ImageInfo> getAllImages() {
-    return mAllImages;
-  }
-
-  public boolean addImage(WXComponent view) {
-    if(!IfRecycleImage||view==null||!isAncestorScrollView(view.getView())){
-      return false;
-    }
-    if (mAllImages != null && !mAllImages.contains(view) && mInstance != null) {
-      ImageInfo imageInfo = new ImageInfo();
-      imageInfo.image = view;
-      imageInfo.isRecycle = true;
-      mAllImages.add(imageInfo);
-      return true;
-    }
-    return false;
-  }
-
-  public void loadImage() {
-    if(!IfRecycleImage){
-      return;
-    }
-    ImageInfo imageInfo;
-    WXComponent component;
-    int count = mAllImages.size();
-
-    View view;
-    String src;
-    int screenH = WXViewUtils.getScreenHeight();
-    for (int i = 0; i < count; i++) {
-      imageInfo = mAllImages.get(i);
-      component = imageInfo.image;
-      if (component == null || component.getDomObject() == null || component.getDomObject().attr == null) {
-        continue;
-      }
-      view = component.getView();
-      if (view == null) {
-        continue;
-      }
-
-      view.getLocationOnScreen(mImgPos);
-      boolean in = (((mImgPos[1] > VISIBLE_TOP_SPACE) && (mImgPos[1] - screenH < VISIBLE_BOTTOM_SPACE))
-                    || (view.getHeight() + mImgPos[1] > 0 && mImgPos[1] <= 0));
-      if (in && imageInfo.isRecycle) {
-        imageInfo.isRecycle = false;
-        src = component.getDomObject().attr.getImageSrc();
-        setImage(src, component, true);
-      } else if (!in && !imageInfo.isRecycle) {
-        imageInfo.isRecycle = true;
-        setImage(null, component, false);
-      }
-    }
-  }
-
-  private void setImage(Object url, WXComponent component, boolean isVisibleOnScreen) {
-    try {
-      if (component == null || component.getDomObject() == null
-          || component.getDomObject().attr == null) {
-        return;
-      }
-      if (isVisibleOnScreen) {
-        WXImageStrategy waImageStrategy = new WXImageStrategy();
-        waImageStrategy.isClipping = true;
-        WXDomObject element = component.getDomObject();
-        WXImageSharpen waImageSharpen = element.attr.getImageSharpen();
-        waImageStrategy.isSharpen = waImageSharpen == WXImageSharpen.SHARPEN;
-        mInstance.getImgLoaderAdapter().setImage(
-            url == null ? null : url.toString(),
-            (ImageView) component.getView(),
-            element.attr.getImageQuality(),
-            waImageStrategy);
-      } else {
-        mInstance.getImgLoaderAdapter().setImage(null, (ImageView) component.getView(),
-                                                 null, null);
-      }
-    } catch (Exception e) {
-      WXLogUtils.e("[WXRecycleImageManager] setImage error: " + WXLogUtils.getStackTrace(e));
-    }
-  }
-
-  public void destroy() {
-    if (mAllImages != null) {
-      mAllImages.clear();
-    }
-    mAllImages = null;
-    mInstance = null;
-  }
-
-  public static class ImageInfo {
-
-    public WXComponent image;
-    public boolean isRecycle;
-  }
-
-  private boolean isAncestorScrollView(View view){
-    if(view!=null){
-      if(view.getParent() instanceof View){
-        View parent= (View) view.getParent();
-        if(parent instanceof WXScrollView || parent instanceof WXHorizontalScrollView){
-          return true;
-        }
-      }
-    }
-    return false;
-  }
-}
->>>>>>> 297084711febb5ae985b4876dadb640fc31ee1fd