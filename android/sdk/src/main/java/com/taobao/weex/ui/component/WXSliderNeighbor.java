/**
 *
 *                                  Apache License
 *                            Version 2.0, January 2004
 *                         http://www.apache.org/licenses/
 *
 *    TERMS AND CONDITIONS FOR USE, REPRODUCTION, AND DISTRIBUTION
 *
 *    1. Definitions.
 *
 *       "License" shall mean the terms and conditions for use, reproduction,
 *       and distribution as defined by Sections 1 through 9 of this document.
 *
 *       "Licensor" shall mean the copyright owner or entity authorized by
 *       the copyright owner that is granting the License.
 *
 *       "Legal Entity" shall mean the union of the acting entity and all
 *       other entities that control, are controlled by, or are under common
 *       control with that entity. For the purposes of this definition,
 *       "control" means (i) the power, direct or indirect, to cause the
 *       direction or management of such entity, whether by contract or
 *       otherwise, or (ii) ownership of fifty percent (50%) or more of the
 *       outstanding shares, or (iii) beneficial ownership of such entity.
 *
 *       "You" (or "Your") shall mean an individual or Legal Entity
 *       exercising permissions granted by this License.
 *
 *       "Source" form shall mean the preferred form for making modifications,
 *       including but not limited to software source code, documentation
 *       source, and configuration files.
 *
 *       "Object" form shall mean any form resulting from mechanical
 *       transformation or translation of a Source form, including but
 *       not limited to compiled object code, generated documentation,
 *       and conversions to other media types.
 *
 *       "Work" shall mean the work of authorship, whether in Source or
 *       Object form, made available under the License, as indicated by a
 *       copyright notice that is included in or attached to the work
 *       (an example is provided in the Appendix below).
 *
 *       "Derivative Works" shall mean any work, whether in Source or Object
 *       form, that is based on (or derived from) the Work and for which the
 *       editorial revisions, annotations, elaborations, or other modifications
 *       represent, as a whole, an original work of authorship. For the purposes
 *       of this License, Derivative Works shall not include works that remain
 *       separable from, or merely link (or bind by name) to the interfaces of,
 *       the Work and Derivative Works thereof.
 *
 *       "Contribution" shall mean any work of authorship, including
 *       the original version of the Work and any modifications or additions
 *       to that Work or Derivative Works thereof, that is intentionally
 *       submitted to Licensor for inclusion in the Work by the copyright owner
 *       or by an individual or Legal Entity authorized to submit on behalf of
 *       the copyright owner. For the purposes of this definition, "submitted"
 *       means any form of electronic, verbal, or written communication sent
 *       to the Licensor or its representatives, including but not limited to
 *       communication on electronic mailing lists, source code control systems,
 *       and issue tracking systems that are managed by, or on behalf of, the
 *       Licensor for the purpose of discussing and improving the Work, but
 *       excluding communication that is conspicuously marked or otherwise
 *       designated in writing by the copyright owner as "Not a Contribution."
 *
 *       "Contributor" shall mean Licensor and any individual or Legal Entity
 *       on behalf of whom a Contribution has been received by Licensor and
 *       subsequently incorporated within the Work.
 *
 *    2. Grant of Copyright License. Subject to the terms and conditions of
 *       this License, each Contributor hereby grants to You a perpetual,
 *       worldwide, non-exclusive, no-charge, royalty-free, irrevocable
 *       copyright license to reproduce, prepare Derivative Works of,
 *       publicly display, publicly perform, sublicense, and distribute the
 *       Work and such Derivative Works in Source or Object form.
 *
 *    3. Grant of Patent License. Subject to the terms and conditions of
 *       this License, each Contributor hereby grants to You a perpetual,
 *       worldwide, non-exclusive, no-charge, royalty-free, irrevocable
 *       (except as stated in this section) patent license to make, have made,
 *       use, offer to sell, sell, import, and otherwise transfer the Work,
 *       where such license applies only to those patent claims licensable
 *       by such Contributor that are necessarily infringed by their
 *       Contribution(s) alone or by combination of their Contribution(s)
 *       with the Work to which such Contribution(s) was submitted. If You
 *       institute patent litigation against any entity (including a
 *       cross-claim or counterclaim in a lawsuit) alleging that the Work
 *       or a Contribution incorporated within the Work constitutes direct
 *       or contributory patent infringement, then any patent licenses
 *       granted to You under this License for that Work shall terminate
 *       as of the date such litigation is filed.
 *
 *    4. Redistribution. You may reproduce and distribute copies of the
 *       Work or Derivative Works thereof in any medium, with or without
 *       modifications, and in Source or Object form, provided that You
 *       meet the following conditions:
 *
 *       (a) You must give any other recipients of the Work or
 *           Derivative Works a copy of this License; and
 *
 *       (b) You must cause any modified files to carry prominent notices
 *           stating that You changed the files; and
 *
 *       (c) You must retain, in the Source form of any Derivative Works
 *           that You distribute, all copyright, patent, trademark, and
 *           attribution notices from the Source form of the Work,
 *           excluding those notices that do not pertain to any part of
 *           the Derivative Works; and
 *
 *       (d) If the Work includes a "NOTICE" text file as part of its
 *           distribution, then any Derivative Works that You distribute must
 *           include a readable copy of the attribution notices contained
 *           within such NOTICE file, excluding those notices that do not
 *           pertain to any part of the Derivative Works, in at least one
 *           of the following places: within a NOTICE text file distributed
 *           as part of the Derivative Works; within the Source form or
 *           documentation, if provided along with the Derivative Works; or,
 *           within a display generated by the Derivative Works, if and
 *           wherever such third-party notices normally appear. The contents
 *           of the NOTICE file are for informational purposes only and
 *           do not modify the License. You may add Your own attribution
 *           notices within Derivative Works that You distribute, alongside
 *           or as an addendum to the NOTICE text from the Work, provided
 *           that such additional attribution notices cannot be construed
 *           as modifying the License.
 *
 *       You may add Your own copyright statement to Your modifications and
 *       may provide additional or different license terms and conditions
 *       for use, reproduction, or distribution of Your modifications, or
 *       for any such Derivative Works as a whole, provided Your use,
 *       reproduction, and distribution of the Work otherwise complies with
 *       the conditions stated in this License.
 *
 *    5. Submission of Contributions. Unless You explicitly state otherwise,
 *       any Contribution intentionally submitted for inclusion in the Work
 *       by You to the Licensor shall be under the terms and conditions of
 *       this License, without any additional terms or conditions.
 *       Notwithstanding the above, nothing herein shall supersede or modify
 *       the terms of any separate license agreement you may have executed
 *       with Licensor regarding such Contributions.
 *
 *    6. Trademarks. This License does not grant permission to use the trade
 *       names, trademarks, service marks, or product names of the Licensor,
 *       except as required for reasonable and customary use in describing the
 *       origin of the Work and reproducing the content of the NOTICE file.
 *
 *    7. Disclaimer of Warranty. Unless required by applicable law or
 *       agreed to in writing, Licensor provides the Work (and each
 *       Contributor provides its Contributions) on an "AS IS" BASIS,
 *       WITHOUT WARRANTIES OR CONDITIONS OF ANY KIND, either express or
 *       implied, including, without limitation, any warranties or conditions
 *       of TITLE, NON-INFRINGEMENT, MERCHANTABILITY, or FITNESS FOR A
 *       PARTICULAR PURPOSE. You are solely responsible for determining the
 *       appropriateness of using or redistributing the Work and assume any
 *       risks associated with Your exercise of permissions under this License.
 *
 *    8. Limitation of Liability. In no event and under no legal theory,
 *       whether in tort (including negligence), contract, or otherwise,
 *       unless required by applicable law (such as deliberate and grossly
 *       negligent acts) or agreed to in writing, shall any Contributor be
 *       liable to You for damages, including any direct, indirect, special,
 *       incidental, or consequential damages of any character arising as a
 *       result of this License or out of the use or inability to use the
 *       Work (including but not limited to damages for loss of goodwill,
 *       work stoppage, computer failure or malfunction, or any and all
 *       other commercial damages or losses), even if such Contributor
 *       has been advised of the possibility of such damages.
 *
 *    9. Accepting Warranty or Additional Liability. While redistributing
 *       the Work or Derivative Works thereof, You may choose to offer,
 *       and charge a fee for, acceptance of support, warranty, indemnity,
 *       or other liability obligations and/or rights consistent with this
 *       License. However, in accepting such obligations, You may act only
 *       on Your own behalf and on Your sole responsibility, not on behalf
 *       of any other Contributor, and only if You agree to indemnify,
 *       defend, and hold each Contributor harmless for any liability
 *       incurred by, or claims asserted against, such Contributor by reason
 *       of your accepting any such warranty or additional liability.
 *
 *    END OF TERMS AND CONDITIONS
 *
 *    APPENDIX: How to apply the Apache License to your work.
 *
 *       To apply the Apache License to your work, attach the following
 *       boilerplate notice, with the fields enclosed by brackets "[]"
 *       replaced with your own identifying information. (Don't include
 *       the brackets!)  The text should be enclosed in the appropriate
 *       comment syntax for the file format. We also recommend that a
 *       file or class name and description of purpose be included on the
 *       same "printed page" as the copyright notice for easier
 *       identification within third-party archives.
 *
 *    Copyright 2016 Alibaba Group
 *
 *    Licensed under the Apache License, Version 2.0 (the "License");
 *    you may not use this file except in compliance with the License.
 *    You may obtain a copy of the License at
 *
 *        http://www.apache.org/licenses/LICENSE-2.0
 *
 *    Unless required by applicable law or agreed to in writing, software
 *    distributed under the License is distributed on an "AS IS" BASIS,
 *    WITHOUT WARRANTIES OR CONDITIONS OF ANY KIND, either express or implied.
 *    See the License for the specific language governing permissions and
 *    limitations under the License.
 */
package com.taobao.weex.ui.component;

import android.content.Context;
import android.support.v4.view.ViewPager;
import android.text.TextUtils;
import android.view.Gravity;
import android.view.View;
import android.view.ViewGroup;
import android.widget.FrameLayout;

import com.taobao.weex.WXSDKInstance;
import com.taobao.weex.dom.WXDomObject;
import com.taobao.weex.ui.ComponentCreator;
import com.taobao.weex.ui.view.WXCircleIndicator;
import com.taobao.weex.ui.view.WXCirclePageAdapter;
import com.taobao.weex.ui.view.WXCircleViewPager;
import com.taobao.weex.utils.WXUtils;
import com.taobao.weex.utils.WXViewUtils;

import java.lang.reflect.InvocationTargetException;
import java.util.List;

/**
 * Known Issus: In auto play mode, neighbor view not scaled or aplhaed rarely.
 *
 * Created by xingjiu on 16/8/18.
 */
public class WXSliderNeighbor extends WXSlider {
    public static final String NEIGHBOR_SCALE = "neighborScale"; // the init scale of neighor page
    public static final String NEIGHBOR_ALPHA = "neighborAlpha"; // the init alpha of neighor page

    private static final int DEFAULT_NEIGHBOR_SPACE = 25;
    private static final float DEFAULT_NEIGHBOR_SCALE = 0.8F;
    private static final float DEFAULT_NEIGHBOR_ALPHA = 0.6F;

    private float mNerghborScale = DEFAULT_NEIGHBOR_SCALE;
    private float mNerghborAlpha = DEFAULT_NEIGHBOR_ALPHA;

    private static final float WX_DEFAULT_MAIN_NEIGHBOR_SCALE = 0.9f;

<<<<<<< HEAD
    public WXSliderNeighbor(WXSDKInstance instance, WXDomObject node, WXVContainer parent, boolean lazy) {
        super(instance, node, parent, lazy);
=======
    public WXSliderNeighbor(WXSDKInstance instance, WXDomObject dom, WXVContainer parent, String instanceId, boolean isLazy) {
        super(instance, dom, parent, instanceId, isLazy);
    }

    public WXSliderNeighbor(WXSDKInstance instance, WXDomObject node, WXVContainer parent) {
        super(instance, node, parent);
>>>>>>> d756db8b
    }

    public static class Creator implements ComponentCreator {
        public WXComponent createInstance(WXSDKInstance instance, WXDomObject node, WXVContainer parent) throws IllegalAccessException, InvocationTargetException, InstantiationException {
            return new WXSliderNeighbor(instance, node, parent);
        }
    }

    @Override
    public void bindData(WXComponent component) {
        super.bindData(component);
        mViewPager.setCurrentItem(0);
        if(mAdapter.getRealCount() > 3){
            mViewPager.setOffscreenPageLimit(2);
        }else if(mAdapter.getRealCount() == 3){
            mViewPager.setOffscreenPageLimit(1);
        }

    }

    @Override
    protected FrameLayout initComponentHostView(Context context) {
        FrameLayout view = new FrameLayout(context);

        // init view pager
        FrameLayout.LayoutParams pagerParams = new FrameLayout.LayoutParams(
                FrameLayout.LayoutParams.MATCH_PARENT, FrameLayout.LayoutParams.MATCH_PARENT);
        pagerParams.gravity = Gravity.CENTER;
        mViewPager = new WXCircleViewPager(getContext());
        mViewPager.setLayoutParams(pagerParams);

        // init adapter
        mAdapter = new WXCirclePageAdapter();
        mViewPager.setAdapter(mAdapter);

        // add to parent
        view.addView(mViewPager);
        mViewPager.addOnPageChangeListener(mPageChangeListener);

        // set animation
        mViewPager.setPageTransformer(true, createTransformer());
        mViewPager.setOverScrollMode(View.OVER_SCROLL_NEVER);
        view.setClipChildren(false);
        registerActivityStateListener();

        return view;
    }

  ZoomTransformer createTransformer() {
    return new ZoomTransformer();
  }

    @Override
    protected void addSubView(View view, int index) {
        updateScaleAndAlpha(view, mNerghborAlpha, mNerghborScale); // we need to set neighbor view status when added.
        if (view == null || mAdapter == null) {
            return;
        }

        if (view instanceof WXCircleIndicator) {
            return;
        }

        FrameLayout wrapper = new FrameLayout(getContext());
        FrameLayout.LayoutParams params = new FrameLayout.LayoutParams(ViewGroup.LayoutParams.WRAP_CONTENT, ViewGroup.LayoutParams.WRAP_CONTENT);
        params.gravity = Gravity.CENTER;
        view.setLayoutParams(params);
        wrapper.addView(view);

        mAdapter.addPageView(wrapper);
        mAdapter.notifyDataSetChanged();
        if (mIndicator != null) {
            mIndicator.getHostView().forceLayout();
            mIndicator.getHostView().requestLayout();
        }

    }

    private void updateScaleAndAlpha(View view, float alpha, float scale) {
        if(null == view) {
            return;
        }
        if(alpha >= 0) {
            view.setAlpha(alpha);
        }
        if(scale >= 0) {
            view.setScaleX(scale);
            view.setScaleY(scale);
        }
    }

    private void updateAdpaterScaleAndAplha(float alpha, float scale) {
        List<View> pageViews = mAdapter.getViews();
        int cusPos = mViewPager.getCurrentItem();
        if(null != pageViews && pageViews.size() > 0) {
            for(View v : pageViews) {
                View realView = ((ViewGroup)v).getChildAt(0);

                if(mAdapter.getItemPosition(v) != cusPos) {
                    updateScaleAndAlpha(realView, alpha, scale);
                }else{
                    updateScaleAndAlpha(realView,1.0F,WX_DEFAULT_MAIN_NEIGHBOR_SCALE);
                }
            }
        }
    }

    @WXComponentProp(name = NEIGHBOR_SCALE)
    public void setNeighborScale(String input) {
        float neighborScale = DEFAULT_NEIGHBOR_SCALE;
        if (!TextUtils.isEmpty(input)) {
            try {
                neighborScale = Float.parseFloat(input);
            } catch (NumberFormatException e) {
            }
        }

        // addSubView is called before setProperty, so we need to modify the neighbor view in mAdapter.
        if(this.mNerghborScale != neighborScale) {
            this.mNerghborScale = neighborScale;
            updateAdpaterScaleAndAplha(-1, neighborScale);
        }
    }

    @WXComponentProp(name = NEIGHBOR_ALPHA)
    public void setNeighborAlpha(String input) {
        float neighborAlpha = DEFAULT_NEIGHBOR_ALPHA;
        if (!TextUtils.isEmpty(input)) {
            try {
                neighborAlpha = Float.parseFloat(input);
            } catch (NumberFormatException e) {
            }
        }

        // The same work as setNeighborScale()
        if(this.mNerghborAlpha != neighborAlpha) {
            this.mNerghborAlpha = neighborAlpha;
            updateAdpaterScaleAndAplha(neighborAlpha, -1);
        }
    }

    @Override
    protected boolean setProperty(String key, Object param) {
        String input = "";
        switch (key) {
            case NEIGHBOR_SCALE:
                input = WXUtils.getString(param, null);
                if (input != null) {
                    setNeighborScale(input);
                }
                return true;
            case NEIGHBOR_ALPHA:
                input = WXUtils.getString(param, null);
                if (input != null) {
                    setNeighborAlpha(input);
                }
                return true;
        }
        return super.setProperty(key, param);
    }

    // Here is the trick.
    class ZoomTransformer implements ViewPager.PageTransformer {
        @Override
        public void transformPage(View page, float position) {
            View realView = ((ViewGroup)page).getChildAt(0);
            if(realView == null){
                return;
            }
            float alpha, scale;

            if(position <= (-mAdapter.getRealCount() + 1)) {
                position = position + mAdapter.getRealCount();
            }
            if(position >= mAdapter.getRealCount() - 1) {
                position = position - mAdapter.getRealCount();
            }

            if (position >= -1 && position <= 1) {
                float factor = Math.abs(Math.abs(position) - 1);
                scale = mNerghborScale + factor * (WX_DEFAULT_MAIN_NEIGHBOR_SCALE-mNerghborScale);
                alpha = (1-mNerghborAlpha) * factor + mNerghborAlpha;
                int delta = page.getMeasuredWidth()-realView.getMeasuredWidth();
                float translation = ((page.getMeasuredWidth()-realView.getMeasuredWidth()*WX_DEFAULT_MAIN_NEIGHBOR_SCALE)- WXViewUtils.getRealPxByWidth(DEFAULT_NEIGHBOR_SPACE)*2)/2;
                if(mViewPager.getCurrentItem() != mAdapter.getItemPosition(page)){
                    if(position > 0){
                        realView.setPivotX(0);
                        realView.setTranslationX(-delta);
                        page.setTranslationX(-translation);
                    }else{
                        realView.setPivotX(realView.getMeasuredWidth());
                        realView.setTranslationX(delta);
                        page.setTranslationX(translation);
                    }
                }else{
                    realView.setPivotX(realView.getMeasuredWidth()/2);
                    page.setTranslationX(0);
                    realView.setTranslationX(0);
                }

                realView.setPivotY(realView.getMeasuredHeight()/2);

                realView.setAlpha(alpha);
                realView.setScaleX(scale);
                realView.setScaleY(scale);
            }
        }
    }

}<|MERGE_RESOLUTION|>--- conflicted
+++ resolved
@@ -242,17 +242,8 @@
 
     private static final float WX_DEFAULT_MAIN_NEIGHBOR_SCALE = 0.9f;
 
-<<<<<<< HEAD
-    public WXSliderNeighbor(WXSDKInstance instance, WXDomObject node, WXVContainer parent, boolean lazy) {
-        super(instance, node, parent, lazy);
-=======
-    public WXSliderNeighbor(WXSDKInstance instance, WXDomObject dom, WXVContainer parent, String instanceId, boolean isLazy) {
-        super(instance, dom, parent, instanceId, isLazy);
-    }
-
     public WXSliderNeighbor(WXSDKInstance instance, WXDomObject node, WXVContainer parent) {
         super(instance, node, parent);
->>>>>>> d756db8b
     }
 
     public static class Creator implements ComponentCreator {
