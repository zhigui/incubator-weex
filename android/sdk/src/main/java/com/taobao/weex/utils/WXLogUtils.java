/**
 * Apache License Version 2.0, January 2004 http://www.apache.org/licenses/ TERMS AND CONDITIONS FOR
 * USE, REPRODUCTION, AND DISTRIBUTION 1. Definitions. "License" shall mean the terms and conditions
 * for use, reproduction, and distribution as defined by Sections 1 through 9 of this document.
 * "Licensor" shall mean the copyright owner or entity authorized by the copyright owner that is
 * granting the License. "Legal Entity" shall mean the union of the acting entity and all other
 * entities that control, are controlled by, or are under common control with that entity. For the
 * purposes of this definition, "control" means (i) the power, direct or indirect, to cause the
 * direction or management of such entity, whether by contract or otherwise, or (ii) ownership of
 * fifty percent (50%) or more of the outstanding shares, or (iii) beneficial ownership of such
 * entity. "You" (or "Your") shall mean an individual or Legal Entity exercising permissions granted
 * by this License. "Source" form shall mean the preferred form for making modifications, including
 * but not limited to software source code, documentation source, and configuration files. "Object"
 * form shall mean any form resulting from mechanical transformation or translation of a Source
 * form, including but not limited to compiled object code, generated documentation, and conversions
 * to other media types. "Work" shall mean the work of authorship, whether in Source or Object form,
 * made available under the License, as indicated by a copyright notice that is included in or
 * attached to the work (an example is provided in the Appendix below). "Derivative Works" shall
 * mean any work, whether in Source or Object form, that is based on (or derived from) the Work and
 * for which the editorial revisions, annotations, elaborations, or other modifications represent,
 * as a whole, an original work of authorship. For the purposes of this License, Derivative Works
 * shall not include works that remain separable from, or merely link (or bind by name) to the
 * interfaces of, the Work and Derivative Works thereof. "Contribution" shall mean any work of
 * authorship, including the original version of the Work and any modifications or additions to that
 * Work or Derivative Works thereof, that is intentionally submitted to Licensor for inclusion in
 * the Work by the copyright owner or by an individual or Legal Entity authorized to submit on
 * behalf of the copyright owner. For the purposes of this definition, "submitted" means any form of
 * electronic, verbal, or written communication sent to the Licensor or its representatives,
 * including but not limited to communication on electronic mailing lists, source code control
 * systems, and issue tracking systems that are managed by, or on behalf of, the Licensor for the
 * purpose of discussing and improving the Work, but excluding communication that is conspicuously
 * marked or otherwise designated in writing by the copyright owner as "Not a Contribution."
 * "Contributor" shall mean Licensor and any individual or Legal Entity on behalf of whom a
 * Contribution has been received by Licensor and subsequently incorporated within the Work. 2.
 * Grant of Copyright License. Subject to the terms and conditions of this License, each Contributor
 * hereby grants to You a perpetual, worldwide, non-exclusive, no-charge, royalty-free, irrevocable
 * copyright license to reproduce, prepare Derivative Works of, publicly display, publicly perform,
 * sublicense, and distribute the Work and such Derivative Works in Source or Object form. 3. Grant
 * of Patent License. Subject to the terms and conditions of this License, each Contributor hereby
 * grants to You a perpetual, worldwide, non-exclusive, no-charge, royalty-free, irrevocable (except
 * as stated in this section) patent license to make, have made, use, offer to sell, sell, import,
 * and otherwise transfer the Work, where such license applies only to those patent claims
 * licensable by such Contributor that are necessarily infringed by their Contribution(s) alone or
 * by combination of their Contribution(s) with the Work to which such Contribution(s) was
 * submitted. If You institute patent litigation against any entity (including a cross-claim or
 * counterclaim in a lawsuit) alleging that the Work or a Contribution incorporated within the Work
 * constitutes direct or contributory patent infringement, then any patent licenses granted to You
 * under this License for that Work shall terminate as of the date such litigation is filed. 4.
 * Redistribution. You may reproduce and distribute copies of the Work or Derivative Works thereof
 * in any medium, with or without modifications, and in Source or Object form, provided that You
 * meet the following conditions: (a) You must give any other recipients of the Work or Derivative
 * Works a copy of this License; and (b) You must cause any modified files to carry prominent
 * notices stating that You changed the files; and (c) You must retain, in the Source form of any
 * Derivative Works that You distribute, all copyright, patent, trademark, and attribution notices
 * from the Source form of the Work, excluding those notices that do not pertain to any part of the
 * Derivative Works; and (d) If the Work includes a "NOTICE" text file as part of its distribution,
 * then any Derivative Works that You distribute must include a readable copy of the attribution
 * notices contained within such NOTICE file, excluding those notices that do not pertain to any
 * part of the Derivative Works, in at least one of the following places: within a NOTICE text file
 * distributed as part of the Derivative Works; within the Source form or documentation, if provided
 * along with the Derivative Works; or, within a display generated by the Derivative Works, if and
 * wherever such third-party notices normally appear. The contents of the NOTICE file are for
 * informational purposes only and do not modify the License. You may add Your own attribution
 * notices within Derivative Works that You distribute, alongside or as an addendum to the NOTICE
 * text from the Work, provided that such additional attribution notices cannot be construed as
 * modifying the License. You may add Your own copyright statement to Your modifications and may
 * provide additional or different license terms and conditions for use, reproduction, or
 * distribution of Your modifications, or for any such Derivative Works as a whole, provided Your
 * use, reproduction, and distribution of the Work otherwise complies with the conditions stated in
 * this License. 5. Submission of Contributions. Unless You explicitly state otherwise, any
 * Contribution intentionally submitted for inclusion in the Work by You to the Licensor shall be
 * under the terms and conditions of this License, without any additional terms or conditions.
 * Notwithstanding the above, nothing herein shall supersede or modify the terms of any separate
 * license agreement you may have executed with Licensor regarding such Contributions. 6.
 * Trademarks. This License does not grant permission to use the trade names, trademarks, service
 * marks, or product names of the Licensor, except as required for reasonable and customary use in
 * describing the origin of the Work and reproducing the content of the NOTICE file. 7. Disclaimer
 * of Warranty. Unless required by applicable law or agreed to in writing, Licensor provides the
 * Work (and each Contributor provides its Contributions) on an "AS IS" BASIS, WITHOUT WARRANTIES OR
 * CONDITIONS OF ANY KIND, either express or implied, including, without limitation, any warranties
 * or conditions of TITLE, NON-INFRINGEMENT, MERCHANTABILITY, or FITNESS FOR A PARTICULAR PURPOSE.
 * You are solely responsible for determining the appropriateness of using or redistributing the
 * Work and assume any risks associated with Your exercise of permissions under this License. 8.
 * Limitation of Liability. In no event and under no legal theory, whether in tort (including
 * negligence), contract, or otherwise, unless required by applicable law (such as deliberate and
 * grossly negligent acts) or agreed to in writing, shall any Contributor be liable to You for
 * damages, including any direct, indirect, special, incidental, or consequential damages of any
 * character arising as a result of this License or out of the use or inability to use the Work
 * (including but not limited to damages for loss of goodwill, work stoppage, computer failure or
 * malfunction, or any and all other commercial damages or losses), even if such Contributor has
 * been advised of the possibility of such damages. 9. Accepting Warranty or Additional Liability.
 * While redistributing the Work or Derivative Works thereof, You may choose to offer, and charge a
 * fee for, acceptance of support, warranty, indemnity, or other liability obligations and/or rights
 * consistent with this License. However, in accepting such obligations, You may act only on Your
 * own behalf and on Your sole responsibility, not on behalf of any other Contributor, and only if
 * You agree to indemnify, defend, and hold each Contributor harmless for any liability incurred by,
 * or claims asserted against, such Contributor by reason of your accepting any such warranty or
 * additional liability. END OF TERMS AND CONDITIONS APPENDIX: How to apply the Apache License to
 * your work. To apply the Apache License to your work, attach the following boilerplate notice,
 * with the fields enclosed by brackets "[]" replaced with your own identifying information. (Don't
 * include the brackets!)  The text should be enclosed in the appropriate comment syntax for the
 * file format. We also recommend that a file or class name and description of purpose be included
 * on the same "printed page" as the copyright notice for easier identification within third-party
 * archives. Copyright 2016 Alibaba Group Licensed under the Apache License, Version 2.0 (the
 * "License"); you may not use this file except in compliance with the License. You may obtain a
 * copy of the License at http://www.apache.org/licenses/LICENSE-2.0 Unless required by applicable
 * law or agreed to in writing, software distributed under the License is distributed on an "AS IS"
 * BASIS, WITHOUT WARRANTIES OR CONDITIONS OF ANY KIND, either express or implied. See the License
 * for the specific language governing permissions and limitations under the License.
 */
package com.taobao.weex.utils;

import android.text.TextUtils;
import android.util.Log;

import com.taobao.weex.WXEnvironment;

import java.io.IOException;
import java.io.PrintWriter;
import java.io.StringWriter;
import java.lang.reflect.Method;

public class WXLogUtils {

  public static String WEEX_TAG = "weex";
  public static String WEEX_PERF_TAG = "weex_perf";

  private static StringBuilder builder = new StringBuilder(50);

  public static void renderPerformanceLog(String type, long time) {
    if (WXEnvironment.isApkDebugable() || WXEnvironment.isPerf()) {
      builder.setLength(0);
      builder.append("[render time]").append(type).append(":").append(time);
      Log.d(WEEX_PERF_TAG, builder.substring(0));
      writeConsoleLog("debug", builder.substring(0));
    }
  }

  public static void d(String msg) {
    if (WXEnvironment.isApkDebugable() && msg != null) {
      Log.d(WEEX_TAG, msg);
      writeConsoleLog("debug", msg);
      sendLog(LogLevel.DEBUG, msg);
    }
  }

  public static void info(String msg) {
    if (WXEnvironment.isApkDebugable() && msg != null) {
      Log.i(WEEX_TAG, msg);
      writeConsoleLog("info", msg);
      sendLog(LogLevel.INFO,msg);
    }
  }

  public static void v(String msg) {
    if (WXEnvironment.isApkDebugable() && msg != null) {
      Log.v(WEEX_TAG, msg);
      writeConsoleLog("verbose", msg);
      sendLog(LogLevel.VERBOSE, msg);
    }
  }

  public static void w(String msg) {
    if (WXEnvironment.isApkDebugable() && msg != null) {
      Log.w(WEEX_TAG, msg);
      writeConsoleLog("warning", msg);
      sendLog(LogLevel.WARN, msg);
    }
  }

  public static void e(String msg) {
    if (WXEnvironment.isApkDebugable() && msg != null) {
      Log.e(WEEX_TAG, msg);
      writeConsoleLog("error", msg);
      sendLog(LogLevel.ERROR, msg);
    }
  }

  public static void d(String tag, String msg) {
    if (WXEnvironment.isApkDebugable() && !TextUtils.isEmpty(msg)) {
      Log.d(tag, msg);
      writeConsoleLog("debug", tag + ":" + msg);
      if(msg.contains(" | __")){
        String[] msgs=msg.split(" | __");
        LogLevel level;
        if( msgs!=null && msgs.length==4 && !TextUtils.isEmpty(msgs[0]) && !TextUtils.isEmpty(msgs[2])){
          level=getLogLevel(msgs[2]);
          sendLog(level,msgs[0]);
          return;
        }
      }
<<<<<<< HEAD
=======
      sendLog(LogLevel.DEBUG, tag + ":" + msg);
    }
  }

  private static LogLevel getLogLevel(String level) {
    switch (level.trim()){
      case "__ERROR":
        return LogLevel.ERROR;
      case "__WARN":
        return LogLevel.WARN;
      case "__INFO":
        return LogLevel.INFO;
      case "__LOG":
        return LogLevel.INFO;
      case "__DEBUG":
        return LogLevel.DEBUG;
>>>>>>> 00e83f2d
    }
    return LogLevel.DEBUG;
  }

  private static LogLevel getLogLevel(String level) {
    switch (level.trim()){
      case "__ERROR":
        return LogLevel.ERROR;
      case "__WARN":
        return LogLevel.WARN;
      case "__INFO":
        return LogLevel.INFO;
      case "__LOG":
        return LogLevel.INFO;
      case "__DEBUG":
        return LogLevel.DEBUG;
    }
    return LogLevel.DEBUG;
  }

  public static void i(String tag, String msg) {
    if (WXEnvironment.isApkDebugable() && msg != null) {
      Log.i(tag, msg);
      writeConsoleLog("info", tag + ":" + msg);
      sendLog(LogLevel.INFO, tag+":"+msg);
    }
  }

  public static void v(String tag, String msg) {
    if (WXEnvironment.isApkDebugable() && msg != null) {
      Log.v(tag, msg);
      writeConsoleLog("verbose", tag + ":" + msg);
      sendLog(LogLevel.VERBOSE, tag+":"+msg);
    }
  }

  public static void w(String tag, String msg) {
    if (WXEnvironment.isApkDebugable() && msg != null) {
      Log.w(tag, msg);
      writeConsoleLog("warning", tag + ":" + msg);
      sendLog(LogLevel.WARN, tag+":"+msg);
    }
  }

  public static void e(String tag, String msg) {
    if (WXEnvironment.isApkDebugable() && msg != null) {
      Log.e(tag, msg);
      writeConsoleLog("error", tag + ":" + msg);
      sendLog(LogLevel.ERROR, tag+":"+msg);
    }
  }

  public static void p(String msg) {
    if (WXEnvironment.isApkDebugable() && msg != null) {
      Log.d(WEEX_PERF_TAG, msg);
      writeConsoleLog("debug", msg);
    }
  }

  public static void d(String prefix, Throwable e) {
    if (WXEnvironment.isApkDebugable() && e != null) {
      WXLogUtils.d(prefix + WXLogUtils.getStackTrace(e));
    }
  }

  public static void i(String prefix, Throwable e) {
    if (WXEnvironment.isApkDebugable() && e != null) {
      WXLogUtils.info(prefix + WXLogUtils.getStackTrace(e));
    }
  }

  public static void v(String prefix, Throwable e) {
    if (WXEnvironment.isApkDebugable() && e != null) {
      WXLogUtils.v(prefix + WXLogUtils.getStackTrace(e));
    }
  }

  public static void w(String prefix, Throwable e) {
    if (WXEnvironment.isApkDebugable() && e != null) {
      WXLogUtils.w(prefix + WXLogUtils.getStackTrace(e));
    }
  }

  public static void e(String prefix, Throwable e) {
    if (WXEnvironment.isApkDebugable() && e != null) {
      WXLogUtils.e(prefix + WXLogUtils.getStackTrace(e));
    }
  }

  public static void p(String prefix, Throwable e) {
    if (WXEnvironment.isApkDebugable() && e != null) {
      WXLogUtils.p(prefix + WXLogUtils.getStackTrace(e));
    }
  }

  public static void eTag(String tag, Throwable e) {
    if (WXEnvironment.isApkDebugable() && e != null) {
      WXLogUtils.e(tag, WXLogUtils.getStackTrace(e));
    }
  }

  public static String getStackTrace(Throwable e) {
    if (e == null) {
      return "";
    }
    StringWriter sw = null;
    PrintWriter pw = null;
    try {
      sw = new StringWriter();
      pw = new PrintWriter(sw);
      e.printStackTrace(pw);
      pw.flush();
      sw.flush();
    } finally {
      if (sw != null) {
        try {
          sw.close();
        } catch (IOException e1) {
          e1.printStackTrace();
        }
      }
      if (pw != null) {
        pw.close();
      }
    }
    return sw.toString();
  }



  private static void writeConsoleLog(String level, String message) {
    if (WXEnvironment.isApkDebugable()) {
      try {
        Class<?> cls = Class.forName("com.taobao.weex.devtools.common.LogUtil");
        Method m = cls.getMethod("log", String.class, String.class);
        m.invoke(cls, level, message);
      } catch (Exception e) {
        Log.d(WEEX_TAG, "WXDebugTool not found!");
      }
    }
  }

  private static void sendLog(LogLevel level, String msg) {
    if(WXEnvironment.isApkDebugable()){
      try {
        Class<?> cls = Class.forName("com.taobao.weex.WXDebugTool");
        Method m = cls.getMethod("sendLog", LogLevel.class,String.class);
        m.invoke(cls, level,msg);
      } catch (Exception e) {
        Log.d("weex","WXDebugTool not found!");
      }
    }
  }
}<|MERGE_RESOLUTION|>--- conflicted
+++ resolved
@@ -189,27 +189,8 @@
           return;
         }
       }
-<<<<<<< HEAD
-=======
       sendLog(LogLevel.DEBUG, tag + ":" + msg);
     }
-  }
-
-  private static LogLevel getLogLevel(String level) {
-    switch (level.trim()){
-      case "__ERROR":
-        return LogLevel.ERROR;
-      case "__WARN":
-        return LogLevel.WARN;
-      case "__INFO":
-        return LogLevel.INFO;
-      case "__LOG":
-        return LogLevel.INFO;
-      case "__DEBUG":
-        return LogLevel.DEBUG;
->>>>>>> 00e83f2d
-    }
-    return LogLevel.DEBUG;
   }
 
   private static LogLevel getLogLevel(String level) {
