/**
 *
 *                                  Apache License
 *                            Version 2.0, January 2004
 *                         http://www.apache.org/licenses/
 *
 *    TERMS AND CONDITIONS FOR USE, REPRODUCTION, AND DISTRIBUTION
 *
 *    1. Definitions.
 *
 *       "License" shall mean the terms and conditions for use, reproduction,
 *       and distribution as defined by Sections 1 through 9 of this document.
 *
 *       "Licensor" shall mean the copyright owner or entity authorized by
 *       the copyright owner that is granting the License.
 *
 *       "Legal Entity" shall mean the union of the acting entity and all
 *       other entities that control, are controlled by, or are under common
 *       control with that entity. For the purposes of this definition,
 *       "control" means (i) the power, direct or indirect, to cause the
 *       direction or management of such entity, whether by contract or
 *       otherwise, or (ii) ownership of fifty percent (50%) or more of the
 *       outstanding shares, or (iii) beneficial ownership of such entity.
 *
 *       "You" (or "Your") shall mean an individual or Legal Entity
 *       exercising permissions granted by this License.
 *
 *       "Source" form shall mean the preferred form for making modifications,
 *       including but not limited to software source code, documentation
 *       source, and configuration files.
 *
 *       "Object" form shall mean any form resulting from mechanical
 *       transformation or translation of a Source form, including but
 *       not limited to compiled object code, generated documentation,
 *       and conversions to other media types.
 *
 *       "Work" shall mean the work of authorship, whether in Source or
 *       Object form, made available under the License, as indicated by a
 *       copyright notice that is included in or attached to the work
 *       (an example is provided in the Appendix below).
 *
 *       "Derivative Works" shall mean any work, whether in Source or Object
 *       form, that is based on (or derived from) the Work and for which the
 *       editorial revisions, annotations, elaborations, or other modifications
 *       represent, as a whole, an original work of authorship. For the purposes
 *       of this License, Derivative Works shall not include works that remain
 *       separable from, or merely link (or bind by name) to the interfaces of,
 *       the Work and Derivative Works thereof.
 *
 *       "Contribution" shall mean any work of authorship, including
 *       the original version of the Work and any modifications or additions
 *       to that Work or Derivative Works thereof, that is intentionally
 *       submitted to Licensor for inclusion in the Work by the copyright owner
 *       or by an individual or Legal Entity authorized to submit on behalf of
 *       the copyright owner. For the purposes of this definition, "submitted"
 *       means any form of electronic, verbal, or written communication sent
 *       to the Licensor or its representatives, including but not limited to
 *       communication on electronic mailing lists, source code control systems,
 *       and issue tracking systems that are managed by, or on behalf of, the
 *       Licensor for the purpose of discussing and improving the Work, but
 *       excluding communication that is conspicuously marked or otherwise
 *       designated in writing by the copyright owner as "Not a Contribution."
 *
 *       "Contributor" shall mean Licensor and any individual or Legal Entity
 *       on behalf of whom a Contribution has been received by Licensor and
 *       subsequently incorporated within the Work.
 *
 *    2. Grant of Copyright License. Subject to the terms and conditions of
 *       this License, each Contributor hereby grants to You a perpetual,
 *       worldwide, non-exclusive, no-charge, royalty-free, irrevocable
 *       copyright license to reproduce, prepare Derivative Works of,
 *       publicly display, publicly perform, sublicense, and distribute the
 *       Work and such Derivative Works in Source or Object form.
 *
 *    3. Grant of Patent License. Subject to the terms and conditions of
 *       this License, each Contributor hereby grants to You a perpetual,
 *       worldwide, non-exclusive, no-charge, royalty-free, irrevocable
 *       (except as stated in this section) patent license to make, have made,
 *       use, offer to sell, sell, import, and otherwise transfer the Work,
 *       where such license applies only to those patent claims licensable
 *       by such Contributor that are necessarily infringed by their
 *       Contribution(s) alone or by combination of their Contribution(s)
 *       with the Work to which such Contribution(s) was submitted. If You
 *       institute patent litigation against any entity (including a
 *       cross-claim or counterclaim in a lawsuit) alleging that the Work
 *       or a Contribution incorporated within the Work constitutes direct
 *       or contributory patent infringement, then any patent licenses
 *       granted to You under this License for that Work shall terminate
 *       as of the date such litigation is filed.
 *
 *    4. Redistribution. You may reproduce and distribute copies of the
 *       Work or Derivative Works thereof in any medium, with or without
 *       modifications, and in Source or Object form, provided that You
 *       meet the following conditions:
 *
 *       (a) You must give any other recipients of the Work or
 *           Derivative Works a copy of this License; and
 *
 *       (b) You must cause any modified files to carry prominent notices
 *           stating that You changed the files; and
 *
 *       (c) You must retain, in the Source form of any Derivative Works
 *           that You distribute, all copyright, patent, trademark, and
 *           attribution notices from the Source form of the Work,
 *           excluding those notices that do not pertain to any part of
 *           the Derivative Works; and
 *
 *       (d) If the Work includes a "NOTICE" text file as part of its
 *           distribution, then any Derivative Works that You distribute must
 *           include a readable copy of the attribution notices contained
 *           within such NOTICE file, excluding those notices that do not
 *           pertain to any part of the Derivative Works, in at least one
 *           of the following places: within a NOTICE text file distributed
 *           as part of the Derivative Works; within the Source form or
 *           documentation, if provided along with the Derivative Works; or,
 *           within a display generated by the Derivative Works, if and
 *           wherever such third-party notices normally appear. The contents
 *           of the NOTICE file are for informational purposes only and
 *           do not modify the License. You may add Your own attribution
 *           notices within Derivative Works that You distribute, alongside
 *           or as an addendum to the NOTICE text from the Work, provided
 *           that such additional attribution notices cannot be construed
 *           as modifying the License.
 *
 *       You may add Your own copyright statement to Your modifications and
 *       may provide additional or different license terms and conditions
 *       for use, reproduction, or distribution of Your modifications, or
 *       for any such Derivative Works as a whole, provided Your use,
 *       reproduction, and distribution of the Work otherwise complies with
 *       the conditions stated in this License.
 *
 *    5. Submission of Contributions. Unless You explicitly state otherwise,
 *       any Contribution intentionally submitted for inclusion in the Work
 *       by You to the Licensor shall be under the terms and conditions of
 *       this License, without any additional terms or conditions.
 *       Notwithstanding the above, nothing herein shall supersede or modify
 *       the terms of any separate license agreement you may have executed
 *       with Licensor regarding such Contributions.
 *
 *    6. Trademarks. This License does not grant permission to use the trade
 *       names, trademarks, service marks, or product names of the Licensor,
 *       except as required for reasonable and customary use in describing the
 *       origin of the Work and reproducing the content of the NOTICE file.
 *
 *    7. Disclaimer of Warranty. Unless required by applicable law or
 *       agreed to in writing, Licensor provides the Work (and each
 *       Contributor provides its Contributions) on an "AS IS" BASIS,
 *       WITHOUT WARRANTIES OR CONDITIONS OF ANY KIND, either express or
 *       implied, including, without limitation, any warranties or conditions
 *       of TITLE, NON-INFRINGEMENT, MERCHANTABILITY, or FITNESS FOR A
 *       PARTICULAR PURPOSE. You are solely responsible for determining the
 *       appropriateness of using or redistributing the Work and assume any
 *       risks associated with Your exercise of permissions under this License.
 *
 *    8. Limitation of Liability. In no event and under no legal theory,
 *       whether in tort (including negligence), contract, or otherwise,
 *       unless required by applicable law (such as deliberate and grossly
 *       negligent acts) or agreed to in writing, shall any Contributor be
 *       liable to You for damages, including any direct, indirect, special,
 *       incidental, or consequential damages of any character arising as a
 *       result of this License or out of the use or inability to use the
 *       Work (including but not limited to damages for loss of goodwill,
 *       work stoppage, computer failure or malfunction, or any and all
 *       other commercial damages or losses), even if such Contributor
 *       has been advised of the possibility of such damages.
 *
 *    9. Accepting Warranty or Additional Liability. While redistributing
 *       the Work or Derivative Works thereof, You may choose to offer,
 *       and charge a fee for, acceptance of support, warranty, indemnity,
 *       or other liability obligations and/or rights consistent with this
 *       License. However, in accepting such obligations, You may act only
 *       on Your own behalf and on Your sole responsibility, not on behalf
 *       of any other Contributor, and only if You agree to indemnify,
 *       defend, and hold each Contributor harmless for any liability
 *       incurred by, or claims asserted against, such Contributor by reason
 *       of your accepting any such warranty or additional liability.
 *
 *    END OF TERMS AND CONDITIONS
 *
 *    APPENDIX: How to apply the Apache License to your work.
 *
 *       To apply the Apache License to your work, attach the following
 *       boilerplate notice, with the fields enclosed by brackets "[]"
 *       replaced with your own identifying information. (Don't include
 *       the brackets!)  The text should be enclosed in the appropriate
 *       comment syntax for the file format. We also recommend that a
 *       file or class name and description of purpose be included on the
 *       same "printed page" as the copyright notice for easier
 *       identification within third-party archives.
 *
 *    Copyright 2016 Alibaba Group
 *
 *    Licensed under the Apache License, Version 2.0 (the "License");
 *    you may not use this file except in compliance with the License.
 *    You may obtain a copy of the License at
 *
 *        http://www.apache.org/licenses/LICENSE-2.0
 *
 *    Unless required by applicable law or agreed to in writing, software
 *    distributed under the License is distributed on an "AS IS" BASIS,
 *    WITHOUT WARRANTIES OR CONDITIONS OF ANY KIND, either express or implied.
 *    See the License for the specific language governing permissions and
 *    limitations under the License.
 */
package com.taobao.weex.ui;

import android.support.annotation.NonNull;
import android.support.annotation.Nullable;
import android.text.TextUtils;

import android.text.TextUtils;
import com.taobao.weex.WXSDKInstance;
import com.taobao.weex.common.WXRuntimeException;
import com.taobao.weex.dom.WXDomObject;
import com.taobao.weex.dom.flex.Spacing;
import com.taobao.weex.ui.animation.WXAnimationBean;
import com.taobao.weex.ui.component.WXComponent;
import com.taobao.weex.utils.WXUtils;

import java.util.ArrayList;
import java.util.List;
import java.util.Map;
import java.util.concurrent.ConcurrentHashMap;

/**
 * Manager class for render operation, mainly for managing {@link WXRenderStatement}.
 * This is <strong>not</strong> a thread-safe class
 */
public class WXRenderManager {

  private ConcurrentHashMap<String, WXRenderStatement> mRegistries;
  private WXRenderHandler mWXRenderHandler;

  public WXRenderManager() {
    mRegistries = new ConcurrentHashMap<>();
    mWXRenderHandler = new WXRenderHandler();
  }

  public WXRenderStatement getWXRenderStatement(String instanceId) {
    return mRegistries.get(instanceId);
  }

  public @Nullable WXComponent getWXComponent(String instanceId, String ref) {
    if(instanceId == null || TextUtils.isEmpty(ref)){
      return null;
    }
    WXRenderStatement stmt = getWXRenderStatement(instanceId);
    return stmt == null?null:stmt.getComponent(ref);
  }

  public WXSDKInstance getWXSDKInstance(String instanceId) {
    WXRenderStatement statement = mRegistries.get(instanceId);
    if (statement == null) {
      return null;
    }
    return statement.getWXSDKInstance();
  }

  public void postOnUiThread(Runnable runnable, long delayMillis) {
    mWXRenderHandler.postDelayed(runnable, delayMillis);
  }

  /**
   * Remove renderStatement, can only be invoked in UI thread.
   * @param instanceId {@link WXSDKInstance#mInstanceId}
   */
  public void removeRenderStatement(String instanceId) {
    if (!WXUtils.isUiThread()) {
      throw new WXRuntimeException("[WXRenderManager] removeRenderStatement can only be called in main thread");
    }
    WXRenderStatement statement = mRegistries.remove(instanceId);
    if (statement != null) {
      statement.destroy();
    }
  }

  //TODO Use runnable temporarily
  public void runOnThread(final String instanceId, final IWXRenderTask task) {
    mWXRenderHandler.post(new Runnable() {

      @Override
      public void run() {
        if (mRegistries.get(instanceId) == null) {
          return;
        }
        task.execute();
      }
    });
  }

  public void createInstance(WXSDKInstance instance) {
    mRegistries.put(instance.getInstanceId(), new WXRenderStatement(instance));
  }

  public void createBody(String instanceId, WXComponent component) {
    WXRenderStatement statement = mRegistries.get(instanceId);
    if (statement == null) {
      return;
    }
    statement.createBody(component);
  }

  public WXComponent createBodyOnDomThread(String instanceId, WXDomObject domObject) {
    WXRenderStatement statement = mRegistries.get(instanceId);
    if (statement == null) {
      return null;
    }
    return statement.createBodyOnDomThread(domObject);
  }

  public void setLayout(String instanceId, String ref, WXDomObject domObject) {
    WXRenderStatement statement = mRegistries.get(instanceId);
    if (statement == null) {
      return;
    }
    statement.setLayout(ref, domObject);
  }

  /**
   * Set extra info, other than attribute and style
   */
  public void setExtra(String instanceId, String ref, Object extra) {
    WXRenderStatement statement = mRegistries.get(instanceId);
    if (statement == null) {
      return;
    }
    statement.setExtra(ref, extra);
  }

  public void setPadding(String instanceId, String ref, Spacing padding, Spacing border) {
    WXRenderStatement statement = mRegistries.get(instanceId);
    if (statement == null) {
      return;
    }
    statement.setPadding(ref, padding, border);
  }

  public void addComponent(String instanceId, WXDomObject dom, String parentRef, int index) {
    WXRenderStatement statement = mRegistries.get(instanceId);
    if (statement == null) {
      return;
    }
    statement.addComponent(dom, parentRef, index);
  }

  public WXComponent createComponentOnDomThread(String instanceId, WXDomObject dom, String parentRef, int index) {
    WXRenderStatement statement = mRegistries.get(instanceId);
    if (statement == null) {
      return null;
    }
    return statement.createComponentOnDomThread(dom, parentRef, index);
  }

  public void addComponent(String instanceId, WXComponent component, String parentRef, int index) {
    WXRenderStatement statement = mRegistries.get(instanceId);
    if (statement == null) {
      return;
    }
    statement.addComponent(component, parentRef, index);
  }

  public void removeComponent(String instanceId, String ref) {
    WXRenderStatement statement = mRegistries.get(instanceId);
    if (statement == null) {
      return;
    }
    statement.removeComponent(ref);
  }

  public void moveComponent(String instanceId, String ref, String parentRef, int index) {
    WXRenderStatement statement = mRegistries.get(instanceId);
    if (statement == null) {
      return;
    }
    statement.move(ref, parentRef, index);
  }

  public void updateAttrs(String instanceId, String ref, Map<String, Object> attrs) {
    WXRenderStatement statement = mRegistries.get(instanceId);
    if (statement == null) {
      return;
    }
    statement.updateAttrs(ref, attrs);
  }

  public void updateStyle(String instanceId, String ref, Map<String, Object> style) {
    WXRenderStatement statement = mRegistries.get(instanceId);
    if (statement == null) {
      return;
    }
    statement.updateStyle(ref, style);
  }

  public void addEvent(String instanceId, String ref, String type) {
    WXRenderStatement statement = mRegistries.get(instanceId);
    if (statement == null) {
      return;
    }
    statement.addEvent(ref, type);
  }

  public void removeEvent(String instanceId, String ref, String type) {
    WXRenderStatement statement = mRegistries.get(instanceId);
    if (statement == null) {
      return;
    }
    statement.removeEvent(ref, type);
  }

  public void scrollToComponent(String instanceId, String ref, Map<String, Object> options) {
    WXRenderStatement statement = mRegistries.get(instanceId);
    if (statement == null) {
      return;
    }
    statement.scrollTo(ref, options);
  }

  public void createFinish(String instanceId, int width, int height) {
    WXRenderStatement statement = mRegistries.get(instanceId);
    if (statement == null) {
      return;
    }
    statement.createFinish(width, height);
  }

  public void refreshFinish(String instanceId, int width, int height) {
    WXRenderStatement statement = mRegistries.get(instanceId);
    if (statement == null) {
      return;
    }
    statement.refreshFinish(width, height);
  }

  public void updateFinish(String instanceId) {
    WXRenderStatement statement = mRegistries.get(instanceId);
    if (statement == null) {
      return;
    }
    statement.updateFinish();
  }


  public void startAnimation(String instanceId, @NonNull String ref,
                             @NonNull WXAnimationBean animationBean, @Nullable String
      callBack) {
    WXRenderStatement statement = mRegistries.get(instanceId);
    if (statement == null) {
      return;
    }
    statement.startAnimation(ref, animationBean, callBack);
<<<<<<< HEAD
=======
  }

  public List<WXSDKInstance> getAllInstances() {
    ArrayList<WXSDKInstance> instances = null;
    if (mRegistries != null && !mRegistries.isEmpty()) {
      instances = new ArrayList<WXSDKInstance>();
      for (Map.Entry<String, WXRenderStatement> entry : mRegistries.entrySet()) {
        WXRenderStatement renderStatement = entry.getValue();
        if (renderStatement != null) {
          instances.add(renderStatement.getWXSDKInstance());
        }
      }
    }
    return instances;
>>>>>>> 511e8670
  }
}<|MERGE_RESOLUTION|>--- conflicted
+++ resolved
@@ -208,7 +208,6 @@
 import android.support.annotation.Nullable;
 import android.text.TextUtils;
 
-import android.text.TextUtils;
 import com.taobao.weex.WXSDKInstance;
 import com.taobao.weex.common.WXRuntimeException;
 import com.taobao.weex.dom.WXDomObject;
@@ -448,8 +447,6 @@
       return;
     }
     statement.startAnimation(ref, animationBean, callBack);
-<<<<<<< HEAD
-=======
   }
 
   public List<WXSDKInstance> getAllInstances() {
@@ -464,6 +461,5 @@
       }
     }
     return instances;
->>>>>>> 511e8670
   }
 }