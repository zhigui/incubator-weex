--- conflicted
+++ resolved
@@ -252,13 +252,8 @@
                 return new SimpleJSCallback(mInstance.getInstanceId(),callbackId);
               }
             });
-<<<<<<< HEAD
         if(invoker.isRunOnUIThread()){
           WXSDKManager.getInstance().postOnUiThread(WXThread.secure(new Runnable() {
-=======
-        if(invoker.isRunInUIThread()){
-          WXSDKManager.getInstance().postOnUiThread(new Runnable() {
->>>>>>> b15f7a40
             @Override
             public void run() {
               try {
@@ -267,7 +262,7 @@
                 throw new RuntimeException(e);
               }
             }
-          },0);
+          }),0);
         }else{
           invoker.invoke(this,params);
         }
@@ -519,6 +514,8 @@
     mPreRealHeight = realHeight;
     mPreRealLeft = realLeft;
     mPreRealTop = realTop;
+
+    onFinishLayout();
   }
 
 
@@ -547,7 +544,6 @@
     }
     FrameLayout.LayoutParams params = new FrameLayout.LayoutParams(ViewGroup.LayoutParams.WRAP_CONTENT, ViewGroup.LayoutParams.WRAP_CONTENT);
 
-<<<<<<< HEAD
     params.width = width;
     params.height = height;
     params.setMargins(left, top, right, bottom);
@@ -558,13 +554,6 @@
       WXLogUtils.d("Weex_Fixed_Style", "WXComponent:setLayout :" + left + " " + top + " " + width + " " + height);
       WXLogUtils.d("Weex_Fixed_Style", "WXComponent:setLayout Left:" + mDomObj.getStyles().getLeft() + " " + (int) mDomObj.getStyles().getTop());
     }
-=======
-    mPreRealWidth = realWidth;
-    mPreRealHeight = realHeight;
-    mPreRealLeft = realLeft;
-    mPreRealTop = realTop;
-
-    onFinishLayout();
   }
 
   /**
@@ -573,7 +562,6 @@
    */
   protected void onFinishLayout(){
 
->>>>>>> b15f7a40
   }
 
   public void setPadding(Spacing padding, Spacing border) {
