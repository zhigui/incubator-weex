/**
 * Apache License Version 2.0, January 2004 http://www.apache.org/licenses/
 * TERMS AND CONDITIONS FOR USE, REPRODUCTION, AND DISTRIBUTION
 * 1. Definitions.
 * "License" shall mean the terms and conditions for use, reproduction, and distribution as defined
 * by Sections 1 through 9 of this document.
 * "Licensor" shall mean the copyright owner or entity authorized by the copyright owner that is
 * granting the License.
 * "Legal Entity" shall mean the union of the acting entity and all other entities that control, are
 * controlled by, or are under common control with that entity. For the purposes of this definition,
 * "control" means (i) the power, direct or indirect, to cause the direction or management of such
 * entity, whether by contract or otherwise, or (ii) ownership of fifty percent (50%) or more of the
 * outstanding shares, or (iii) beneficial ownership of such entity.
 * "You" (or "Your") shall mean an individual or Legal Entity exercising permissions granted by this
 * License.
 * "Source" form shall mean the preferred form for making modifications, including but not limited
 * to software source code, documentation source, and configuration files.
 * "Object" form shall mean any form resulting from mechanical transformation or translation of a
 * Source form, including but not limited to compiled object code, generated documentation, and
 * conversions to other media types.
 * "Work" shall mean the work of authorship, whether in Source or Object form, made available under
 * the License, as indicated by a copyright notice that is included in or attached to the work (an
 * example is provided in the Appendix below).
 * "Derivative Works" shall mean any work, whether in Source or Object form, that is based on (or
 * derived from) the Work and for which the editorial revisions, annotations, elaborations, or other
 * modifications represent, as a whole, an original work of authorship. For the purposes of this
 * License, Derivative Works shall not include works that remain separable from, or merely link (or
 * bind by name) to the interfaces of, the Work and Derivative Works thereof.
 * "Contribution" shall mean any work of authorship, including the original version of the Work and
 * any modifications or additions to that Work or Derivative Works thereof, that is intentionally
 * submitted to Licensor for inclusion in the Work by the copyright owner or by an individual or
 * Legal Entity authorized to submit on behalf of the copyright owner. For the purposes of this
 * definition, "submitted" means any form of electronic, verbal, or written communication sent to
 * the Licensor or its representatives, including but not limited to communication on electronic
 * mailing lists, source code control systems, and issue tracking systems that are managed by, or on
 * behalf of, the Licensor for the purpose of discussing and improving the Work, but excluding
 * communication that is conspicuously marked or otherwise designated in writing by the copyright
 * owner as "Not a Contribution."
 * "Contributor" shall mean Licensor and any individual or Legal Entity on behalf of whom a
 * Contribution has been received by Licensor and subsequently incorporated within the Work.
 * 2. Grant of Copyright License. Subject to the terms and conditions of this License, each
 * Contributor hereby grants to You a perpetual, worldwide, non-exclusive, no-charge, royalty-free,
 * irrevocable copyright license to reproduce, prepare Derivative Works of, publicly display,
 * publicly perform, sublicense, and distribute the Work and such Derivative Works in Source or
 * Object form.
 * 3. Grant of Patent License. Subject to the terms and conditions of this License, each Contributor
 * hereby grants to You a perpetual, worldwide, non-exclusive, no-charge, royalty-free, irrevocable
 * (except as stated in this section) patent license to make, have made, use, offer to sell, sell,
 * import, and otherwise transfer the Work, where such license applies only to those patent claims
 * licensable by such Contributor that are necessarily infringed by their Contribution(s) alone or
 * by combination of their Contribution(s) with the Work to which such Contribution(s) was
 * submitted. If You institute patent litigation against any entity (including a cross-claim or
 * counterclaim in a lawsuit) alleging that the Work or a Contribution incorporated within the Work
 * constitutes direct or contributory patent infringement, then any patent licenses granted to You
 * under this License for that Work shall terminate as of the date such litigation is filed.
 * 4. Redistribution. You may reproduce and distribute copies of the Work or Derivative Works
 * thereof in any medium, with or without modifications, and in Source or Object form, provided that
 * You meet the following conditions:
 * (a) You must give any other recipients of the Work or Derivative Works a copy of this License;
 * and
 * (b) You must cause any modified files to carry prominent notices stating that You changed the
 * files; and
 * (c) You must retain, in the Source form of any Derivative Works that You distribute, all
 * copyright, patent, trademark, and attribution notices from the Source form of the Work, excluding
 * those notices that do not pertain to any part of the Derivative Works; and
 * (d) If the Work includes a "NOTICE" text file as part of its distribution, then any Derivative
 * Works that You distribute must include a readable copy of the attribution notices contained
 * within such NOTICE file, excluding those notices that do not pertain to any part of the
 * Derivative Works, in at least one of the following places: within a NOTICE text file distributed
 * as part of the Derivative Works; within the Source form or documentation, if provided along with
 * the Derivative Works; or, within a display generated by the Derivative Works, if and wherever
 * such third-party notices normally appear. The contents of the NOTICE file are for informational
 * purposes only and do not modify the License. You may add Your own attribution notices within
 * Derivative Works that You distribute, alongside or as an addendum to the NOTICE text from the
 * Work, provided that such additional attribution notices cannot be construed as modifying the
 * License.
 * You may add Your own copyright statement to Your modifications and may provide additional or
 * different license terms and conditions for use, reproduction, or distribution of Your
 * modifications, or for any such Derivative Works as a whole, provided Your use, reproduction, and
 * distribution of the Work otherwise complies with the conditions stated in this License.
 * 5. Submission of Contributions. Unless You explicitly state otherwise, any Contribution
 * intentionally submitted for inclusion in the Work by You to the Licensor shall be under the terms
 * and conditions of this License, without any additional terms or conditions. Notwithstanding the
 * above, nothing herein shall supersede or modify the terms of any separate license agreement you
 * may have executed with Licensor regarding such Contributions.
 * 6. Trademarks. This License does not grant permission to use the trade names, trademarks, service
 * marks, or product names of the Licensor, except as required for reasonable and customary use in
 * describing the origin of the Work and reproducing the content of the NOTICE file.
 * 7. Disclaimer of Warranty. Unless required by applicable law or agreed to in writing, Licensor
 * provides the Work (and each Contributor provides its Contributions) on an "AS IS" BASIS, WITHOUT
 * WARRANTIES OR CONDITIONS OF ANY KIND, either express or implied, including, without limitation,
 * any warranties or conditions of TITLE, NON-INFRINGEMENT, MERCHANTABILITY, or FITNESS FOR A
 * PARTICULAR PURPOSE. You are solely responsible for determining the appropriateness of using or
 * redistributing the Work and assume any risks associated with Your exercise of permissions under
 * this License.
 * 8. Limitation of Liability. In no event and under no legal theory, whether in tort (including
 * negligence), contract, or otherwise, unless required by applicable law (such as deliberate and
 * grossly negligent acts) or agreed to in writing, shall any Contributor be liable to You for
 * damages, including any direct, indirect, special, incidental, or consequential damages of any
 * character arising as a result of this License or out of the use or inability to use the Work
 * (including but not limited to damages for loss of goodwill, work stoppage, computer failure or
 * malfunction, or any and all other commercial damages or losses), even if such Contributor has
 * been advised of the possibility of such damages.
 * 9. Accepting Warranty or Additional Liability. While redistributing the Work or Derivative Works
 * thereof, You may choose to offer, and charge a fee for, acceptance of support, warranty,
 * indemnity, or other liability obligations and/or rights consistent with this License. However, in
 * accepting such obligations, You may act only on Your own behalf and on Your sole responsibility,
 * not on behalf of any other Contributor, and only if You agree to indemnify, defend, and hold each
 * Contributor harmless for any liability incurred by, or claims asserted against, such Contributor
 * by reason of your accepting any such warranty or additional liability.
 * END OF TERMS AND CONDITIONS
 * APPENDIX: How to apply the Apache License to your work.
 * To apply the Apache License to your work, attach the following boilerplate notice, with the
 * fields enclosed by brackets "[]" replaced with your own identifying information. (Don't include
 * the brackets!)  The text should be enclosed in the appropriate comment syntax for the file
 * format. We also recommend that a file or class name and description of purpose be included on the
 * same "printed page" as the copyright notice for easier identification within third-party
 * archives.
 * Copyright 2016 Alibaba Group
 * Licensed under the Apache License, Version 2.0 (the "License"); you may not use this file except
 * in compliance with the License. You may obtain a copy of the License at
 * http://www.apache.org/licenses/LICENSE-2.0
 * Unless required by applicable law or agreed to in writing, software distributed under the License
 * is distributed on an "AS IS" BASIS, WITHOUT WARRANTIES OR CONDITIONS OF ANY KIND, either express
 * or implied. See the License for the specific language governing permissions and limitations under
 * the License.
 */
package com.taobao.weex.ui.component;

import android.content.Context;
import android.graphics.Color;
import android.graphics.PointF;
import android.graphics.drawable.Drawable;
import android.graphics.drawable.LayerDrawable;
import android.os.Build;
import android.support.annotation.Nullable;
import android.support.v4.view.ViewPager;
import android.support.v7.widget.RecyclerView;
import android.text.TextUtils;
import android.view.View;
import android.view.ViewGroup;
import android.widget.FrameLayout;
import android.widget.LinearLayout;
import android.widget.ScrollView;

import com.taobao.weex.IWXActivityStateListener;
import com.taobao.weex.WXEnvironment;
import com.taobao.weex.WXSDKInstance;
import com.taobao.weex.WXSDKManager;
import com.taobao.weex.bridge.Invoker;
import com.taobao.weex.bridge.WXBridgeManager;
import com.taobao.weex.common.IWXObject;
import com.taobao.weex.common.Constants;
import com.taobao.weex.common.WXRuntimeException;
import com.taobao.weex.dom.WXDomObject;
import com.taobao.weex.dom.flex.CSSLayout;
import com.taobao.weex.dom.flex.Spacing;
import com.taobao.weex.ui.IFComponentHolder;
import com.taobao.weex.ui.component.list.WXCell;
import com.taobao.weex.ui.component.list.WXListComponent;
import com.taobao.weex.ui.view.border.BorderDrawable;
import com.taobao.weex.ui.view.WXCircleIndicator;
import com.taobao.weex.ui.view.gesture.WXGesture;
import com.taobao.weex.ui.view.gesture.WXGestureObservable;
import com.taobao.weex.ui.view.gesture.WXGestureType;
import com.taobao.weex.ui.view.refresh.wrapper.BaseBounceView;
import com.taobao.weex.ui.view.refresh.wrapper.BounceRecyclerView;
import com.taobao.weex.utils.WXLogUtils;
import com.taobao.weex.utils.WXReflectionUtils;
import com.taobao.weex.utils.WXResourceUtils;
import com.taobao.weex.utils.WXUtils;
import com.taobao.weex.utils.WXViewUtils;

import java.lang.reflect.Type;
import java.util.*;
import java.util.Map.Entry;

/**
 * abstract component
 *
 */
public abstract class  WXComponent<T extends View> implements IWXObject, IWXActivityStateListener {

  public static final int HORIZONTAL = 0;
  public static final int VERTICAL = 1;
  public static int mComponentNum = 0;
  public T mHost;
  public volatile WXVContainer mParent;
  public volatile WXDomObject mDomObj;
  public String mInstanceId;
  public boolean registerAppearEvent=false;
  public boolean appearState=false;
  protected int mOrientation = VERTICAL;
  protected WXSDKInstance mInstance;
  protected Context mContext;
  protected int mAbsoluteY = 0;
  protected int mAbsoluteX = 0;
  protected Set<String> mGestureType;
  private BorderDrawable mBackgroundDrawable;
  private boolean mLazy;
  private int mPreRealWidth = 0;
  private int mPreRealHeight = 0;
  private int mPreRealLeft = 0;
  private int mPreRealTop = 0;
  private WXGesture wxGesture;
  private IFComponentHolder mHolder;
  private boolean isUsing = false;
  private List<OnClickListener> mHostClickListeners;

  interface OnClickListener{
    void onHostViewClick();
  }

  @Deprecated
  public WXComponent(WXSDKInstance instance, WXDomObject dom, WXVContainer parent, String instanceId, boolean isLazy) {
    this(instance,dom,parent,isLazy);
  }

  public WXComponent(WXSDKInstance instance, WXDomObject dom, WXVContainer parent, boolean isLazy) {
    mInstance = instance;
    mContext = mInstance.getContext();
    mParent = parent;
    mDomObj = dom.clone();
    mInstanceId = instance.getInstanceId();
    mLazy = isLazy;
    mGestureType = new HashSet<>();
    ++mComponentNum;
  }

  public void bindHolder(IFComponentHolder holder){
    mHolder = holder;
  }

  /**
   * The view is created as needed
   * @return true for lazy
   */
  public boolean isLazy() {
    return mLazy;
  }

  public void lazy(boolean lazy) {
    mLazy = lazy;
  }


  public void applyLayoutAndEvent(WXComponent component) {
    if(!isLazy()) {
      if (component == null) {
        component = this;
      }
      setLayout(component.mDomObj);
      setPadding(component.mDomObj.getPadding(), component.mDomObj.getBorder());
      addEvents();

    }
  }

  protected final void addClickListener(OnClickListener l){
    if(l != null && mHost != null) {
      if(mHostClickListeners == null){
        mHostClickListeners = new ArrayList<>();
        mHost.setOnClickListener(new View.OnClickListener() {
          @Override
          public void onClick(View v) {
            for (OnClickListener listener : mHostClickListeners){
              if(listener != null) {
                listener.onHostViewClick();
              }
            }
          }
        });
      }
      mHostClickListeners.add(l);

    }
  }

  protected final void removeClickListener(OnClickListener l){
    mHostClickListeners.remove(l);
  }

  public void bindData(WXComponent component){
    if(!isLazy()) {
      if (component == null) {
        component = this;
      }
      updateProperties(component.mDomObj.style);
      updateProperties(component.mDomObj.attr);
      updateExtra(component.mDomObj.getExtra());
    }
  }

  protected BorderDrawable getOrCreateBorder() {
    if (mBackgroundDrawable == null) {
      Drawable backgroundDrawable = mHost.getBackground();
      WXViewUtils.setBackGround(mHost,null);
      mBackgroundDrawable = new BorderDrawable();
      if (backgroundDrawable == null) {
        WXViewUtils.setBackGround(mHost,mBackgroundDrawable);
      } else {
        //TODO Not strictly clip according to background-clip:border-box
        WXViewUtils.setBackGround(mHost,new LayerDrawable(new Drawable[]{
            mBackgroundDrawable,backgroundDrawable}));
      }
    }
    return mBackgroundDrawable;
  }

  /**
   * layout view
   */
  public final void setLayout(WXDomObject domObject) {
    if (mParent == null || domObject == null || TextUtils.isEmpty(mDomObj.ref)) {
      return;
    }

    mDomObj = domObject;

    if (this instanceof WXRefresh && mParent instanceof WXScroller &&
            hasScrollParent(mParent)) {
      mInstance.setRefreshMargin(mDomObj.getCSSLayoutHeight());
    }
    if ((this instanceof WXBaseRefresh && mParent instanceof WXScroller)) {
      return;
    }

    if (mParent instanceof WXScroller && hasScrollParent(mParent)) {
      if (!(this instanceof WXBaseRefresh)) {
          CSSLayout newLayout = new CSSLayout();
          newLayout.copy(mDomObj.csslayout);
          newLayout.position[CSSLayout.POSITION_TOP] = mDomObj.getCSSLayoutTop() - mInstance.getRefreshMargin();
          mDomObj.csslayout.copy(newLayout);
      }
    }

    Spacing parentPadding = mParent.getDomObject().getPadding();
    Spacing parentBorder = mParent.getDomObject().getBorder();
    Spacing margin = mDomObj.getMargin();
    int realWidth = (int) mDomObj.getLayoutWidth();
    int realHeight = (int) mDomObj.getLayoutHeight();
    int realLeft = (int) (mDomObj.getLayoutX() - parentPadding.get(Spacing.LEFT) -
                          parentBorder.get(Spacing.LEFT));
    int realTop = (int) (mDomObj.getLayoutY() - parentPadding.get(Spacing.TOP) -
                         parentBorder.get(Spacing.TOP));
    int realRight = (int) margin.get(Spacing.RIGHT);
    int realBottom = (int) margin.get(Spacing.BOTTOM);

    if (mPreRealWidth == realWidth && mPreRealHeight == realHeight && mPreRealLeft == realLeft && mPreRealTop == realTop) {
      return;
    }

    if (mParent != null) {
      mAbsoluteY = (int) (mParent.mAbsoluteY + mDomObj.getLayoutY());
      mAbsoluteX = (int) (mParent.mAbsoluteX + mDomObj.getLayoutX());
    }

    //calculate first screen time
    if (!mInstance.mEnd && mAbsoluteY >= mInstance.getWeexHeight()) {
      mInstance.firstScreenRenderFinished();
    }

    if (mHost == null) {
      return;
    }

    MeasureOutput measureOutput = measure(realWidth, realHeight);
    realWidth = measureOutput.width;
    realHeight = measureOutput.height;

    if (mHost instanceof WXCircleIndicator) {
      FrameLayout.LayoutParams params = new FrameLayout.LayoutParams(realWidth, realHeight);
      params.setMargins(realLeft, realTop, realRight, realBottom);
      mHost.setLayoutParams(params);
      return;
    }

    //fixed style
    if (mDomObj.isFixed() && mInstance.getRootView() != null) {
      if (mHost.getParent() instanceof ViewGroup) {
        ViewGroup viewGroup = (ViewGroup) mHost.getParent();
        viewGroup.removeView(mHost);
      }
      FrameLayout.LayoutParams params = new FrameLayout.LayoutParams(ViewGroup.LayoutParams.WRAP_CONTENT, ViewGroup.LayoutParams.WRAP_CONTENT);

      params.width = realWidth;
      params.height = realHeight;
      params.setMargins(realLeft, realTop, realRight, realBottom);
      mHost.setLayoutParams(params);
      mInstance.getRootView().addView(mHost);

      if (WXEnvironment.isApkDebugable()) {
        WXLogUtils.d("Weex_Fixed_Style", "WXComponent:setLayout :" + realLeft + " " + realTop + " " + realWidth + " " + realHeight);
        WXLogUtils.d("Weex_Fixed_Style", "WXComponent:setLayout Left:" + mDomObj.style.getLeft() + " " + (int) mDomObj.style.getTop());
      }
      return;
    }

    if (mParent.getRealView() instanceof ViewPager ) {
//      ViewPager.LayoutParams params = new ViewPager.LayoutParams();
//      params.width = realWidth;
//      params.height = realHeight;
//      mHost.setLayoutParams(params);
    } else if (mParent.getRealView() instanceof BounceRecyclerView && this instanceof WXCell) {
      RecyclerView.LayoutParams params = (RecyclerView.LayoutParams) mHost.getLayoutParams();
      if (params == null)
        params = new RecyclerView.LayoutParams(realWidth,realHeight);
      params.width = realWidth;
      params.height = realHeight;
      params.setMargins(realLeft, 0, realRight, 0);
      mHost.setLayoutParams(params);
    } else if(mParent.getRealView() instanceof BaseBounceView && this instanceof WXBaseRefresh) {
      LinearLayout.LayoutParams params = new LinearLayout.LayoutParams(realWidth,realHeight);
      params.setMargins(realLeft, realTop, realRight, realBottom);
      mHost.setLayoutParams(params);
    } else if (mParent.getRealView() instanceof FrameLayout) {
      FrameLayout.LayoutParams params = new FrameLayout.LayoutParams(realWidth, realHeight);
      params.setMargins(realLeft, realTop, realRight, realBottom);
      mHost.setLayoutParams(params);
    } else if (mParent.getRealView() instanceof LinearLayout) {
      LinearLayout.LayoutParams params = new LinearLayout.LayoutParams(realWidth, realHeight);
      params.setMargins(realLeft, realTop, realRight, realBottom);
      mHost.setLayoutParams(params);
    } else if (mParent.getRealView() instanceof ScrollView) {
      ScrollView.LayoutParams params = new ScrollView.LayoutParams(realWidth, realHeight);
      params.setMargins(realLeft, realTop, realRight, realBottom);
      mHost.setLayoutParams(params);
    }

    mPreRealWidth = realWidth;
    mPreRealHeight = realHeight;
    mPreRealLeft = realLeft;
    mPreRealTop = realTop;
  }

  public void setPadding(Spacing padding, Spacing border) {
    int left = (int) (padding.get(Spacing.LEFT) + border.get(Spacing.LEFT));
    int top = (int) (padding.get(Spacing.TOP) + border.get(Spacing.TOP));
    int right = (int) (padding.get(Spacing.RIGHT) + border.get(Spacing.RIGHT));
    int bottom = (int) (padding.get(Spacing.BOTTOM) + border.get(Spacing.BOTTOM));

    if (mHost == null) {
      return;
    }
    mHost.setPadding(left, top, right, bottom);
  }

//  private void updateProperties() {
//    if (mDomObj.attr != null && mDomObj.attr.size() > 0) {
//      updateProperties(mDomObj.attr);
//    }
//    if (mDomObj.style != null && mDomObj.style.size() > 0) {
//      updateProperties(mDomObj.style);
//    }
//  }

  private void addEvents() {
    int count = mDomObj.event == null ? 0 : mDomObj.event.size();
    for (int i = 0; i < count; ++i) {
      addEvent(mDomObj.event.get(i));
    }
  }

  public void updateExtra(Object extra) {

  }

  public WXDomObject getDomObject() {
    return mDomObj;
  }

  /**
   * measure
   */
  protected MeasureOutput measure(int width, int height) {
    MeasureOutput measureOutput = new MeasureOutput();
    measureOutput.width = width;
    measureOutput.height = height;
    return measureOutput;
  }

  public void updateProperties(Map<String, Object> props) {
    if (props == null||props.isEmpty() || mHost == null) {
      return;
    }

    Iterator<Entry<String, Object>> iterator = props.entrySet().iterator();
    while (iterator.hasNext()) {
      String key = iterator.next().getKey();
      Object param = props.get(key);
      if (!setProperty(key, param)) {
        Invoker invoker = mHolder.getMethod(key);
        if (invoker != null) {
          try {
            Type[] paramClazzs = invoker.getParameterTypes();
            if (paramClazzs.length != 1) {
              WXLogUtils.e("[WXComponent] setX method only one parameter：" + invoker);
              return;
            }
            param = WXReflectionUtils.parseArgument(paramClazzs[0],props.get(key));
            invoker.invoke(this, param);
          } catch (Exception e) {
            WXLogUtils.e("[WXComponent] updateProperties :" + "class:" + getClass() + "method:" + invoker.toString() + " function " + WXLogUtils.getStackTrace(e));
          }
        }
      }
    }
  }

  /**
   * SetProperty to hostview
   * @param key name of argument
   * @param param value of argument
   * @return true means that the property is consumed
     */
  protected boolean setProperty(String key, Object param) {
    switch (key) {
      case Constants.Name.DISABLED:
        Boolean disabled = WXUtils.getBoolean(param,null);
        if (disabled != null)
          setDisabled(disabled);
        return true;
      case Constants.Name.POSITION:
        String position = WXUtils.getString(param,null);
        if (position != null)
          setSticky(position);
        return true;
      case Constants.Name.BACKGROUND_COLOR:
        String bgColor = WXUtils.getString(param,null);
        if (bgColor != null)
          setBackgroundColor(bgColor);
        return true;
      case Constants.Name.OPACITY:
        Float opacity = WXUtils.getFloat(param,null);
        if (opacity != null)
          setOpacity(opacity);
        return true;
      case Constants.Name.BORDER_RADIUS:
      case Constants.Name.BORDER_TOP_LEFT_RADIUS:
      case Constants.Name.BORDER_TOP_RIGHT_RADIUS:
      case Constants.Name.BORDER_BOTTOM_RIGHT_RADIUS:
      case Constants.Name.BORDER_BOTTOM_LEFT_RADIUS:
        Float radius = WXUtils.getFloat(param,null);
        if (radius != null)
          setBorderRadius(key,radius);
        return true;
      case Constants.Name.BORDER_WIDTH:
      case Constants.Name.BORDER_TOP_WIDTH:
      case Constants.Name.BORDER_RIGHT_WIDTH:
      case Constants.Name.BORDER_BOTTOM_WIDTH:
      case Constants.Name.BORDER_LEFT_WIDTH:
        Float width = WXUtils.getFloat(param,null);
        if (width != null)
          setBorderWidth(key,width);
        return true;
<<<<<<< HEAD
      case WXDomPropConstant.WX_BORDERSTYLE:
      case WXDomPropConstant.WX_BORDER_RIGHT_STYLE:
      case WXDomPropConstant.WX_BORDER_BOTTOM_STYLE:
      case WXDomPropConstant.WX_BORDER_LEFT_STYLE:
      case WXDomPropConstant.WX_BORDER_TOP_STYLE:
=======
      case Constants.Name.BORDER_STYLE:
>>>>>>> f2596d18
        String border_style = WXUtils.getString(param,null);
        if (border_style != null)
          setBorderStyle(key, border_style);
        return true;
      case Constants.Name.BORDER_COLOR:
      case Constants.Name.BORDER_TOP_COLOR:
      case Constants.Name.BORDER_RIGHT_COLOR:
      case Constants.Name.BORDER_BOTTOM_COLOR:
      case Constants.Name.BORDER_LEFT_COLOR:
        String border_color = WXUtils.getString(param,null);
        if (border_color != null)
          setBorderColor(key, border_color);
        return true;
      case Constants.Name.VISIBILITY:
        String visibility = WXUtils.getString(param,null);
        if (visibility != null)
          setVisibility(visibility);
        return true;
      default:
        return false;
    }
  }

  public void addEvent(String type) {
    if (TextUtils.isEmpty(type)) {
      return;
    }
    mDomObj.addEvent(type);
    if (type.equals(WXEventType.CLICK) && getRealView() != null) {
      addClickListener(new OnClickListener() {
        @Override
        public void onHostViewClick() {
          Map<String, Object> params = new HashMap<>();
          int[] location = new int[2];
          mHost.getLocationOnScreen(location);
          params.put("x", location[0]);
          params.put("y", location[1]);
          params.put("width", mDomObj.getCSSLayoutWidth());
          params.put("height", mDomObj.getCSSLayoutHeight());
          WXSDKManager.getInstance().fireEvent(mInstanceId,
              mDomObj.ref,
              WXEventType.CLICK,
              params);
        }
      });
    } else if ((type.equals(WXEventType.FOCUS) || type.equals(WXEventType.BLUR)) && getRealView()
                                                                                    != null) {
      getRealView().setFocusable(true);
      getRealView().setOnFocusChangeListener(new View.OnFocusChangeListener() {
        @Override
        public void onFocusChange(View v, boolean hasFocus) {
          Map<String, Object> params = new HashMap<>();
          params.put("timeStamp", System.currentTimeMillis());
          WXSDKManager.getInstance().fireEvent(mInstanceId,
                                               mDomObj.ref,
                                               hasFocus ? WXEventType.FOCUS : WXEventType.BLUR, params);
        }
      });
    } else if (getRealView() != null &&
               needGestureDetector(type)) {
      if (getRealView() instanceof WXGestureObservable) {
        if (wxGesture == null) {
          wxGesture = new WXGesture(this, mContext);
        }
        mGestureType.add(type);
        ((WXGestureObservable) getRealView()).registerGestureListener(wxGesture);
      } else {
        WXLogUtils.e(getRealView().getClass().getSimpleName() + " don't implement " +
                     "WXGestureObservable, so no gesture is supported.");
      }
    } else {
      Scrollable scroller = getParentScroller();
      if (type.equals(WXEventType.APPEAR) && scroller != null) {
        scroller.bindAppearEvent(this);
      }
      if (type.equals(WXEventType.DISAPPEAR) && scroller != null) {
        scroller.bindDisappearEvent(this);
      }

      if(type.equals(WXEventType.APPEAR) && getParent() instanceof WXListComponent){
        registerAppearEvent=true;
      }
      if(type.equals(WXEventType.DISAPPEAR) && getParent() instanceof WXListComponent){
        registerAppearEvent=true;
      }

    }
  }

  public View getRealView() {
    return mHost;
  }

  /**
   * Judge whether need to set an onTouchListener.<br>
   * As there is only one onTouchListener in each view, so all the gesture that use onTouchListener should put there.
   *
   * @param type eventType {@link WXEventType}
   * @return true for set an onTouchListener, otherwise false
   */
  private boolean needGestureDetector(String type) {
    if (mHost != null) {
      for (WXGestureType gesture : WXGestureType.LowLevelGesture.values()) {
        if (type.equals(gesture.toString())) {
          return true;
        }
      }
      for (WXGestureType gesture : WXGestureType.HighLevelGesture.values()) {
        if (type.equals(gesture.toString())) {
          return true;
        }
      }
    }
    return false;
  }

  /**
   * get Scroller components
   */
  public Scrollable getParentScroller() {
    WXComponent component = this;
    WXVContainer container;
    Scrollable scroller;
    for (; ; ) {
      container = component.getParent();
      if (container == null) {
        return null;
      }
      if (container instanceof Scrollable) {
        scroller = (Scrollable) container;
        return scroller;
      }
      if (container.getRef().equals(WXDomObject.ROOT)) {
        return null;
      }
      component = container;
    }
  }

  public WXVContainer getParent() {
    return mParent;
  }

  public String getRef() {
    if (mDomObj == null) {
      return null;
    }
    return mDomObj.ref;
  }

  /**
   * create view
   *
   * @param parent
   * @param index
   */
  public final void createView(WXVContainer parent, int index) {
    if(!isLazy()) {
      createViewImpl(parent, index);
    }
  }

  protected void createViewImpl(WXVContainer parent, int index) {
    if (mContext != null) {
      mHost = initComponentHostView(mContext);
      if (mHost == null) {
        //compatible
        initView();
      }
      onHostViewInitialized(mHost);
      if (parent != null) {
        parent.addSubView(mHost, index);
      }
    }else{
      WXLogUtils.e("createViewImpl","Context is null");
    }
  }

  /**
   * Use {@link #initComponentHostView(Context context)} instead.
   */
  @Deprecated
  protected void initView() {
    if (mContext != null)
      mHost = initComponentHostView(mContext);
  }

  protected T initComponentHostView(Context context){
    /**
     * compatible old initView
     * TODO: change to abstract method in next V1.0 .
     */
    return null;
  }

  /**
   * After view init.
   */
  protected void onHostViewInitialized(T host){}

  public T getHostView() {
    return mHost;
  }

  /**
   * use {@link #getHostView()} instead
   * @return
   */
  @Deprecated
  public View getView(){
    return mHost;
  }

  public int getAbsoluteY() {
    return mAbsoluteY;
  }

  public int getAbsoluteX() {
    return mAbsoluteX;
  }

  public void updateDom(WXDomObject dom) {
    if (dom == null) {
      return;
    }
    mDomObj = dom;
  }

  public final void removeEvent(String type) {
    if (TextUtils.isEmpty(type)) {
      return;
    }
    mDomObj.removeEvent(type);
    mGestureType.remove(type);
    removeEventFromView(type);
  }

  protected void removeEventFromView(String type) {
    if (type.equals(WXEventType.CLICK) && getRealView() != null) {
      getRealView().setOnClickListener(null);
    }
    Scrollable scroller = getParentScroller();
    if (type.equals(WXEventType.APPEAR) && scroller != null) {
      scroller.unbindAppearEvent(this);
    }
    if (type.equals(WXEventType.DISAPPEAR) && scroller != null) {
      scroller.unbindDisappearEvent(this);
    }

    if(type.equals(WXEventType.APPEAR) && getParent() instanceof WXListComponent){
      ((WXListComponent)getParent()).unbindAppearComponents(this);
      registerAppearEvent=false;
    }
    if(type.equals(WXEventType.DISAPPEAR) && getParent() instanceof WXListComponent){
      ((WXListComponent)getParent()).unbindAppearComponents(this);
      registerAppearEvent=false;
    }
  }

  public final void removeAllEvent() {
    if (mDomObj == null || mDomObj.event == null || mDomObj.event.size() < 1) {
      return;
    }
    for (String event : mDomObj.event) {
      removeEventFromView(event);
    }
    mDomObj.event.clear();
    mGestureType.clear();
    wxGesture = null;
    if (getRealView() != null &&
        getRealView() instanceof WXGestureObservable) {
      ((WXGestureObservable) getRealView()).registerGestureListener(null);
    }
  }

  public final void removeStickyStyle() {
    if (mDomObj == null || mDomObj.style == null) {
      return;
    }

    if (isSticky()) {
      Scrollable scroller = getParentScroller();
      if (scroller != null) {
        scroller.unbindStickStyle(this);
      }
    }
  }

  public boolean isSticky() {
    return mDomObj.style == null ? false : mDomObj.style.isSticky();
  }

  public void setDisabled(boolean disabled) {
    if (mHost == null) {
      return;
    }
    mHost.setEnabled(!disabled);
  }

  public void setSticky(String sticky) {
    if (!TextUtils.isEmpty(sticky) && sticky.equals(Constants.Value.STICKY)) {
      Scrollable waScroller = getParentScroller();
      if (waScroller != null) {
        waScroller.bindStickStyle(this);
      }
    }
  }

  public void setBackgroundColor(String color) {
    if (!TextUtils.isEmpty(color)&& mHost!=null) {
      int colorInt = WXResourceUtils.getColor(color);
      if (!(colorInt == Color.TRANSPARENT && mBackgroundDrawable == null)){
          getOrCreateBorder().setColor(colorInt);
      }
    }
  }

  public void setOpacity(float opacity) {
    if (opacity >= 0 && opacity <= 1 && mHost.getAlpha() != opacity) {
      mHost.setAlpha(opacity);
    }
  }

  public void setBorderRadius(String key, float borderRadius) {
    if (borderRadius >= 0) {
      switch (key) {
<<<<<<< HEAD
        case WXDomPropConstant.WX_BORDERRADIUS:
          getOrCreateBorder().setBorderRadius(BorderDrawable.BORDER_RADIUS_ALL, WXViewUtils.getRealSubPxByWidth(borderRadius));
          break;
        case WXDomPropConstant.WX_BORDER_TOP_LEFT_RADIUS:
          getOrCreateBorder().setBorderRadius(BorderDrawable.BORDER_TOP_LEFT_RADIUS, WXViewUtils.getRealSubPxByWidth(borderRadius));
          break;
        case WXDomPropConstant.WX_BORDER_TOP_RIGHT_RADIUS:
          getOrCreateBorder().setBorderRadius(BorderDrawable.BORDER_TOP_RIGHT_RADIUS, WXViewUtils.getRealSubPxByWidth(borderRadius));
          break;
        case WXDomPropConstant.WX_BORDER_BOTTOM_RIGHT_RADIUS:
          getOrCreateBorder().setBorderRadius(BorderDrawable.BORDER_BOTTOM_RIGHT_RADIUS, WXViewUtils.getRealSubPxByWidth(borderRadius));
          break;
        case WXDomPropConstant.WX_BORDER_BOTTOM_LEFT_RADIUS:
          getOrCreateBorder().setBorderRadius(BorderDrawable.BORDER_BOTTOM_LEFT_RADIUS, WXViewUtils.getRealSubPxByWidth(borderRadius));
=======
        case Constants.Name.BORDER_RADIUS:
          getOrCreateBorder().setBorderRadius(WXViewUtils.getRealPxByWidth(borderRadius));
          break;
        case Constants.Name.BORDER_TOP_LEFT_RADIUS:
          getOrCreateBorder().setBorderRadius(WXBackgroundDrawable.BORDER_TOP_LEFT_RADIUS, WXViewUtils.getRealPxByWidth(borderRadius));
          break;
        case Constants.Name.BORDER_TOP_RIGHT_RADIUS:
          getOrCreateBorder().setBorderRadius(WXBackgroundDrawable.BORDER_TOP_RIGHT_RADIUS, WXViewUtils.getRealPxByWidth(borderRadius));
          break;
        case Constants.Name.BORDER_BOTTOM_RIGHT_RADIUS:
          getOrCreateBorder().setBorderRadius(WXBackgroundDrawable.BORDER_BOTTOM_RIGHT_RADIUS, WXViewUtils.getRealPxByWidth(borderRadius));
          break;
        case Constants.Name.BORDER_BOTTOM_LEFT_RADIUS:
          getOrCreateBorder().setBorderRadius(WXBackgroundDrawable.BORDER_BOTTOM_LEFT_RADIUS, WXViewUtils.getRealPxByWidth(borderRadius));
>>>>>>> f2596d18
          break;
      }
    }
  }

  public void setBorderWidth(String key, float borderWidth) {
    if (borderWidth >= 0) {
      switch (key) {
<<<<<<< HEAD
        case WXDomPropConstant.WX_BORDERWIDTH:
          getOrCreateBorder().setBorderWidth(Spacing.ALL, WXViewUtils.getRealSubPxByWidth(borderWidth));
          break;
        case WXDomPropConstant.WX_BORDER_TOP_WIDTH:
          getOrCreateBorder().setBorderWidth(Spacing.TOP, WXViewUtils.getRealSubPxByWidth(borderWidth));
          break;
        case WXDomPropConstant.WX_BORDER_RIGHT_WIDTH:
          getOrCreateBorder().setBorderWidth(Spacing.RIGHT, WXViewUtils.getRealSubPxByWidth(borderWidth));
          break;
        case WXDomPropConstant.WX_BORDER_BOTTOM_WIDTH:
          getOrCreateBorder().setBorderWidth(Spacing.BOTTOM, WXViewUtils.getRealSubPxByWidth(borderWidth));
          break;
        case WXDomPropConstant.WX_BORDER_LEFT_WIDTH:
          getOrCreateBorder().setBorderWidth(Spacing.LEFT, WXViewUtils.getRealSubPxByWidth(borderWidth));
=======
        case Constants.Name.BORDER_WIDTH:
          getOrCreateBorder().setBorderWidth(Spacing.ALL, borderWidth);
          break;
        case Constants.Name.BORDER_TOP_WIDTH:
          getOrCreateBorder().setBorderWidth(Spacing.TOP, WXViewUtils.getRealPxByWidth(borderWidth));
          break;
        case Constants.Name.BORDER_RIGHT_WIDTH:
          getOrCreateBorder().setBorderWidth(Spacing.RIGHT, WXViewUtils.getRealPxByWidth(borderWidth));
          break;
        case Constants.Name.BORDER_BOTTOM_WIDTH:
          getOrCreateBorder().setBorderWidth(Spacing.BOTTOM, WXViewUtils.getRealPxByWidth(borderWidth));
          break;
        case Constants.Name.BORDER_LEFT_WIDTH:
          getOrCreateBorder().setBorderWidth(Spacing.LEFT, WXViewUtils.getRealPxByWidth(borderWidth));
>>>>>>> f2596d18
          break;
      }
    }
  }

  public void setBorderStyle(String key, String borderStyle) {
    if(!TextUtils.isEmpty(borderStyle)){
      switch (key){
        case WXDomPropConstant.WX_BORDERSTYLE:
          getOrCreateBorder().setBorderStyle(Spacing.ALL,borderStyle);
          break;
        case WXDomPropConstant.WX_BORDER_RIGHT_STYLE:
          getOrCreateBorder().setBorderStyle(Spacing.RIGHT,borderStyle);
          break;
        case WXDomPropConstant.WX_BORDER_BOTTOM_STYLE:
          getOrCreateBorder().setBorderStyle(Spacing.BOTTOM,borderStyle);
          break;
        case WXDomPropConstant.WX_BORDER_LEFT_STYLE:
          getOrCreateBorder().setBorderStyle(Spacing.LEFT,borderStyle);
          break;
        case WXDomPropConstant.WX_BORDER_TOP_STYLE:
          getOrCreateBorder().setBorderStyle(Spacing.TOP,borderStyle);
          break;
      }
    }
  }

  public void setBorderColor(String key, String borderColor) {
    if (!TextUtils.isEmpty(borderColor)) {
      int colorInt = WXResourceUtils.getColor(borderColor);
      if (colorInt != Integer.MIN_VALUE) {
        switch (key) {
          case Constants.Name.BORDER_COLOR:
            getOrCreateBorder().setBorderColor(Spacing.ALL, colorInt);
            break;
          case Constants.Name.BORDER_TOP_COLOR:
            getOrCreateBorder().setBorderColor(Spacing.TOP, colorInt);
            break;
          case Constants.Name.BORDER_RIGHT_COLOR:
            getOrCreateBorder().setBorderColor(Spacing.RIGHT, colorInt);
            break;
          case Constants.Name.BORDER_BOTTOM_COLOR:
            getOrCreateBorder().setBorderColor(Spacing.BOTTOM, colorInt);
            break;
          case Constants.Name.BORDER_LEFT_COLOR:
            getOrCreateBorder().setBorderColor(Spacing.LEFT, colorInt);
            break;
        }
      }
    }
  }

  public
  @Nullable
  String getVisibility() {
    try {
      return (String) getDomObject().style.get(Constants.Name.VISIBILITY);
    } catch (Exception e) {
      return Constants.Value.VISIBLE;
    }
  }

  public void setVisibility(String visibility) {
    View view;
    if ((view = getRealView()) != null) {
      if (TextUtils.equals(visibility, Constants.Value.VISIBLE)) {
        view.setVisibility(View.VISIBLE);
      } else if (TextUtils.equals(visibility, Constants.Value.HIDDEN)) {
        view.setVisibility(View.GONE);
      }
    }
  }

  public void registerActivityStateListener() {
    if (mInstance != null) {
      mInstance.registerActivityStateListener(this);
    }
  }

  @Override
  public void onActivityCreate() {

  }

  @Override
  public void onActivityStart() {

  }

  @Override
  public void onActivityPause() {

  }

  @Override
  public void onActivityResume() {
  }

  @Override
  public void onActivityStop() {
  }

  @Override
  public void onActivityDestroy() {

  }

  @Override
  public boolean onActivityBack() {
    return false;
  }

  public void destroy() {
    if (WXEnvironment.isApkDebugable() && !WXUtils.isUiThread()) {
      throw new WXRuntimeException("[WXComponent] destroy can only be called in main thread");
    }
    removeAllEvent();
    removeStickyStyle();
    if (mDomObj != null) {
      mDomObj.destroy();
    }
  }

  /**
   * Detach view from its component. Components,
   * which have difference between getHostView and getRealView or have temp calculation results,
   * must<strong> override</strong>  this method with their own implementation.
   *
   * @return the original View
   */
  public View detachViewAndClearPreInfo() {
    View original = mHost;
    mPreRealLeft = 0;
    mPreRealWidth = 0;
    mPreRealHeight = 0;
    mPreRealTop = 0;
//    mHost = null;
    return original;
  }

  /**
   * This method computes user visible left-top point in view's coordinate.
   * The default implementation uses the scrollX and scrollY of the view as the result,
   * and put the value in the parameter pointer.
   * Components with different computation algorithm
   * (e.g. {@link WXListComponent#computeVisiblePointInViewCoordinate(PointF)} )
   * <strong> should override </strong> this method.
   *
   * @param pointF the user visible left-top point in view's coordinate.
   */
  public void computeVisiblePointInViewCoordinate(PointF pointF) {
    View view = getRealView();
    pointF.set(view.getScrollX(), view.getScrollY());
  }

  public boolean containsGesture(WXGestureType WXGestureType) {
    return mGestureType != null && mGestureType.contains(WXGestureType.toString());
  }

  public void notifyAppearStateChange(String wxEventType,String direction){
    if(getDomObject().containsEvent(WXEventType.APPEAR) || getDomObject().containsEvent(WXEventType.DISAPPEAR)) {
      Map<String, Object> params = new HashMap<>();
      params.put("direction", direction);
      WXBridgeManager.getInstance().fireEvent(mInstanceId, getRef(), wxEventType, params,null);
    }
  }

  public boolean isUsing() {
    return isUsing;
  }

  public void setUsing(boolean using) {
    isUsing = using;
  }

  public static class MeasureOutput {

    public int width;
    public int height;
  }

  public boolean hasScrollParent(WXComponent component) {
    if (component.getParent() == null) {
      return true;
    } else if (component.getParent() instanceof WXScroller) {
      return false;
    } else {
      return hasScrollParent(component.getParent());
    }
  }
}<|MERGE_RESOLUTION|>--- conflicted
+++ resolved
@@ -553,15 +553,11 @@
         if (width != null)
           setBorderWidth(key,width);
         return true;
-<<<<<<< HEAD
-      case WXDomPropConstant.WX_BORDERSTYLE:
-      case WXDomPropConstant.WX_BORDER_RIGHT_STYLE:
-      case WXDomPropConstant.WX_BORDER_BOTTOM_STYLE:
-      case WXDomPropConstant.WX_BORDER_LEFT_STYLE:
-      case WXDomPropConstant.WX_BORDER_TOP_STYLE:
-=======
       case Constants.Name.BORDER_STYLE:
->>>>>>> f2596d18
+      case Constants.Name.BORDER_RIGHT_STYLE:
+      case Constants.Name.BORDER_BOTTOM_STYLE:
+      case Constants.Name.BORDER_LEFT_STYLE:
+      case Constants.Name.BORDER_TOP_STYLE:
         String border_style = WXUtils.getString(param,null);
         if (border_style != null)
           setBorderStyle(key, border_style);
@@ -888,37 +884,20 @@
   public void setBorderRadius(String key, float borderRadius) {
     if (borderRadius >= 0) {
       switch (key) {
-<<<<<<< HEAD
-        case WXDomPropConstant.WX_BORDERRADIUS:
+        case Constants.Name.BORDER_RADIUS:
           getOrCreateBorder().setBorderRadius(BorderDrawable.BORDER_RADIUS_ALL, WXViewUtils.getRealSubPxByWidth(borderRadius));
           break;
-        case WXDomPropConstant.WX_BORDER_TOP_LEFT_RADIUS:
+        case Constants.Name.BORDER_TOP_LEFT_RADIUS:
           getOrCreateBorder().setBorderRadius(BorderDrawable.BORDER_TOP_LEFT_RADIUS, WXViewUtils.getRealSubPxByWidth(borderRadius));
           break;
-        case WXDomPropConstant.WX_BORDER_TOP_RIGHT_RADIUS:
+        case Constants.Name.BORDER_TOP_RIGHT_RADIUS:
           getOrCreateBorder().setBorderRadius(BorderDrawable.BORDER_TOP_RIGHT_RADIUS, WXViewUtils.getRealSubPxByWidth(borderRadius));
           break;
-        case WXDomPropConstant.WX_BORDER_BOTTOM_RIGHT_RADIUS:
+        case Constants.Name.BORDER_BOTTOM_RIGHT_RADIUS:
           getOrCreateBorder().setBorderRadius(BorderDrawable.BORDER_BOTTOM_RIGHT_RADIUS, WXViewUtils.getRealSubPxByWidth(borderRadius));
           break;
-        case WXDomPropConstant.WX_BORDER_BOTTOM_LEFT_RADIUS:
+        case Constants.Name.BORDER_BOTTOM_LEFT_RADIUS:
           getOrCreateBorder().setBorderRadius(BorderDrawable.BORDER_BOTTOM_LEFT_RADIUS, WXViewUtils.getRealSubPxByWidth(borderRadius));
-=======
-        case Constants.Name.BORDER_RADIUS:
-          getOrCreateBorder().setBorderRadius(WXViewUtils.getRealPxByWidth(borderRadius));
-          break;
-        case Constants.Name.BORDER_TOP_LEFT_RADIUS:
-          getOrCreateBorder().setBorderRadius(WXBackgroundDrawable.BORDER_TOP_LEFT_RADIUS, WXViewUtils.getRealPxByWidth(borderRadius));
-          break;
-        case Constants.Name.BORDER_TOP_RIGHT_RADIUS:
-          getOrCreateBorder().setBorderRadius(WXBackgroundDrawable.BORDER_TOP_RIGHT_RADIUS, WXViewUtils.getRealPxByWidth(borderRadius));
-          break;
-        case Constants.Name.BORDER_BOTTOM_RIGHT_RADIUS:
-          getOrCreateBorder().setBorderRadius(WXBackgroundDrawable.BORDER_BOTTOM_RIGHT_RADIUS, WXViewUtils.getRealPxByWidth(borderRadius));
-          break;
-        case Constants.Name.BORDER_BOTTOM_LEFT_RADIUS:
-          getOrCreateBorder().setBorderRadius(WXBackgroundDrawable.BORDER_BOTTOM_LEFT_RADIUS, WXViewUtils.getRealPxByWidth(borderRadius));
->>>>>>> f2596d18
           break;
       }
     }
@@ -927,37 +906,20 @@
   public void setBorderWidth(String key, float borderWidth) {
     if (borderWidth >= 0) {
       switch (key) {
-<<<<<<< HEAD
-        case WXDomPropConstant.WX_BORDERWIDTH:
+        case Constants.Name.BORDER_WIDTH:
           getOrCreateBorder().setBorderWidth(Spacing.ALL, WXViewUtils.getRealSubPxByWidth(borderWidth));
           break;
-        case WXDomPropConstant.WX_BORDER_TOP_WIDTH:
+        case Constants.Name.BORDER_TOP_WIDTH:
           getOrCreateBorder().setBorderWidth(Spacing.TOP, WXViewUtils.getRealSubPxByWidth(borderWidth));
           break;
-        case WXDomPropConstant.WX_BORDER_RIGHT_WIDTH:
+        case Constants.Name.BORDER_RIGHT_WIDTH:
           getOrCreateBorder().setBorderWidth(Spacing.RIGHT, WXViewUtils.getRealSubPxByWidth(borderWidth));
           break;
-        case WXDomPropConstant.WX_BORDER_BOTTOM_WIDTH:
+        case Constants.Name.BORDER_BOTTOM_WIDTH:
           getOrCreateBorder().setBorderWidth(Spacing.BOTTOM, WXViewUtils.getRealSubPxByWidth(borderWidth));
           break;
-        case WXDomPropConstant.WX_BORDER_LEFT_WIDTH:
+        case Constants.Name.BORDER_LEFT_WIDTH:
           getOrCreateBorder().setBorderWidth(Spacing.LEFT, WXViewUtils.getRealSubPxByWidth(borderWidth));
-=======
-        case Constants.Name.BORDER_WIDTH:
-          getOrCreateBorder().setBorderWidth(Spacing.ALL, borderWidth);
-          break;
-        case Constants.Name.BORDER_TOP_WIDTH:
-          getOrCreateBorder().setBorderWidth(Spacing.TOP, WXViewUtils.getRealPxByWidth(borderWidth));
-          break;
-        case Constants.Name.BORDER_RIGHT_WIDTH:
-          getOrCreateBorder().setBorderWidth(Spacing.RIGHT, WXViewUtils.getRealPxByWidth(borderWidth));
-          break;
-        case Constants.Name.BORDER_BOTTOM_WIDTH:
-          getOrCreateBorder().setBorderWidth(Spacing.BOTTOM, WXViewUtils.getRealPxByWidth(borderWidth));
-          break;
-        case Constants.Name.BORDER_LEFT_WIDTH:
-          getOrCreateBorder().setBorderWidth(Spacing.LEFT, WXViewUtils.getRealPxByWidth(borderWidth));
->>>>>>> f2596d18
           break;
       }
     }
@@ -966,19 +928,19 @@
   public void setBorderStyle(String key, String borderStyle) {
     if(!TextUtils.isEmpty(borderStyle)){
       switch (key){
-        case WXDomPropConstant.WX_BORDERSTYLE:
+        case Constants.Name.BORDER_STYLE:
           getOrCreateBorder().setBorderStyle(Spacing.ALL,borderStyle);
           break;
-        case WXDomPropConstant.WX_BORDER_RIGHT_STYLE:
+        case Constants.Name.BORDER_RIGHT_STYLE:
           getOrCreateBorder().setBorderStyle(Spacing.RIGHT,borderStyle);
           break;
-        case WXDomPropConstant.WX_BORDER_BOTTOM_STYLE:
+        case Constants.Name.BORDER_BOTTOM_STYLE:
           getOrCreateBorder().setBorderStyle(Spacing.BOTTOM,borderStyle);
           break;
-        case WXDomPropConstant.WX_BORDER_LEFT_STYLE:
+        case Constants.Name.BORDER_LEFT_STYLE:
           getOrCreateBorder().setBorderStyle(Spacing.LEFT,borderStyle);
           break;
-        case WXDomPropConstant.WX_BORDER_TOP_STYLE:
+        case Constants.Name.BORDER_TOP_STYLE:
           getOrCreateBorder().setBorderStyle(Spacing.TOP,borderStyle);
           break;
       }
