--- conflicted
+++ resolved
@@ -358,14 +358,9 @@
     if (parent == null || component == null) {
       return;
     }
-<<<<<<< HEAD
+    component.lazy(parent.isLazy());
     parent.addChild(component, index);
     parent.createChildViewAt(index);
-
-=======
-    component.lazy(parent.isLazy());
-    component.createView(parent, index);
->>>>>>> 29237610
     component.applyLayoutAndEvent(component);
     component.bindData(component);
   }
