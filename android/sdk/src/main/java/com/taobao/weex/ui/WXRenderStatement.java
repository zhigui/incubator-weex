/**
 *
 *                                  Apache License
 *                            Version 2.0, January 2004
 *                         http://www.apache.org/licenses/
 *
 *    TERMS AND CONDITIONS FOR USE, REPRODUCTION, AND DISTRIBUTION
 *
 *    1. Definitions.
 *
 *       "License" shall mean the terms and conditions for use, reproduction,
 *       and distribution as defined by Sections 1 through 9 of this document.
 *
 *       "Licensor" shall mean the copyright owner or entity authorized by
 *       the copyright owner that is granting the License.
 *
 *       "Legal Entity" shall mean the union of the acting entity and all
 *       other entities that control, are controlled by, or are under common
 *       control with that entity. For the purposes of this definition,
 *       "control" means (i) the power, direct or indirect, to cause the
 *       direction or management of such entity, whether by contract or
 *       otherwise, or (ii) ownership of fifty percent (50%) or more of the
 *       outstanding shares, or (iii) beneficial ownership of such entity.
 *
 *       "You" (or "Your") shall mean an individual or Legal Entity
 *       exercising permissions granted by this License.
 *
 *       "Source" form shall mean the preferred form for making modifications,
 *       including but not limited to software source code, documentation
 *       source, and configuration files.
 *
 *       "Object" form shall mean any form resulting from mechanical
 *       transformation or translation of a Source form, including but
 *       not limited to compiled object code, generated documentation,
 *       and conversions to other media types.
 *
 *       "Work" shall mean the work of authorship, whether in Source or
 *       Object form, made available under the License, as indicated by a
 *       copyright notice that is included in or attached to the work
 *       (an example is provided in the Appendix below).
 *
 *       "Derivative Works" shall mean any work, whether in Source or Object
 *       form, that is based on (or derived from) the Work and for which the
 *       editorial revisions, annotations, elaborations, or other modifications
 *       represent, as a whole, an original work of authorship. For the purposes
 *       of this License, Derivative Works shall not include works that remain
 *       separable from, or merely link (or bind by name) to the interfaces of,
 *       the Work and Derivative Works thereof.
 *
 *       "Contribution" shall mean any work of authorship, including
 *       the original version of the Work and any modifications or additions
 *       to that Work or Derivative Works thereof, that is intentionally
 *       submitted to Licensor for inclusion in the Work by the copyright owner
 *       or by an individual or Legal Entity authorized to submit on behalf of
 *       the copyright owner. For the purposes of this definition, "submitted"
 *       means any form of electronic, verbal, or written communication sent
 *       to the Licensor or its representatives, including but not limited to
 *       communication on electronic mailing lists, source code control systems,
 *       and issue tracking systems that are managed by, or on behalf of, the
 *       Licensor for the purpose of discussing and improving the Work, but
 *       excluding communication that is conspicuously marked or otherwise
 *       designated in writing by the copyright owner as "Not a Contribution."
 *
 *       "Contributor" shall mean Licensor and any individual or Legal Entity
 *       on behalf of whom a Contribution has been received by Licensor and
 *       subsequently incorporated within the Work.
 *
 *    2. Grant of Copyright License. Subject to the terms and conditions of
 *       this License, each Contributor hereby grants to You a perpetual,
 *       worldwide, non-exclusive, no-charge, royalty-free, irrevocable
 *       copyright license to reproduce, prepare Derivative Works of,
 *       publicly display, publicly perform, sublicense, and distribute the
 *       Work and such Derivative Works in Source or Object form.
 *
 *    3. Grant of Patent License. Subject to the terms and conditions of
 *       this License, each Contributor hereby grants to You a perpetual,
 *       worldwide, non-exclusive, no-charge, royalty-free, irrevocable
 *       (except as stated in this section) patent license to make, have made,
 *       use, offer to sell, sell, import, and otherwise transfer the Work,
 *       where such license applies only to those patent claims licensable
 *       by such Contributor that are necessarily infringed by their
 *       Contribution(s) alone or by combination of their Contribution(s)
 *       with the Work to which such Contribution(s) was submitted. If You
 *       institute patent litigation against any entity (including a
 *       cross-claim or counterclaim in a lawsuit) alleging that the Work
 *       or a Contribution incorporated within the Work constitutes direct
 *       or contributory patent infringement, then any patent licenses
 *       granted to You under this License for that Work shall terminate
 *       as of the date such litigation is filed.
 *
 *    4. Redistribution. You may reproduce and distribute copies of the
 *       Work or Derivative Works thereof in any medium, with or without
 *       modifications, and in Source or Object form, provided that You
 *       meet the following conditions:
 *
 *       (a) You must give any other recipients of the Work or
 *           Derivative Works a copy of this License; and
 *
 *       (b) You must cause any modified files to carry prominent notices
 *           stating that You changed the files; and
 *
 *       (c) You must retain, in the Source form of any Derivative Works
 *           that You distribute, all copyright, patent, trademark, and
 *           attribution notices from the Source form of the Work,
 *           excluding those notices that do not pertain to any part of
 *           the Derivative Works; and
 *
 *       (d) If the Work includes a "NOTICE" text file as part of its
 *           distribution, then any Derivative Works that You distribute must
 *           include a readable copy of the attribution notices contained
 *           within such NOTICE file, excluding those notices that do not
 *           pertain to any part of the Derivative Works, in at least one
 *           of the following places: within a NOTICE text file distributed
 *           as part of the Derivative Works; within the Source form or
 *           documentation, if provided along with the Derivative Works; or,
 *           within a display generated by the Derivative Works, if and
 *           wherever such third-party notices normally appear. The contents
 *           of the NOTICE file are for informational purposes only and
 *           do not modify the License. You may add Your own attribution
 *           notices within Derivative Works that You distribute, alongside
 *           or as an addendum to the NOTICE text from the Work, provided
 *           that such additional attribution notices cannot be construed
 *           as modifying the License.
 *
 *       You may add Your own copyright statement to Your modifications and
 *       may provide additional or different license terms and conditions
 *       for use, reproduction, or distribution of Your modifications, or
 *       for any such Derivative Works as a whole, provided Your use,
 *       reproduction, and distribution of the Work otherwise complies with
 *       the conditions stated in this License.
 *
 *    5. Submission of Contributions. Unless You explicitly state otherwise,
 *       any Contribution intentionally submitted for inclusion in the Work
 *       by You to the Licensor shall be under the terms and conditions of
 *       this License, without any additional terms or conditions.
 *       Notwithstanding the above, nothing herein shall supersede or modify
 *       the terms of any separate license agreement you may have executed
 *       with Licensor regarding such Contributions.
 *
 *    6. Trademarks. This License does not grant permission to use the trade
 *       names, trademarks, service marks, or product names of the Licensor,
 *       except as required for reasonable and customary use in describing the
 *       origin of the Work and reproducing the content of the NOTICE file.
 *
 *    7. Disclaimer of Warranty. Unless required by applicable law or
 *       agreed to in writing, Licensor provides the Work (and each
 *       Contributor provides its Contributions) on an "AS IS" BASIS,
 *       WITHOUT WARRANTIES OR CONDITIONS OF ANY KIND, either express or
 *       implied, including, without limitation, any warranties or conditions
 *       of TITLE, NON-INFRINGEMENT, MERCHANTABILITY, or FITNESS FOR A
 *       PARTICULAR PURPOSE. You are solely responsible for determining the
 *       appropriateness of using or redistributing the Work and assume any
 *       risks associated with Your exercise of permissions under this License.
 *
 *    8. Limitation of Liability. In no event and under no legal theory,
 *       whether in tort (including negligence), contract, or otherwise,
 *       unless required by applicable law (such as deliberate and grossly
 *       negligent acts) or agreed to in writing, shall any Contributor be
 *       liable to You for damages, including any direct, indirect, special,
 *       incidental, or consequential damages of any character arising as a
 *       result of this License or out of the use or inability to use the
 *       Work (including but not limited to damages for loss of goodwill,
 *       work stoppage, computer failure or malfunction, or any and all
 *       other commercial damages or losses), even if such Contributor
 *       has been advised of the possibility of such damages.
 *
 *    9. Accepting Warranty or Additional Liability. While redistributing
 *       the Work or Derivative Works thereof, You may choose to offer,
 *       and charge a fee for, acceptance of support, warranty, indemnity,
 *       or other liability obligations and/or rights consistent with this
 *       License. However, in accepting such obligations, You may act only
 *       on Your own behalf and on Your sole responsibility, not on behalf
 *       of any other Contributor, and only if You agree to indemnify,
 *       defend, and hold each Contributor harmless for any liability
 *       incurred by, or claims asserted against, such Contributor by reason
 *       of your accepting any such warranty or additional liability.
 *
 *    END OF TERMS AND CONDITIONS
 *
 *    APPENDIX: How to apply the Apache License to your work.
 *
 *       To apply the Apache License to your work, attach the following
 *       boilerplate notice, with the fields enclosed by brackets "[]"
 *       replaced with your own identifying information. (Don't include
 *       the brackets!)  The text should be enclosed in the appropriate
 *       comment syntax for the file format. We also recommend that a
 *       file or class name and description of purpose be included on the
 *       same "printed page" as the copyright notice for easier
 *       identification within third-party archives.
 *
 *    Copyright 2016 Alibaba Group
 *
 *    Licensed under the Apache License, Version 2.0 (the "License");
 *    you may not use this file except in compliance with the License.
 *    You may obtain a copy of the License at
 *
 *        http://www.apache.org/licenses/LICENSE-2.0
 *
 *    Unless required by applicable law or agreed to in writing, software
 *    distributed under the License is distributed on an "AS IS" BASIS,
 *    WITHOUT WARRANTIES OR CONDITIONS OF ANY KIND, either express or implied.
 *    See the License for the specific language governing permissions and
 *    limitations under the License.
 */
package com.taobao.weex.ui;

import android.animation.Animator;
import android.graphics.Color;
import android.util.Log;
import android.view.ViewGroup;
import android.view.ViewGroup.LayoutParams;
import android.view.animation.Interpolator;
import android.widget.FrameLayout;
import android.widget.ScrollView;

import com.alibaba.fastjson.JSONObject;
import com.taobao.weex.WXEnvironment;
import com.taobao.weex.WXSDKInstance;
import com.taobao.weex.common.WXRenderStrategy;
import com.taobao.weex.dom.WXDomObject;
import com.taobao.weex.dom.flex.Spacing;
import com.taobao.weex.ui.animation.WXAnimationBean;
import com.taobao.weex.ui.animation.WXAnimationModule;
import com.taobao.weex.ui.component.WXBasicComponentType;
import com.taobao.weex.ui.component.WXComponent;
import com.taobao.weex.ui.component.WXComponentFactory;
import com.taobao.weex.ui.component.WXScroller;
import com.taobao.weex.ui.component.WXVContainer;
import com.taobao.weex.ui.view.WXHorizontalScrollView;
import com.taobao.weex.ui.view.WXScrollView;
import com.taobao.weex.utils.WXLogUtils;
import com.taobao.weex.utils.WXViewUtils;

import java.util.HashMap;
import java.util.Map;

/**
 * Class for rendering view. Method in this class should be run in main thread.
 * This class is also <strong>not</storng> thread safe.
 * This class is very similar to {@link com.taobao.weex.dom.WXDomStatement}
 * @see com.taobao.weex.dom.WXDomStatement
 */
class WXRenderStatement {

  private String mInstanceId;
  private Map<String, WXComponent> mRegistry;
  private WXSDKInstance mWXSDKInstance;
  /**
   * The container for weex root view.
   */
  private WXVContainer mGodComponent;

  public WXRenderStatement(WXSDKInstance instance, String instaceId) {
    mWXSDKInstance = instance;
    mInstanceId = instaceId;
    mRegistry = new HashMap<>();
  }

  /**
   * @see com.taobao.weex.dom.WXDomStatement#destroy()
   */
  public void destroy() {
    mWXSDKInstance = null;
    if (mGodComponent != null) {
      mGodComponent.destroy();
    }
    mRegistry.clear();
  }

  public WXSDKInstance getWXSDKInstance() {
    return mWXSDKInstance;
  }

<<<<<<< HEAD
  public void flushView(String ref) {
    WXComponent component = mRegistry.get(ref);
    if (component == null) {
      return;
    }
    try {
      component.flushView();
    }catch(Exception e){
       WXLogUtils.e("Exception:"+e.getMessage());
    }

  }

=======
>>>>>>> d1eb5274
  /**
   * create RootView ，every weex Instance View has a rootView;
   * @see com.taobao.weex.dom.WXDomStatement#createBody(JSONObject)
   */
  void createBody(WXComponent component) {
    long start = System.currentTimeMillis();
    component.createView(mGodComponent, -1);
    if (WXEnvironment.isApkDebugable()) {
      WXLogUtils.renderPerformanceLog("createView", (System.currentTimeMillis() - start));
    }
    start = System.currentTimeMillis();
    component.applyLayoutAndEvent(component);
    component.bindData(component);

    if (WXEnvironment.isApkDebugable()) {
      WXLogUtils.renderPerformanceLog("bind", (System.currentTimeMillis() - start));
    }

    if (component instanceof WXScroller) {
      WXScroller scroller = (WXScroller) component;
      if (scroller.getView() instanceof ScrollView) {
        mWXSDKInstance.setRootScrollView((ScrollView) scroller.getView());
      }
    }
    mWXSDKInstance.setRootView(mGodComponent.getRealView());
    if (mWXSDKInstance.getRenderStrategy() != WXRenderStrategy.APPEND_ONCE) {
      mWXSDKInstance.onViewCreated(mGodComponent);
    }
  }

  WXComponent createBodyOnDomThread(WXDomObject dom) {
    if (mWXSDKInstance == null) {
      return null;
    }
    WXDomObject domObject = new WXDomObject();
    domObject.type = WXBasicComponentType.DIV;
    domObject.ref = "god";
    mGodComponent = (WXVContainer) WXComponentFactory.newInstance(mWXSDKInstance, domObject, null);
    mGodComponent.createView(null, -1);
    if (mGodComponent == null) {
      if (WXEnvironment.isApkDebugable()) {
        WXLogUtils.e("rootView failed!");
      }
      //TODO error callback
      return null;
    }
    FrameLayout frameLayout = (FrameLayout) mGodComponent.getView();
    ViewGroup.LayoutParams layoutParams = new LayoutParams(LayoutParams.WRAP_CONTENT, LayoutParams.WRAP_CONTENT);
    frameLayout.setLayoutParams(layoutParams);
    frameLayout.setBackgroundColor(Color.TRANSPARENT);

    WXComponent component = generateComponentTree(dom, mGodComponent);
    mGodComponent.addChild(component);
    mRegistry.put(component.getRef(), component);
    return component;
  }

  /**
   * set padding style of View
   */
  void setPadding(String ref, Spacing padding, Spacing border) {
    WXComponent component = mRegistry.get(ref);
    if (component == null) {
      return;
    }
    component.setPadding(padding, border);
  }

  /**
   * set layout information of View
   */
  void setLayout(String ref, WXDomObject domObject) {
    WXComponent component = mRegistry.get(ref);
    if (component == null) {
      return;
    }
    component.setLayout(domObject);
  }

  /**
   * set extra information of View
   */
  void setExtra(String ref, Object extra) {
    WXComponent component = mRegistry.get(ref);
    if (component == null) {
      return;
    }
    component.updateExtra(extra);
  }

  /**
   * @see com.taobao.weex.dom.WXDomStatement#addDom(JSONObject, String, int)
   */
  void addComponent(WXDomObject dom, String parentRef, int index) {
    WXVContainer parent = (WXVContainer) mRegistry.get(parentRef);
    WXComponent component = generateComponentTree(dom, parent);
    parent.addChild(component, index);
    WXAnimationModule.applyTransformStyle(dom.style, component);
  }

  WXComponent createComponentOnDomThread(WXDomObject dom, String parentRef, int index) {
    return generateComponentTree(dom, (WXVContainer) mRegistry.get(parentRef));
  }

  /**
   * @see com.taobao.weex.dom.WXDomStatement#addDom(JSONObject, String, int)
   */
  void addComponent(WXComponent component, String parentRef, int index) {
    WXVContainer parent = (WXVContainer) mRegistry.get(parentRef);
    if (parent == null || component == null) {
      return;
    }
    component.createView(parent, index);
    component.applyLayoutAndEvent(component);
    component.bindData(component);
    parent.addChild(component, index);
    WXAnimationModule.applyTransformStyle(component.mDomObj.style, component);
  }

  /**
   *@see com.taobao.weex.dom.WXDomStatement#removeDom(String)
   */
  WXComponent removeComponent(String ref) {
    WXComponent component = mRegistry.get(ref);
    if (component == null || component.getParent() == null) {
      return component;
    }
    WXVContainer parent = component.getParent();
    clearRegistryForComponent(component);
    parent.remove(component);
    component.destroy();
    return component;
  }

  public WXComponent getComponent(String ref) {
    return mRegistry.get(ref);
  }

  /**
   * Clear registry information that current instance contains.
   */
  private void clearRegistryForComponent(WXComponent component) {
    WXComponent removedComponent = mRegistry.remove(component.getDomObject().ref);
    if (removedComponent != null) {
      removedComponent.removeAllEvent();
      removedComponent.removeStickyStyle();
    }
    if (component instanceof WXVContainer) {
      WXVContainer container = (WXVContainer) component;
      int count = container.childCount();
      for (int i = count - 1; i >= 0; --i) {
        clearRegistryForComponent(container.getChild(i));
      }
    }

  }

  /**
   * @see com.taobao.weex.dom.WXDomStatement#moveDom(String, String, int)
   */
  void move(String ref, String parentRef, int index) {
    WXComponent component = mRegistry.get(ref);
    WXComponent newParent = mRegistry.get(parentRef);
    if (component == null || component.getParent() == null
        || newParent == null || !(newParent instanceof WXVContainer)) {
      return;
    }
    WXVContainer oldParent = component.getParent();
    oldParent.remove(component,false);
    ((WXVContainer) newParent).addChild(component, index);
  }

  /**
   * @see com.taobao.weex.dom.WXDomStatement#addEvent(String, String)
   */
  void addEvent(String ref, String type) {
    WXComponent component = mRegistry.get(ref);
    if (component == null) {
      return;
    }
    component.addEvent(type);
  }

  /**
   * @see WXDomObject#removeEvent(String)
   */
  void removeEvent(String ref, String type) {
    WXComponent component = mRegistry.get(ref);
    if (component == null) {
      return;
    }
    component.removeEvent(type);
  }

  /**
   * @see com.taobao.weex.dom.WXDomStatement#updateAttrs(String, JSONObject)
   */
  void updateAttrs(String ref, Map<String, Object> attrs) {
    WXComponent component = mRegistry.get(ref);
    if (component == null) {
      return;
    }

    component.updateProperties(attrs);
  }

  /**
   * @see com.taobao.weex.dom.WXDomStatement#updateStyle(String, JSONObject)
   */
  void updateStyle(String ref, Map<String, Object> style) {
    WXComponent component = mRegistry.get(ref);
    if (component == null) {
      return;
    }

    component.updateProperties(style);
    WXAnimationModule.applyTransformStyle(style, component);
  }

  /**
   * @see com.taobao.weex.dom.WXDomStatement#scrollToDom(String, JSONObject)
   */
  void scrollTo(String ref, Map<String, Object> options) {
    WXComponent component = mRegistry.get(ref);
    if (component == null) {
      return;
    }

    int offsetInt = 0;
    if (options != null) {
      String offset = options.get("offset") == null ? "0" : options.get("offset").toString();
      if (offset != null) {
        offsetInt = Integer.parseInt(offset);
      }
    }

    WXScroller scroller = component.getParentScroller();
    if (scroller == null) {
      return;
    }
    int offsetIntF = (int) WXViewUtils.getRealPxByWidth(offsetInt);
    int[] scrollerP = new int[2];
    scroller.getView().getLocationOnScreen(scrollerP);
    if (scrollerP[1] == component.getAbsoluteY() && scroller.getView() instanceof WXScrollView) {
      return;
    }

    if(scrollerP[0] == component.getAbsoluteX() && scroller.getView() instanceof WXHorizontalScrollView){
      return;
    }

    int viewYInScroller=component.getAbsoluteY();
    int viewXInScroller=component.getAbsoluteX();
    WXComponent ancestor=component;
    while((ancestor=ancestor.getParent())!=null){
      if(ancestor instanceof WXScroller){
        viewYInScroller-=ancestor.getAbsoluteY();
        viewXInScroller-=ancestor.getAbsoluteX();
      }
    }
    scroller.scrollBy(scroller.getView().getScrollX()-viewXInScroller-offsetIntF,
                      scroller.getView().getScrollY() - viewYInScroller - offsetIntF);
  }

  /**
   * weex render finish
   * @see  com.taobao.weex.dom.WXDomStatement#createFinish()
   */
  void createFinish(int width, int height) {
    if (mWXSDKInstance.getRenderStrategy() == WXRenderStrategy.APPEND_ONCE) {
      mWXSDKInstance.onViewCreated(mGodComponent);
    }
    mWXSDKInstance.onRenderSuccess(width, height);
  }

  /**
   * weex refresh finish
   * @see com.taobao.weex.dom.WXDomStatement#refreshFinish()
   */
  void refreshFinish(int width, int height) {
    mWXSDKInstance.onRefreshSuccess(width, height);
  }

  /**
   * weex refresh finish
   * @see WXSDKInstance#onUpdateFinish()
   */
  void updateFinish() {
    mWXSDKInstance.onUpdateFinish();
  }


  private WXComponent generateComponentTree(WXDomObject dom, WXVContainer parent) {
    if (dom == null || parent == null) {
      return null;
    }
    WXComponent component = WXComponentFactory.newInstance(mWXSDKInstance, dom,
                                                           parent, parent.isLazy());

    mRegistry.put(dom.ref, component);
    if (component instanceof WXVContainer) {
      WXVContainer parentC = (WXVContainer) component;
      int count = dom.childCount();
      WXDomObject child = null;
      for (int i = 0; i < count; ++i) {
        child = dom.getChild(i);
        if (child != null) {
          parentC.addChild(generateComponentTree(child, parentC));
        }
      }
    }

    return component;
  }

  void startAnimation(String ref, String animation, String callBack) {
    WXComponent component = mRegistry.get(ref);
    if (component == null || component.getRealView() == null) {
      return;
    } else {
      try {
        WXAnimationBean animationBean = WXAnimationModule.parseAnimation(animation, component.getRealView().getLayoutParams());
        if (animationBean != null) {
          Animator animator = WXAnimationModule.createAnimator(animationBean, component.getRealView());
          if (animator != null) {
            Animator.AnimatorListener animatorListener = WXAnimationModule.createAnimatorListener(mWXSDKInstance, callBack);
            Interpolator interpolator = WXAnimationModule.createTimeInterpolator(animationBean);
            if (animatorListener != null) {
              animator.addListener(animatorListener);
            }
            if (interpolator != null) {
              animator.setInterpolator(interpolator);
            }
            animator.setDuration(animationBean.duration);
            animator.start();
          }
        }
      } catch (RuntimeException e) {
        WXLogUtils.e(WXLogUtils.getStackTrace(e));
      }
    }
  }

}<|MERGE_RESOLUTION|>--- conflicted
+++ resolved
@@ -271,22 +271,6 @@
     return mWXSDKInstance;
   }
 
-<<<<<<< HEAD
-  public void flushView(String ref) {
-    WXComponent component = mRegistry.get(ref);
-    if (component == null) {
-      return;
-    }
-    try {
-      component.flushView();
-    }catch(Exception e){
-       WXLogUtils.e("Exception:"+e.getMessage());
-    }
-
-  }
-
-=======
->>>>>>> d1eb5274
   /**
    * create RootView ，every weex Instance View has a rootView;
    * @see com.taobao.weex.dom.WXDomStatement#createBody(JSONObject)
