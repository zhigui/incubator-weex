--- conflicted
+++ resolved
@@ -897,19 +897,6 @@
         return;
       }
       try {
-<<<<<<< HEAD
-          long start = System.currentTimeMillis();
-          if(mWXBridge.initFramework(framework, assembleDefaultOptions())==INIT_FRAMEWORK_OK){
-             WXEnvironment.sJSLibInitTime = System.currentTimeMillis() - start;
-             WXLogUtils.renderPerformanceLog("initFramework", WXEnvironment.sJSLibInitTime);
-             mInit = true;
-             execRegisterFailTask();
-             WXEnvironment.JsFrameworkInit = true;
-             registerDomModule();
-          }else{
-              WXLogUtils.e("[WXBridgeManager] invokeInitFramework  ExecuteJavaScript fail");
-          }
-=======
         long start = System.currentTimeMillis();
         if(mWXBridge.initFramework(framework, assembleDefaultOptions())==INIT_FRAMEWORK_OK){
           WXEnvironment.sJSLibInitTime = System.currentTimeMillis() - start;
@@ -917,10 +904,10 @@
           mInit = true;
           execRegisterFailTask();
           WXEnvironment.JsFrameworkInit = true;
+          registerDomModule();
         }else{
           WXLogUtils.e("[WXBridgeManager] invokeInitFramework  ExecuteJavaScript fail");
         }
->>>>>>> f1e15020
       } catch (Throwable e) {
         WXLogUtils.e("[WXBridgeManager] invokeInitFramework " + e.getCause());
       }
