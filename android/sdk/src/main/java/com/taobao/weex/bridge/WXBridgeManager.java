/**
 *
 *                                  Apache License
 *                            Version 2.0, January 2004
 *                         http://www.apache.org/licenses/
 *
 *    TERMS AND CONDITIONS FOR USE, REPRODUCTION, AND DISTRIBUTION
 *
 *    1. Definitions.
 *
 *       "License" shall mean the terms and conditions for use, reproduction,
 *       and distribution as defined by Sections 1 through 9 of this document.
 *
 *       "Licensor" shall mean the copyright owner or entity authorized by
 *       the copyright owner that is granting the License.
 *
 *       "Legal Entity" shall mean the union of the acting entity and all
 *       other entities that control, are controlled by, or are under common
 *       control with that entity. For the purposes of this definition,
 *       "control" means (i) the power, direct or indirect, to cause the
 *       direction or management of such entity, whether by contract or
 *       otherwise, or (ii) ownership of fifty percent (50%) or more of the
 *       outstanding shares, or (iii) beneficial ownership of such entity.
 *
 *       "You" (or "Your") shall mean an individual or Legal Entity
 *       exercising permissions granted by this License.
 *
 *       "Source" form shall mean the preferred form for making modifications,
 *       including but not limited to software source code, documentation
 *       source, and configuration files.
 *
 *       "Object" form shall mean any form resulting from mechanical
 *       transformation or translation of a Source form, including but
 *       not limited to compiled object code, generated documentation,
 *       and conversions to other media types.
 *
 *       "Work" shall mean the work of authorship, whether in Source or
 *       Object form, made available under the License, as indicated by a
 *       copyright notice that is included in or attached to the work
 *       (an example is provided in the Appendix below).
 *
 *       "Derivative Works" shall mean any work, whether in Source or Object
 *       form, that is based on (or derived from) the Work and for which the
 *       editorial revisions, annotations, elaborations, or other modifications
 *       represent, as a whole, an original work of authorship. For the purposes
 *       of this License, Derivative Works shall not include works that remain
 *       separable from, or merely link (or bind by name) to the interfaces of,
 *       the Work and Derivative Works thereof.
 *
 *       "Contribution" shall mean any work of authorship, including
 *       the original version of the Work and any modifications or additions
 *       to that Work or Derivative Works thereof, that is intentionally
 *       submitted to Licensor for inclusion in the Work by the copyright owner
 *       or by an individual or Legal Entity authorized to submit on behalf of
 *       the copyright owner. For the purposes of this definition, "submitted"
 *       means any form of electronic, verbal, or written communication sent
 *       to the Licensor or its representatives, including but not limited to
 *       communication on electronic mailing lists, source code control systems,
 *       and issue tracking systems that are managed by, or on behalf of, the
 *       Licensor for the purpose of discussing and improving the Work, but
 *       excluding communication that is conspicuously marked or otherwise
 *       designated in writing by the copyright owner as "Not a Contribution."
 *
 *       "Contributor" shall mean Licensor and any individual or Legal Entity
 *       on behalf of whom a Contribution has been received by Licensor and
 *       subsequently incorporated within the Work.
 *
 *    2. Grant of Copyright License. Subject to the terms and conditions of
 *       this License, each Contributor hereby grants to You a perpetual,
 *       worldwide, non-exclusive, no-charge, royalty-free, irrevocable
 *       copyright license to reproduce, prepare Derivative Works of,
 *       publicly display, publicly perform, sublicense, and distribute the
 *       Work and such Derivative Works in Source or Object form.
 *
 *    3. Grant of Patent License. Subject to the terms and conditions of
 *       this License, each Contributor hereby grants to You a perpetual,
 *       worldwide, non-exclusive, no-charge, royalty-free, irrevocable
 *       (except as stated in this section) patent license to make, have made,
 *       use, offer to sell, sell, import, and otherwise transfer the Work,
 *       where such license applies only to those patent claims licensable
 *       by such Contributor that are necessarily infringed by their
 *       Contribution(s) alone or by combination of their Contribution(s)
 *       with the Work to which such Contribution(s) was submitted. If You
 *       institute patent litigation against any entity (including a
 *       cross-claim or counterclaim in a lawsuit) alleging that the Work
 *       or a Contribution incorporated within the Work constitutes direct
 *       or contributory patent infringement, then any patent licenses
 *       granted to You under this License for that Work shall terminate
 *       as of the date such litigation is filed.
 *
 *    4. Redistribution. You may reproduce and distribute copies of the
 *       Work or Derivative Works thereof in any medium, with or without
 *       modifications, and in Source or Object form, provided that You
 *       meet the following conditions:
 *
 *       (a) You must give any other recipients of the Work or
 *           Derivative Works a copy of this License; and
 *
 *       (b) You must cause any modified files to carry prominent notices
 *           stating that You changed the files; and
 *
 *       (c) You must retain, in the Source form of any Derivative Works
 *           that You distribute, all copyright, patent, trademark, and
 *           attribution notices from the Source form of the Work,
 *           excluding those notices that do not pertain to any part of
 *           the Derivative Works; and
 *
 *       (d) If the Work includes a "NOTICE" text file as part of its
 *           distribution, then any Derivative Works that You distribute must
 *           include a readable copy of the attribution notices contained
 *           within such NOTICE file, excluding those notices that do not
 *           pertain to any part of the Derivative Works, in at least one
 *           of the following places: within a NOTICE text file distributed
 *           as part of the Derivative Works; within the Source form or
 *           documentation, if provided along with the Derivative Works; or,
 *           within a display generated by the Derivative Works, if and
 *           wherever such third-party notices normally appear. The contents
 *           of the NOTICE file are for informational purposes only and
 *           do not modify the License. You may add Your own attribution
 *           notices within Derivative Works that You distribute, alongside
 *           or as an addendum to the NOTICE text from the Work, provided
 *           that such additional attribution notices cannot be construed
 *           as modifying the License.
 *
 *       You may add Your own copyright statement to Your modifications and
 *       may provide additional or different license terms and conditions
 *       for use, reproduction, or distribution of Your modifications, or
 *       for any such Derivative Works as a whole, provided Your use,
 *       reproduction, and distribution of the Work otherwise complies with
 *       the conditions stated in this License.
 *
 *    5. Submission of Contributions. Unless You explicitly state otherwise,
 *       any Contribution intentionally submitted for inclusion in the Work
 *       by You to the Licensor shall be under the terms and conditions of
 *       this License, without any additional terms or conditions.
 *       Notwithstanding the above, nothing herein shall supersede or modify
 *       the terms of any separate license agreement you may have executed
 *       with Licensor regarding such Contributions.
 *
 *    6. Trademarks. This License does not grant permission to use the trade
 *       names, trademarks, service marks, or product names of the Licensor,
 *       except as required for reasonable and customary use in describing the
 *       origin of the Work and reproducing the content of the NOTICE file.
 *
 *    7. Disclaimer of Warranty. Unless required by applicable law or
 *       agreed to in writing, Licensor provides the Work (and each
 *       Contributor provides its Contributions) on an "AS IS" BASIS,
 *       WITHOUT WARRANTIES OR CONDITIONS OF ANY KIND, either express or
 *       implied, including, without limitation, any warranties or conditions
 *       of TITLE, NON-INFRINGEMENT, MERCHANTABILITY, or FITNESS FOR A
 *       PARTICULAR PURPOSE. You are solely responsible for determining the
 *       appropriateness of using or redistributing the Work and assume any
 *       risks associated with Your exercise of permissions under this License.
 *
 *    8. Limitation of Liability. In no event and under no legal theory,
 *       whether in tort (including negligence), contract, or otherwise,
 *       unless required by applicable law (such as deliberate and grossly
 *       negligent acts) or agreed to in writing, shall any Contributor be
 *       liable to You for damages, including any direct, indirect, special,
 *       incidental, or consequential damages of any character arising as a
 *       result of this License or out of the use or inability to use the
 *       Work (including but not limited to damages for loss of goodwill,
 *       work stoppage, computer failure or malfunction, or any and all
 *       other commercial damages or losses), even if such Contributor
 *       has been advised of the possibility of such damages.
 *
 *    9. Accepting Warranty or Additional Liability. While redistributing
 *       the Work or Derivative Works thereof, You may choose to offer,
 *       and charge a fee for, acceptance of support, warranty, indemnity,
 *       or other liability obligations and/or rights consistent with this
 *       License. However, in accepting such obligations, You may act only
 *       on Your own behalf and on Your sole responsibility, not on behalf
 *       of any other Contributor, and only if You agree to indemnify,
 *       defend, and hold each Contributor harmless for any liability
 *       incurred by, or claims asserted against, such Contributor by reason
 *       of your accepting any such warranty or additional liability.
 *
 *    END OF TERMS AND CONDITIONS
 *
 *    APPENDIX: How to apply the Apache License to your work.
 *
 *       To apply the Apache License to your work, attach the following
 *       boilerplate notice, with the fields enclosed by brackets "[]"
 *       replaced with your own identifying information. (Don't include
 *       the brackets!)  The text should be enclosed in the appropriate
 *       comment syntax for the file format. We also recommend that a
 *       file or class name and description of purpose be included on the
 *       same "printed page" as the copyright notice for easier
 *       identification within third-party archives.
 *
 *    Copyright 2016 Alibaba Group
 *
 *    Licensed under the Apache License, Version 2.0 (the "License");
 *    you may not use this file except in compliance with the License.
 *    You may obtain a copy of the License at
 *
 *        http://www.apache.org/licenses/LICENSE-2.0
 *
 *    Unless required by applicable law or agreed to in writing, software
 *    distributed under the License is distributed on an "AS IS" BASIS,
 *    WITHOUT WARRANTIES OR CONDITIONS OF ANY KIND, either express or implied.
 *    See the License for the specific language governing permissions and
 *    limitations under the License.
 */
package com.taobao.weex.bridge;

import android.content.Context;
import android.os.Handler;
import android.os.Handler.Callback;
import android.os.Looper;
import android.os.Message;
import android.text.TextUtils;

import com.alibaba.fastjson.JSON;
import com.alibaba.fastjson.JSONArray;
import com.alibaba.fastjson.JSONObject;
import com.taobao.weex.WXEnvironment;
import com.taobao.weex.WXRenderErrorCode;
import com.taobao.weex.WXSDKInstance;
import com.taobao.weex.WXSDKManager;
import com.taobao.weex.common.IWXBridge;
import com.taobao.weex.common.IWXDebugProxy;
import com.taobao.weex.common.WXConfig;
import com.taobao.weex.common.WXErrorCode;
import com.taobao.weex.common.WXException;
import com.taobao.weex.common.WXJSBridgeMsgType;
import com.taobao.weex.common.WXRefreshData;
import com.taobao.weex.common.WXRuntimeException;
import com.taobao.weex.common.WXThread;
import com.taobao.weex.dom.WXDomModule;
import com.taobao.weex.ui.module.WXTimerModule;
import com.taobao.weex.utils.WXConst;
import com.taobao.weex.utils.WXFileUtils;
import com.taobao.weex.utils.WXHack;
import com.taobao.weex.utils.WXHack.HackDeclaration.HackAssertionException;
import com.taobao.weex.utils.WXHack.HackedClass;
import com.taobao.weex.utils.WXJsonUtils;
import com.taobao.weex.utils.WXLogUtils;
import com.taobao.weex.utils.WXUtils;
import com.taobao.weex.utils.WXViewUtils;

import java.util.ArrayList;
import java.util.HashMap;
import java.util.List;
import java.util.Map;
import java.util.Stack;

/**
 * Manager class for communication between JavaScript and Android.
 * <ol>
 *   <li>
 *     Handle Android to JavaScript call, can be one of the following
 *     <ul>
 *       <li>{@link #createInstance(String, String, Map, String)}</li>
 *       <li>{@link #destroyInstance(String)}</li>
 *       <li>{@link #refreshInstance(String, WXRefreshData)}</li>
 *       <li>{@link #registerModules(Map)}</li>
 *       <li>{@link #registerComponents(ArrayList)}</li>
 *       <li>{@link #invokeCallJSBatch(Message)}</li>
 *     </ul>
 *   </li>
 *   <li>
 *     Handle JavaScript to Android call
 *   </li>
 *   <li>
 *     Handle next tick of message.
 *   </li>
 * </ol>
 */
public class WXBridgeManager implements Callback {

  public static final String METHOD_CREATE_INSTANCE = "createInstance";
  public static final String METHOD_DESTROY_INSTANCE = "destroyInstance";
  public static final String METHOD_CALL_JS = "callJS";
  public static final String METHOD_SET_TIMEOUT = "setTimeoutCallback";
  public static final String METHOD_REGISTER_MODULES = "registerModules";
  public static final String METHOD_REGISTER_COMPONENTS = "registerComponents";
  public static final String METHOD_FIRE_EVENT = "fireEvent";
  public static final String METHOD_CALLBACK = "callback";
  public static final String METHOD_REFRESH_INSTANCE = "refreshInstance";
  private static final String UNDEFINED = "-1";
  private static final int INIT_FRAMEWORK_OK = 1;

  public static final int DESTROY_INSTANCE = -1;
  public static final int INSTANCE_RENDERING = 1;
  public static final int INSTANCE_RENDERING_ERROR = 0;

  private static long LOW_MEM_VALUE = 80;

  static WXBridgeManager mBridgeManager;

  private WXDomModule sDomModule;

  /**
   * next tick tasks, can set priority
   */
  private WXHashMap<String, ArrayList<WXHashMap<String, Object>>> mNextTickTasks = new WXHashMap<>();

  /**
   * JSThread
   */
  private WXThread mJSThread;
  private Handler mJSHandler;
  private IWXBridge mWXBridge;
  private IWXDebugProxy mWxDebugProxy;

  private boolean mMock = false;
  /**
   * Whether JS Framework(main.js) has been initialized.
   */
  private boolean mInit =false;

  private boolean isJSFrameworkInit(){
    return mInit;
  }

  private List<ArrayList<Map<String, String>>> mRegisterComponentFailList = new ArrayList<>(8);
  private List<Map<String, Object>> mRegisterModuleFailList = new ArrayList<>(8);

  private List<String> mDestroyedInstanceId = new ArrayList<>();

  private StringBuilder mLodBuilder = new StringBuilder(50);

  private WXBridgeManager() {
    launchInspector(WXEnvironment.sRemoteDebugMode);
    if (mWXBridge == null) {
      mWXBridge = new WXBridge();
    }
    mJSThread = new WXThread("WeexJSBridgeThread", this);
    mJSHandler = mJSThread.getHandler();
  }

  public static WXBridgeManager getInstance() {
    if (mBridgeManager == null) {
      synchronized (WXBridgeManager.class) {
        if (mBridgeManager == null) {
          mBridgeManager = new WXBridgeManager();
        }
      }
    }
    return mBridgeManager;
  }

  private void launchInspector(boolean remoteDebug) {
    if (WXEnvironment.isApkDebugable()) {
      try {
        if (mWxDebugProxy != null) {
          mWxDebugProxy.stop();
        }
        HackedClass<Object> debugProxyClass = WXHack.into("com.taobao.weex.devtools.debug.DebugServerProxy");
        mWxDebugProxy = (IWXDebugProxy) debugProxyClass.constructor(Context.class, WXBridgeManager.class)
                .getInstance(WXEnvironment.getApplication(), WXBridgeManager.this);
        if (mWxDebugProxy != null) {
          mWxDebugProxy.start();
          if (remoteDebug) {
            mWXBridge = mWxDebugProxy.getWXBridge();
          }
        }
      } catch (HackAssertionException e) {
        WXLogUtils.e("launchInspector HackAssertionException ", e);
      }
    }
  }

  public boolean callModuleMethod(String instanceId, String moduleStr, String methodStr, JSONArray args) {
    return WXModuleManager.callModuleMethod(instanceId, moduleStr, methodStr, args);
  }

  /**
   * Get Handler for JS Thread.
   * careful with this method, inappropriate using of JS handler may cause
   * significant performance penalty.
   * @return Handler the handler in JS thread.
   */
  public Handler getJSHandler() {
    return mJSHandler;
  }

  /**
   * Model switch. For now, debug model and release model are supported
   */
  public void restart() {
    mInit = false;
    launchInspector(WXEnvironment.sRemoteDebugMode);
    if (mWXBridge == null) {
      mWXBridge = new WXBridge();
    }
  }

  /**
   * Set current Instance
   * @param instanceId {@link WXSDKInstance#mInstanceId}
   */
  public synchronized void setStackTopInstance(final String instanceId) {
    post(new Runnable() {

      @Override
      public void run() {
        mNextTickTasks.setStackTopInstance(instanceId);
      }
    }, instanceId);
  }

  private void post(Runnable r, Object token) {
    if (mJSHandler == null) {
      return;
    }

    Message m = Message.obtain(mJSHandler, r);
    m.obj = token;
    m.sendToTarget();
  }

  void setTimeout(String callbackId, String time) {
    Message message = Message.obtain();
    message.what = WXJSBridgeMsgType.SET_TIMEOUT;
    TimerInfo timerInfo = new TimerInfo();
    timerInfo.callbackId = callbackId;
    timerInfo.time = (long) Float.parseFloat(time);
    message.obj = timerInfo;

    mJSHandler.sendMessageDelayed(message, timerInfo.time);
  }

  public void sendMessageDelayed(Message message, long delayMillis){
    if (message == null || mJSHandler == null || mJSThread == null
        || !mJSThread.isWXThreadAlive() || mJSThread.getLooper() == null) {
      return;
    }
    mJSHandler.sendMessageDelayed(message,delayMillis);
  }

  public void removeMessage(int what,Object obj){
    if (mJSHandler == null || mJSThread == null
        || !mJSThread.isWXThreadAlive() || mJSThread.getLooper() == null) {
      return;
    }
    mJSHandler.removeMessages(what,obj);
  }

  /**
   * Dispatch the native task to be executed.
   * @param instanceId {@link WXSDKInstance#mInstanceId}
   * @param tasks tasks to be executed
   * @param callback next tick id
   */
  public int callNative(String instanceId, String tasks, String callback) {
    if (TextUtils.isEmpty(tasks)) {
      if (WXEnvironment.isApkDebugable()) {
        WXLogUtils.e("[WXBridgeManager] callNative: call Native tasks is null");
      }
      return INSTANCE_RENDERING_ERROR;
    }

    if (WXEnvironment.isApkDebugable()) {
      mLodBuilder.append("[WXBridgeManager] callNative >>>> instanceId:").append(instanceId)
          .append(", tasks:").append(tasks).append(", callback:").append(callback);
      WXLogUtils.d(mLodBuilder.substring(0));
      mLodBuilder.setLength(0);
    }

    if(mDestroyedInstanceId!=null &&mDestroyedInstanceId.contains(instanceId)){
      return DESTROY_INSTANCE;
    }


    long start = System.currentTimeMillis();
    JSONArray array = JSON.parseArray(tasks);

    if(WXSDKManager.getInstance().getSDKInstance(instanceId)!=null) {
      WXSDKManager.getInstance().getSDKInstance(instanceId).jsonParseTime(System.currentTimeMillis() - start);
    }

    int size = array.size();
    if (size > 0) {
      try {
        JSONObject task;
        for (int i = 0; i < size; ++i) {
          task = (JSONObject) array.get(i);
          if (task != null && WXSDKManager.getInstance().getSDKInstance(instanceId) != null) {
            if (TextUtils.equals(WXDomModule.WXDOM, (String) task.get(WXDomModule.MODULE))) {
              sDomModule = getDomModule(instanceId);
              sDomModule.callDomMethod(task);
            } else {
              WXModuleManager.callModuleMethod(instanceId, (String) task.get(WXDomModule.MODULE),
                      (String) task.get(WXDomModule.METHOD), (JSONArray) task.get(WXDomModule.ARGS));
            }
          }
        }
      } catch (Exception e) {
        WXLogUtils.e("[WXBridgeManager] callNative exception: ", e);
      }
    }

    if (UNDEFINED.equals(callback)) {
      return INSTANCE_RENDERING_ERROR;
    }
    // get next tick
    getNextTick(instanceId, callback);
    return INSTANCE_RENDERING;
  }

  private void getNextTick(final String instanceId, final String callback) {
    addJSTask(METHOD_CALLBACK,instanceId, callback, "{}");
    sendMessage(instanceId, WXJSBridgeMsgType.CALL_JS_BATCH);
  }


  private void addJSTask(final String method, final String instanceId, final Object... args) {
    mJSHandler.post(new Runnable() {
      @Override
      public void run() {
        if (args == null || args.length == 0) {
          return;
        }

        ArrayList<Object> argsList = new ArrayList<>();
        for (Object arg : args) {
          argsList.add(arg);
        }

        WXHashMap<String, Object> task = new WXHashMap<>();
        task.put(WXConst.KEY_METHOD, method);
        task.put(WXConst.KEY_ARGS, argsList);

        if (mNextTickTasks.get(instanceId) == null) {
          ArrayList<WXHashMap<String, Object>> list = new ArrayList<>();
          list.add(task);
          mNextTickTasks.put(instanceId, list);
        } else {
          mNextTickTasks.get(instanceId).add(task);
        }
      }
    });
  }

  private void sendMessage(String instanceId, int what) {
    Message msg = Message.obtain(mJSHandler);
    msg.obj = instanceId;
    msg.what = what;
    msg.sendToTarget();
  }

  /**
   * Initialize JavaScript framework
   * @param framework String representation of the framework to be init.
   */
  public synchronized void initScriptsFramework(String framework) {
    Message msg = mJSHandler.obtainMessage();
    msg.obj = framework;
    msg.what = WXJSBridgeMsgType.INIT_FRAMEWORK;
    msg.setTarget(mJSHandler);
    msg.sendToTarget();
  }

  public void fireEvent(final String instanceId, final String ref,
                        final String type, final Map<String, Object> data){
    this.fireEvent(instanceId,ref,type,data,null);
  }

  /**
   * Notify the JavaScript about the event happened on Android
   */
  public void fireEvent(final String instanceId, final String ref,
                        final String type, final Map<String, Object> data,final Map<String, Object> domChanges) {
    if (TextUtils.isEmpty(instanceId) || TextUtils.isEmpty(ref)
        || TextUtils.isEmpty(type) || mJSHandler == null) {
      return;
    }
    if (!checkMainThread()) {
      throw new WXRuntimeException(
          "fireEvent must be called by main thread");
    }
    addJSTask(METHOD_FIRE_EVENT, instanceId, ref, type, data,domChanges);
    sendMessage(instanceId, WXJSBridgeMsgType.CALL_JS_BATCH);
  }

  private boolean checkMainThread() {
    return Looper.myLooper() == Looper.getMainLooper();
  }


  /**
   * Invoke JavaScript callback
   * @see #callback(String, String, String)
   */
  public void callback(String instanceId, String callback,String data) {
    callback(instanceId, callback,data,false);
  }

  /**
   * Invoke JavaScript callback
   * @see #callback(String, String, Map<String, Object>)
   */
  public void callback(final String instanceId, final String callback,
                       final Map<String, Object> data){
    callback(instanceId,callback,data,false);
  }

  /**
   *
   * @param instanceId Weex Instance Id
   * @param callback  callback referenece handle
   * @param data callback data
   * @param keepAlive if keep callback instance alive for later use
     */
  public void callback(final String instanceId, final String callback,
                       final Object data,boolean keepAlive) {
    if (TextUtils.isEmpty(instanceId) || TextUtils.isEmpty(callback)
        || mJSHandler == null) {
      return;
    }

    addJSTask(METHOD_CALLBACK, instanceId, callback, data,keepAlive);
    sendMessage(instanceId, WXJSBridgeMsgType.CALL_JS_BATCH);
  }

  /**
   * Refresh instance
   */
  public void refreshInstance(final String instanceId, final WXRefreshData jsonData) {
    if (TextUtils.isEmpty(instanceId) || jsonData == null) {
      return;
    }
    mJSHandler.postDelayed((new Runnable() {
      @Override
      public void run() {
        invokeRefreshInstance(instanceId, jsonData);
      }
    }), 0);
  }

  private void invokeRefreshInstance(String instanceId, WXRefreshData refreshData) {
    try {
      if (!isJSFrameworkInit()) {
        WXSDKInstance instance = WXSDKManager.getInstance().getSDKInstance(instanceId);
        if (instance != null) {
          instance.onRenderError(WXRenderErrorCode.WX_CREATE_INSTANCE_ERROR,
                                 "createInstance failed!");
        }
        String err = "[WXBridgeManager] invokeRefreshInstance: framework.js uninitialized.";
        WXErrorCode.WX_ERR_INVOKE_NATIVE.appendErrMsg(err);
        commitJSBridgeAlarmMonitor(instanceId, WXErrorCode.WX_ERR_INVOKE_NATIVE);
        WXLogUtils.e(err);
        return;
      }
      long start = System.currentTimeMillis();
      if (WXEnvironment.isApkDebugable()) {
        WXLogUtils.d("refreshInstance >>>> instanceId:" + instanceId
                     + ", data:" + refreshData.data + ", isDirty:" + refreshData.isDirty);
      }

      if (refreshData.isDirty) {
        return;
      }
      WXJSObject instanceIdObj = new WXJSObject(WXJSObject.String,
                                                instanceId);
      WXJSObject dataObj = new WXJSObject(WXJSObject.JSON,
                                          refreshData.data == null ? "{}" : refreshData.data);
      WXJSObject[] args = {instanceIdObj, dataObj};
      invokeExecJS(instanceId, null, METHOD_REFRESH_INSTANCE, args);
      WXLogUtils.renderPerformanceLog("invokeRefreshInstance", System.currentTimeMillis() - start);
      commitJSBridgeAlarmMonitor(instanceId, WXErrorCode.WX_SUCCESS);
    } catch (Throwable e) {
      String err = "[WXBridgeManager] invokeRefreshInstance " + e.getCause();
      WXErrorCode.WX_ERR_INVOKE_NATIVE.appendErrMsg(err);
      commitJSBridgeAlarmMonitor(instanceId, WXErrorCode.WX_ERR_INVOKE_NATIVE);
      WXLogUtils.e(err);
    }
  }

  public void commitJSBridgeAlarmMonitor(String instanceId, WXErrorCode errCode) {
    WXSDKInstance instance = WXSDKManager.getInstance().getSDKInstance(instanceId);
    if (instance == null) {
      return;
    }
    instance.commitUTStab(WXConst.JS_BRIDGE, errCode);
  }

  /**
   * Create instance.
   */
  public void createInstance(final String instanceId, final String template,
                             final Map<String, Object> options, final String data) {
    if ( TextUtils.isEmpty(instanceId)
        || TextUtils.isEmpty(template) || mJSHandler == null) {
      WXSDKInstance instance = WXSDKManager.getInstance().getSDKInstance(instanceId);
      if (instance != null) {
        instance.onRenderError(WXRenderErrorCode.WX_CREATE_INSTANCE_ERROR, "createInstance fail!");
      }
      return;
    }

    post(new Runnable() {
      @Override
      public void run() {
        long start = System.currentTimeMillis();
        invokeCreateInstance(instanceId, template, options, data);
        final long totalTime = System.currentTimeMillis() - start;
        WXSDKManager.getInstance().postOnUiThread(new Runnable() {

          @Override
          public void run() {
            WXSDKInstance instance = WXSDKManager.getInstance().getSDKInstance(instanceId);
            if (instance != null) {
              instance.createInstanceFinished(totalTime);
            }
          }
        }, 0);
      }
    }, instanceId);
  }

  private void invokeCreateInstance(String instanceId, String template,
                                    Map<String, Object> options, String data) {

    initFramework("");

    if (mMock) {
      mock(instanceId);
    } else {
      if (!isJSFrameworkInit()) {
        WXSDKInstance instance = WXSDKManager.getInstance().getSDKInstance(instanceId);
        if (instance != null) {
          instance.onRenderError(WXRenderErrorCode.WX_CREATE_INSTANCE_ERROR, "createInstance "
                                                                             + "fail!");
        }
        String err = "[WXBridgeManager] invokeCreateInstance: framework.js uninitialized.";
        WXErrorCode.WX_ERR_INVOKE_NATIVE.appendErrMsg(err);
        commitJSBridgeAlarmMonitor(instanceId, WXErrorCode.WX_ERR_INVOKE_NATIVE);
        WXLogUtils.e(err);
        return;
      }
      try {
        if (WXEnvironment.isApkDebugable()) {
          WXLogUtils.d("createInstance >>>> instanceId:" + instanceId
                       + ", options:"
                       + WXJsonUtils.fromObjectToJSONString(options)
                       + ", data:" + data);
        }
        WXJSObject instanceIdObj = new WXJSObject(WXJSObject.String,
                                                  instanceId);
        WXJSObject instanceObj = new WXJSObject(WXJSObject.String,
                                                template);
        WXJSObject optionsObj = new WXJSObject(WXJSObject.JSON,
                                               options == null ? "{}"
                                                               : WXJsonUtils.fromObjectToJSONString(options));
        WXJSObject dataObj = new WXJSObject(WXJSObject.JSON,
                                            data == null ? "{}" : data);
        WXJSObject[] args = {instanceIdObj, instanceObj, optionsObj,
            dataObj};
        invokeExecJS(instanceId, null, METHOD_CREATE_INSTANCE, args);
        commitJSBridgeAlarmMonitor(instanceId, WXErrorCode.WX_SUCCESS);
      } catch (Throwable e) {
        WXSDKInstance instance = WXSDKManager.getInstance().getSDKInstance(instanceId);
        if (instance != null) {
          instance.onRenderError(WXRenderErrorCode.WX_CREATE_INSTANCE_ERROR,
                                 "createInstance failed!");
        }
        String err = "[WXBridgeManager] invokeCreateInstance " + e.getCause();
        WXErrorCode.WX_ERR_INVOKE_NATIVE.appendErrMsg(err);
        commitJSBridgeAlarmMonitor(instanceId, WXErrorCode.WX_ERR_INVOKE_NATIVE);
        WXLogUtils.e(err);
      }
    }
  }

  private void mock(String instanceId) {

  }

  public void destroyInstance(final String instanceId) {
    if ( mJSHandler == null
        || TextUtils.isEmpty(instanceId)) {
      return;
    }
    if(mDestroyedInstanceId!=null) {
      mDestroyedInstanceId.add(instanceId);
    }
    // clear message with instanceId
    mJSHandler.removeCallbacksAndMessages(instanceId);
    post(new Runnable() {
      @Override
      public void run() {
        removeTaskByInstance(instanceId);
        invokeDestroyInstance(instanceId);
      }
    }, instanceId);
  }

  private void removeTaskByInstance(String instanceId) {
    mNextTickTasks.removeFromMapAndStack(instanceId);
  }

  private void invokeDestroyInstance(String instanceId) {
    try {
      if (WXEnvironment.isApkDebugable()) {
        WXLogUtils.d("destroyInstance >>>> instanceId:" + instanceId);
      }
      WXJSObject instanceIdObj = new WXJSObject(WXJSObject.String,
                                                instanceId);
      WXJSObject[] args = {instanceIdObj};
      invokeExecJS(instanceId, null, METHOD_DESTROY_INSTANCE, args);
      commitJSBridgeAlarmMonitor(instanceId, WXErrorCode.WX_SUCCESS);
    } catch (Throwable e) {
      String err = "[WXBridgeManager] invokeDestroyInstance " + e.getCause();
      WXErrorCode.WX_ERR_INVOKE_NATIVE.appendErrMsg(err);
      commitJSBridgeAlarmMonitor(instanceId, WXErrorCode.WX_ERR_INVOKE_NATIVE);
      WXLogUtils.e(err);
    }
  }

  @Override
  public boolean handleMessage(Message msg) {
    if (msg == null) {
      return false;
    }

    int what = msg.what;
    switch (what) {
      case WXJSBridgeMsgType.INIT_FRAMEWORK:
        invokeInitFramework(msg);
        break;
      case WXJSBridgeMsgType.CALL_JS_BATCH:
        invokeCallJSBatch(msg);
        break;
      case WXJSBridgeMsgType.SET_TIMEOUT:
        TimerInfo timerInfo = (TimerInfo) msg.obj;
        WXJSObject obj = new WXJSObject(WXJSObject.String, timerInfo.callbackId);
        WXJSObject[] args = {obj};
        invokeExecJS("", null, METHOD_SET_TIMEOUT, args);
        break;
      case WXJSBridgeMsgType.MODULE_TIMEOUT:
        args = createTimerArgs(msg.arg1, (Integer) msg.obj, false);
        invokeExecJS(String.valueOf(msg.arg1), null, METHOD_CALL_JS, args);
        break;
      case WXJSBridgeMsgType.MODULE_INTERVAL:
        WXTimerModule.setInterval((Integer) msg.obj, msg.arg2, msg.arg1);
        args = createTimerArgs(msg.arg1, (Integer) msg.obj, true);
        invokeExecJS(String.valueOf(msg.arg1), null, METHOD_CALL_JS, args);
        break;
      default:
        break;
    }
    return false;
  }

  private void invokeExecJS(String instanceId, String namespace, String function, WXJSObject[] args){
    if (WXEnvironment.isApkDebugable()) {
      mLodBuilder.append("callJS >>>> instanceId:").append(instanceId)
              .append("function:").append(function)
              .append(" tasks:").append(WXJsonUtils.fromObjectToJSONString(args));
      WXLogUtils.d(mLodBuilder.substring(0));
      mLodBuilder.setLength(0);
    }

    if(mDestroyedInstanceId!=null && !mDestroyedInstanceId.contains(instanceId)) {
      mWXBridge.execJS(instanceId, namespace, function, args);
    }else{
      WXLogUtils.w("invokeExecJS: instanceId: "+instanceId+"was  destroy !! ExecJS abandon !!");
    }
  }

  private WXJSObject[] createTimerArgs(int instanceId, int funcId, boolean keepAlive) {
    ArrayList<Object> argsList = new ArrayList<>();
    argsList.add(funcId);
    argsList.add(new HashMap<>());
    argsList.add(keepAlive);
    WXHashMap<String, Object> task = new WXHashMap<>();
    task.put(WXConst.KEY_METHOD, METHOD_CALLBACK);
    task.put(WXConst.KEY_ARGS, argsList);
    Object[] tasks={task};
    return new WXJSObject[]{
        new WXJSObject(WXJSObject.String, String.valueOf(instanceId)),
        new WXJSObject(WXJSObject.JSON,
                       WXJsonUtils.fromObjectToJSONString(tasks))};
  }

  private void invokeInitFramework(Message msg) {
    String framework = "";
    if (msg.obj != null) {
      framework = (String) msg.obj;
    }

    if(WXUtils.getAvailMemory(WXEnvironment.getApplication()) > LOW_MEM_VALUE) {
      initFramework(framework);
    }
  }

  private void initFramework(String framework){
    if (!isJSFrameworkInit()) {
      if (TextUtils.isEmpty(framework)) {
        if (WXEnvironment.isApkDebugable()) {
          WXLogUtils.d("weex JS framework from assets");
        }
        framework = WXFileUtils.loadFileContent("main.js", WXEnvironment.getApplication());
      }
      if (TextUtils.isEmpty(framework)) {
        mInit = false;
        return;
      }
      try {
        long start = System.currentTimeMillis();
        if(mWXBridge.initFramework(framework, assembleDefaultOptions())==INIT_FRAMEWORK_OK){
          WXEnvironment.sJSLibInitTime = System.currentTimeMillis() - start;
          WXLogUtils.renderPerformanceLog("initFramework", WXEnvironment.sJSLibInitTime);
<<<<<<< HEAD
          WXEnvironment.sSDKInitTime = System.currentTimeMillis() - WXEnvironment.sSDKInitStart;
          WXLogUtils.renderPerformanceLog("SDKInitTime", WXEnvironment.sSDKInitTime);
=======
>>>>>>> 00e83f2d
          mInit = true;
          execRegisterFailTask();
          WXEnvironment.JsFrameworkInit = true;
          registerDomModule();
        }else{
          WXLogUtils.e("[WXBridgeManager] invokeInitFramework  ExecuteJavaScript fail");
        }
      } catch (Throwable e) {
        WXLogUtils.e("[WXBridgeManager] invokeInitFramework ", e);
      }
    }
  }

  @SuppressWarnings("unchecked")
  private void invokeCallJSBatch(Message message) {
    if (mNextTickTasks.isEmpty() || !isJSFrameworkInit()) {
      if (!isJSFrameworkInit()) {
        WXLogUtils.e("[WXBridgeManager] invokeCallJSBatch: framework.js uninitialized.");
      }
      return;
    }

    try {
      Object instanceId = message.obj;

      Object task = null;
      Stack<String> instanceStack = mNextTickTasks.getInstanceStack();
      int size = instanceStack.size();
      for (int i = size - 1; i >= 0; i--) {
        instanceId = instanceStack.get(i);
        task = mNextTickTasks.remove(instanceId);
        if (task != null && !((ArrayList) task).isEmpty()) {
          break;
        }
      }
      task = ((ArrayList) task).toArray();

      WXJSObject[] args = {
              new WXJSObject(WXJSObject.String, instanceId),
              new WXJSObject(WXJSObject.JSON,
                      WXJsonUtils.fromObjectToJSONString(task))};

      invokeExecJS(String.valueOf(instanceId), null, METHOD_CALL_JS, args);

    } catch (Throwable e) {
      WXLogUtils.e("WXBridgeManager", e);
    }

    // If task is not empty, loop until it is empty
    if (!mNextTickTasks.isEmpty()) {
      mJSHandler.sendEmptyMessage(WXJSBridgeMsgType.CALL_JS_BATCH);
    }

    // If task is not empty, loop until it is empty
    if (!mNextTickTasks.isEmpty()) {
      mJSHandler.sendEmptyMessage(WXJSBridgeMsgType.CALL_JS_BATCH);
    }
  }

  private WXParams assembleDefaultOptions() {
    Map<String, String> config = WXEnvironment.getConfig();
    WXParams wxParams = new WXParams();
    wxParams.setPlatform(config.get("os"));
    wxParams.setOsVersion(config.get("sysVersion"));
    wxParams.setAppVersion(config.get("appVersion"));
    wxParams.setWeexVersion(config.get("weexVersion"));
    wxParams.setDeviceModel(config.get("sysModel"));
    wxParams.setShouldInfoCollect(config.get("infoCollect"));
    wxParams.setLogLevel(config.get(WXConfig.logLevel));
    String appName = config.get("appName");
    if (!TextUtils.isEmpty(appName)) {
      wxParams.setAppName(appName);
    }
    wxParams.setDeviceWidth(TextUtils.isEmpty(config.get("deviceWidth")) ? String.valueOf(WXViewUtils.getScreenWidth(WXEnvironment.sApplication)) : config.get("deviceWidth"));
    wxParams.setDeviceHeight(TextUtils.isEmpty(config.get("deviceHeight")) ? String.valueOf(WXViewUtils.getScreenHeight(WXEnvironment.sApplication)) : config.get("deviceHeight"));
    return wxParams;
  }

  private void execRegisterFailTask() {
    int moduleCount = mRegisterModuleFailList.size();
    if (moduleCount > 0) {
      for (int i = 0; i < moduleCount; ++i) {
        registerModules(mRegisterModuleFailList.get(i));
      }
      mRegisterModuleFailList.clear();
      WXLogUtils.e("[WXBridgeManager] execRegisterFailTask register module fail");
    }
    int componentCount = mRegisterComponentFailList.size();
    if (componentCount > 0) {
      for (int i = 0; i < componentCount; ++i) {
        registerComponents(mRegisterComponentFailList.get(i));
      }
      mRegisterComponentFailList.clear();
      WXLogUtils.e("[WXBridgeManager] execRegisterFailTask register component fail");
    }
  }

  /**
   * Register Android module
   * @param modules the format is like
   *                {'dom':['updateAttrs','updateStyle'],'event':['openUrl']}
   */

  public void registerModules(final Map<String, Object> modules) {
    if ( mJSHandler == null || modules == null
        || modules.size() == 0) {
      return;
    }
    post(new Runnable() {
      @Override
      public void run() {
        invokeRegisterModules(modules);
      }
    }, null);
  }

  /**
   * Registered component
   */
  public void registerComponents(final ArrayList<Map<String, String>> components) {
    if ( mJSHandler == null || components == null
        || components.size() == 0) {
      return;
    }
    post(new Runnable() {
      @Override
      public void run() {
        invokeRegisterComponents(components);
      }
    }, null);
  }

  private void invokeRegisterModules(Map<String, Object> modules) {
    if (modules == null || !isJSFrameworkInit()) {
      if (!isJSFrameworkInit()) {
        WXLogUtils.e("[WXBridgeManager] invokeCallJSBatch: framework.js uninitialized.");
      }
      mRegisterModuleFailList.add(modules);
      return;
    }

    WXJSObject[] args = {new WXJSObject(WXJSObject.JSON,
                                        WXJsonUtils.fromObjectToJSONString(modules))};
    try {
      mWXBridge.execJS("", null, METHOD_REGISTER_MODULES, args);
    } catch (Throwable e) {
      WXLogUtils.e("[WXBridgeManager] invokeRegisterModules:", e);
    }
  }

  private void invokeRegisterComponents(ArrayList<Map<String, String>> components) {
    if (components == null || !isJSFrameworkInit()) {
      if (!isJSFrameworkInit()) {
        WXLogUtils.e("[WXBridgeManager] invokeCallJSBatch: framework.js uninitialized.");
      }
      mRegisterComponentFailList.add(components);
      return;
    }

    WXJSObject[] args = {new WXJSObject(WXJSObject.JSON,
                                        WXJsonUtils.fromObjectToJSONString(components))};
    try {
      mWXBridge.execJS("", null, METHOD_REGISTER_COMPONENTS, args);
    } catch (Throwable e) {
      WXLogUtils.e("[WXBridgeManager] invokeRegisterComponents ", e);
    }
  }

  public void destroy() {
    if (mJSThread != null) {
      mJSThread.quit();
    }
    mBridgeManager = null;
    if(mDestroyedInstanceId!=null){
      mDestroyedInstanceId.clear();
    }

  }

  /**
   * Report JavaScript Exception
   */
  public void reportJSException(String instanceId, String function,
                                String exception) {
    if (WXEnvironment.isApkDebugable()) {
      WXLogUtils.e("reportJSException >>>> instanceId:" + instanceId
                   + ", exception function:" + function + ", exception:"
                   + exception);
    }
    WXSDKInstance instance = WXSDKManager.getInstance().getSDKInstance(
        instanceId);
    if (instance != null) {
      // TODO add errCode
      instance.onJSException(null, function, exception);
    }
    WXErrorCode.WX_ERR_JS_EXECUTE.appendErrMsg(exception);
    commitJSBridgeAlarmMonitor(instanceId, WXErrorCode.WX_ERR_JS_EXECUTE);
  }

  public static class TimerInfo {

    public String callbackId;
    public long time;
    public String instanceId;
  }

  private void registerDomModule() throws WXException {
    if (sDomModule == null)
      sDomModule = new WXDomModule();
  }

  private WXDomModule getDomModule(String instanceId) {
    sDomModule.mWXSDKInstance = WXSDKManager.getInstance().getSDKInstance(instanceId);
    return sDomModule;
  }

}<|MERGE_RESOLUTION|>--- conflicted
+++ resolved
@@ -904,11 +904,8 @@
         if(mWXBridge.initFramework(framework, assembleDefaultOptions())==INIT_FRAMEWORK_OK){
           WXEnvironment.sJSLibInitTime = System.currentTimeMillis() - start;
           WXLogUtils.renderPerformanceLog("initFramework", WXEnvironment.sJSLibInitTime);
-<<<<<<< HEAD
           WXEnvironment.sSDKInitTime = System.currentTimeMillis() - WXEnvironment.sSDKInitStart;
           WXLogUtils.renderPerformanceLog("SDKInitTime", WXEnvironment.sSDKInitTime);
-=======
->>>>>>> 00e83f2d
           mInit = true;
           execRegisterFailTask();
           WXEnvironment.JsFrameworkInit = true;
@@ -955,11 +952,6 @@
 
     } catch (Throwable e) {
       WXLogUtils.e("WXBridgeManager", e);
-    }
-
-    // If task is not empty, loop until it is empty
-    if (!mNextTickTasks.isEmpty()) {
-      mJSHandler.sendEmptyMessage(WXJSBridgeMsgType.CALL_JS_BATCH);
     }
 
     // If task is not empty, loop until it is empty
