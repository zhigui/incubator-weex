/**
 *
 *                                  Apache License
 *                            Version 2.0, January 2004
 *                         http://www.apache.org/licenses/
 *
 *    TERMS AND CONDITIONS FOR USE, REPRODUCTION, AND DISTRIBUTION
 *
 *    1. Definitions.
 *
 *       "License" shall mean the terms and conditions for use, reproduction,
 *       and distribution as defined by Sections 1 through 9 of this document.
 *
 *       "Licensor" shall mean the copyright owner or entity authorized by
 *       the copyright owner that is granting the License.
 *
 *       "Legal Entity" shall mean the union of the acting entity and all
 *       other entities that control, are controlled by, or are under common
 *       control with that entity. For the purposes of this definition,
 *       "control" means (i) the power, direct or indirect, to cause the
 *       direction or management of such entity, whether by contract or
 *       otherwise, or (ii) ownership of fifty percent (50%) or more of the
 *       outstanding shares, or (iii) beneficial ownership of such entity.
 *
 *       "You" (or "Your") shall mean an individual or Legal Entity
 *       exercising permissions granted by this License.
 *
 *       "Source" form shall mean the preferred form for making modifications,
 *       including but not limited to software source code, documentation
 *       source, and configuration files.
 *
 *       "Object" form shall mean any form resulting from mechanical
 *       transformation or translation of a Source form, including but
 *       not limited to compiled object code, generated documentation,
 *       and conversions to other media types.
 *
 *       "Work" shall mean the work of authorship, whether in Source or
 *       Object form, made available under the License, as indicated by a
 *       copyright notice that is included in or attached to the work
 *       (an example is provided in the Appendix below).
 *
 *       "Derivative Works" shall mean any work, whether in Source or Object
 *       form, that is based on (or derived from) the Work and for which the
 *       editorial revisions, annotations, elaborations, or other modifications
 *       represent, as a whole, an original work of authorship. For the purposes
 *       of this License, Derivative Works shall not include works that remain
 *       separable from, or merely link (or bind by name) to the interfaces of,
 *       the Work and Derivative Works thereof.
 *
 *       "Contribution" shall mean any work of authorship, including
 *       the original version of the Work and any modifications or additions
 *       to that Work or Derivative Works thereof, that is intentionally
 *       submitted to Licensor for inclusion in the Work by the copyright owner
 *       or by an individual or Legal Entity authorized to submit on behalf of
 *       the copyright owner. For the purposes of this definition, "submitted"
 *       means any form of electronic, verbal, or written communication sent
 *       to the Licensor or its representatives, including but not limited to
 *       communication on electronic mailing lists, source code control systems,
 *       and issue tracking systems that are managed by, or on behalf of, the
 *       Licensor for the purpose of discussing and improving the Work, but
 *       excluding communication that is conspicuously marked or otherwise
 *       designated in writing by the copyright owner as "Not a Contribution."
 *
 *       "Contributor" shall mean Licensor and any individual or Legal Entity
 *       on behalf of whom a Contribution has been received by Licensor and
 *       subsequently incorporated within the Work.
 *
 *    2. Grant of Copyright License. Subject to the terms and conditions of
 *       this License, each Contributor hereby grants to You a perpetual,
 *       worldwide, non-exclusive, no-charge, royalty-free, irrevocable
 *       copyright license to reproduce, prepare Derivative Works of,
 *       publicly display, publicly perform, sublicense, and distribute the
 *       Work and such Derivative Works in Source or Object form.
 *
 *    3. Grant of Patent License. Subject to the terms and conditions of
 *       this License, each Contributor hereby grants to You a perpetual,
 *       worldwide, non-exclusive, no-charge, royalty-free, irrevocable
 *       (except as stated in this section) patent license to make, have made,
 *       use, offer to sell, sell, import, and otherwise transfer the Work,
 *       where such license applies only to those patent claims licensable
 *       by such Contributor that are necessarily infringed by their
 *       Contribution(s) alone or by combination of their Contribution(s)
 *       with the Work to which such Contribution(s) was submitted. If You
 *       institute patent litigation against any entity (including a
 *       cross-claim or counterclaim in a lawsuit) alleging that the Work
 *       or a Contribution incorporated within the Work constitutes direct
 *       or contributory patent infringement, then any patent licenses
 *       granted to You under this License for that Work shall terminate
 *       as of the date such litigation is filed.
 *
 *    4. Redistribution. You may reproduce and distribute copies of the
 *       Work or Derivative Works thereof in any medium, with or without
 *       modifications, and in Source or Object form, provided that You
 *       meet the following conditions:
 *
 *       (a) You must give any other recipients of the Work or
 *           Derivative Works a copy of this License; and
 *
 *       (b) You must cause any modified files to carry prominent notices
 *           stating that You changed the files; and
 *
 *       (c) You must retain, in the Source form of any Derivative Works
 *           that You distribute, all copyright, patent, trademark, and
 *           attribution notices from the Source form of the Work,
 *           excluding those notices that do not pertain to any part of
 *           the Derivative Works; and
 *
 *       (d) If the Work includes a "NOTICE" text file as part of its
 *           distribution, then any Derivative Works that You distribute must
 *           include a readable copy of the attribution notices contained
 *           within such NOTICE file, excluding those notices that do not
 *           pertain to any part of the Derivative Works, in at least one
 *           of the following places: within a NOTICE text file distributed
 *           as part of the Derivative Works; within the Source form or
 *           documentation, if provided along with the Derivative Works; or,
 *           within a display generated by the Derivative Works, if and
 *           wherever such third-party notices normally appear. The contents
 *           of the NOTICE file are for informational purposes only and
 *           do not modify the License. You may add Your own attribution
 *           notices within Derivative Works that You distribute, alongside
 *           or as an addendum to the NOTICE text from the Work, provided
 *           that such additional attribution notices cannot be construed
 *           as modifying the License.
 *
 *       You may add Your own copyright statement to Your modifications and
 *       may provide additional or different license terms and conditions
 *       for use, reproduction, or distribution of Your modifications, or
 *       for any such Derivative Works as a whole, provided Your use,
 *       reproduction, and distribution of the Work otherwise complies with
 *       the conditions stated in this License.
 *
 *    5. Submission of Contributions. Unless You explicitly state otherwise,
 *       any Contribution intentionally submitted for inclusion in the Work
 *       by You to the Licensor shall be under the terms and conditions of
 *       this License, without any additional terms or conditions.
 *       Notwithstanding the above, nothing herein shall supersede or modify
 *       the terms of any separate license agreement you may have executed
 *       with Licensor regarding such Contributions.
 *
 *    6. Trademarks. This License does not grant permission to use the trade
 *       names, trademarks, service marks, or product names of the Licensor,
 *       except as required for reasonable and customary use in describing the
 *       origin of the Work and reproducing the content of the NOTICE file.
 *
 *    7. Disclaimer of Warranty. Unless required by applicable law or
 *       agreed to in writing, Licensor provides the Work (and each
 *       Contributor provides its Contributions) on an "AS IS" BASIS,
 *       WITHOUT WARRANTIES OR CONDITIONS OF ANY KIND, either express or
 *       implied, including, without limitation, any warranties or conditions
 *       of TITLE, NON-INFRINGEMENT, MERCHANTABILITY, or FITNESS FOR A
 *       PARTICULAR PURPOSE. You are solely responsible for determining the
 *       appropriateness of using or redistributing the Work and assume any
 *       risks associated with Your exercise of permissions under this License.
 *
 *    8. Limitation of Liability. In no event and under no legal theory,
 *       whether in tort (including negligence), contract, or otherwise,
 *       unless required by applicable law (such as deliberate and grossly
 *       negligent acts) or agreed to in writing, shall any Contributor be
 *       liable to You for damages, including any direct, indirect, special,
 *       incidental, or consequential damages of any character arising as a
 *       result of this License or out of the use or inability to use the
 *       Work (including but not limited to damages for loss of goodwill,
 *       work stoppage, computer failure or malfunction, or any and all
 *       other commercial damages or losses), even if such Contributor
 *       has been advised of the possibility of such damages.
 *
 *    9. Accepting Warranty or Additional Liability. While redistributing
 *       the Work or Derivative Works thereof, You may choose to offer,
 *       and charge a fee for, acceptance of support, warranty, indemnity,
 *       or other liability obligations and/or rights consistent with this
 *       License. However, in accepting such obligations, You may act only
 *       on Your own behalf and on Your sole responsibility, not on behalf
 *       of any other Contributor, and only if You agree to indemnify,
 *       defend, and hold each Contributor harmless for any liability
 *       incurred by, or claims asserted against, such Contributor by reason
 *       of your accepting any such warranty or additional liability.
 *
 *    END OF TERMS AND CONDITIONS
 *
 *    APPENDIX: How to apply the Apache License to your work.
 *
 *       To apply the Apache License to your work, attach the following
 *       boilerplate notice, with the fields enclosed by brackets "[]"
 *       replaced with your own identifying information. (Don't include
 *       the brackets!)  The text should be enclosed in the appropriate
 *       comment syntax for the file format. We also recommend that a
 *       file or class name and description of purpose be included on the
 *       same "printed page" as the copyright notice for easier
 *       identification within third-party archives.
 *
 *    Copyright 2016 Alibaba Group
 *
 *    Licensed under the Apache License, Version 2.0 (the "License");
 *    you may not use this file except in compliance with the License.
 *    You may obtain a copy of the License at
 *
 *        http://www.apache.org/licenses/LICENSE-2.0
 *
 *    Unless required by applicable law or agreed to in writing, software
 *    distributed under the License is distributed on an "AS IS" BASIS,
 *    WITHOUT WARRANTIES OR CONDITIONS OF ANY KIND, either express or implied.
 *    See the License for the specific language governing permissions and
 *    limitations under the License.
 */
package com.taobao.weex.bridge;

import android.content.Context;
import android.os.Handler;
import android.os.Handler.Callback;
import android.os.Looper;
import android.os.Message;
import android.support.annotation.NonNull;
import android.text.TextUtils;

import com.alibaba.fastjson.JSON;
import com.alibaba.fastjson.JSONArray;
import com.alibaba.fastjson.JSONObject;
import com.taobao.weex.WXEnvironment;
import com.taobao.weex.WXRenderErrorCode;
import com.taobao.weex.WXSDKInstance;
import com.taobao.weex.WXSDKManager;
import com.taobao.weex.adapter.IWXUserTrackAdapter;
import com.taobao.weex.common.IWXBridge;
import com.taobao.weex.common.IWXDebugProxy;
import com.taobao.weex.common.WXConfig;
import com.taobao.weex.common.WXErrorCode;
import com.taobao.weex.common.WXException;
import com.taobao.weex.common.WXJSBridgeMsgType;
import com.taobao.weex.common.WXPerformance;
import com.taobao.weex.common.WXRefreshData;
import com.taobao.weex.common.WXRuntimeException;
import com.taobao.weex.common.WXThread;
import com.taobao.weex.dom.WXDomModule;
import com.taobao.weex.ui.module.WXTimerModule;
import com.taobao.weex.utils.WXFileUtils;
import com.taobao.weex.utils.WXHack;
import com.taobao.weex.utils.WXHack.HackDeclaration.HackAssertionException;
import com.taobao.weex.utils.WXHack.HackedClass;
import com.taobao.weex.utils.WXJsonUtils;
import com.taobao.weex.utils.WXLogUtils;
import com.taobao.weex.utils.WXUtils;
import com.taobao.weex.utils.WXViewUtils;
import com.taobao.weex.utils.batch.BactchExecutor;
import com.taobao.weex.utils.batch.Interceptor;

import java.util.ArrayList;
import java.util.HashMap;
import java.util.List;
import java.util.Map;
import java.util.Stack;

import static com.taobao.weex.bridge.WXModuleManager.getDomModule;

/**
 * Manager class for communication between JavaScript and Android.
 * <ol>
 *   <li>
 *     Handle Android to JavaScript call, can be one of the following
 *     <ul>
 *       <li>{@link #createInstance(String, String, Map, String)}</li>
 *       <li>{@link #destroyInstance(String)}</li>
 *       <li>{@link #refreshInstance(String, WXRefreshData)}</li>
 *       <li>{@link #registerModules(Map)}</li>
 *       <li>{@link #registerComponents(List)}</li>
 *       <li>{@link #invokeCallJSBatch(Message)}</li>
 *     </ul>
 *   </li>
 *   <li>
 *     Handle JavaScript to Android call
 *   </li>
 *   <li>
 *     Handle next tick of message.
 *   </li>
 * </ol>
 */
public class WXBridgeManager implements Callback,BactchExecutor {

  public static final String METHOD_CREATE_INSTANCE = "createInstance";
  public static final String METHOD_DESTROY_INSTANCE = "destroyInstance";
  public static final String METHOD_CALL_JS = "callJS";
  public static final String METHOD_SET_TIMEOUT = "setTimeoutCallback";
  public static final String METHOD_REGISTER_MODULES = "registerModules";
  public static final String METHOD_REGISTER_COMPONENTS = "registerComponents";
  public static final String METHOD_FIRE_EVENT = "fireEvent";
  public static final String METHOD_CALLBACK = "callback";
  public static final String METHOD_REFRESH_INSTANCE = "refreshInstance";
  public static final String METHOD_NOTIFY_TRIM_MEMORY = "notifyTrimMemory";

  public static final String KEY_METHOD = "method";
  public static final String KEY_ARGS = "args";

  // args
  public static final String COMPONENT = "component";
  public static final String REF = "ref";
  public static final String MODULE = "module";
  public static final String METHOD = "method";
  public static final String ARGS = "args";
  private static final String UNDEFINED = "-1";
  private static final int INIT_FRAMEWORK_OK = 1;

  private static long LOW_MEM_VALUE = 80;

  static volatile WXBridgeManager mBridgeManager;


  /**
   * next tick tasks, can set priority
   */
  private WXHashMap<String, ArrayList<WXHashMap<String, Object>>> mNextTickTasks = new WXHashMap<>();

  /**
   * JSThread
   */
  private WXThread mJSThread;
  /** package **/ Handler mJSHandler;
  private IWXBridge mWXBridge;
  private IWXDebugProxy mWxDebugProxy;

  private boolean mMock = false;
  /**
   * Whether JS Framework(main.js) has been initialized.
   */
  private boolean mInit =false;

  private boolean isJSFrameworkInit(){
    return mInit;
  }

  private List<Map<String, Object>> mRegisterComponentFailList = new ArrayList<>(8);
  private List<Map<String, Object>> mRegisterModuleFailList = new ArrayList<>(8);
  private List<String> mRegisterServiceFailList = new ArrayList<>(8);

  private List<String> mDestroyedInstanceId = new ArrayList<>();

  private StringBuilder mLodBuilder = new StringBuilder(50);

  private Interceptor mInterceptor;

  private WXBridgeManager() {
    initWXBridge(WXEnvironment.sRemoteDebugMode);
    mJSThread = new WXThread("WeexJSBridgeThread", this);
    mJSHandler = mJSThread.getHandler();
  }

  public static WXBridgeManager getInstance() {
    if (mBridgeManager == null) {
      synchronized (WXBridgeManager.class) {
        if (mBridgeManager == null) {
          mBridgeManager = new WXBridgeManager();
        }
      }
    }
    return mBridgeManager;
  }

  private void initWXBridge(boolean remoteDebug) {
    if (WXEnvironment.isApkDebugable()) {
      if (remoteDebug) {
        WXEnvironment.sDebugServerConnectable = true;
      }

      if (mWxDebugProxy != null) {
        mWxDebugProxy.stop(false);
      }
      if (WXEnvironment.sDebugServerConnectable) {
        try {
          HackedClass<Object> debugProxyClass = WXHack.into("com.taobao.weex.devtools.debug.DebugServerProxy");
          mWxDebugProxy = (IWXDebugProxy) debugProxyClass.constructor(Context.class, WXBridgeManager.class)
              .getInstance(WXEnvironment.getApplication(), WXBridgeManager.this);
          if (mWxDebugProxy != null) {
            mWxDebugProxy.start();
          }
        } catch (HackAssertionException e) {
          WXLogUtils.e("initWXBridge HackAssertionException ", e);
        }
      }
    }
    if (remoteDebug && mWxDebugProxy != null) {
      mWXBridge = mWxDebugProxy.getWXBridge();
    } else {
      mWXBridge = new WXBridge();
    }
  }

  public void stopRemoteDebug() {
    if (mWxDebugProxy != null) {
      mWxDebugProxy.stop(true);
    }
  }

  public boolean callModuleMethod(String instanceId, String moduleStr, String methodStr, JSONArray args) {
    return WXModuleManager.callModuleMethod(instanceId, moduleStr, methodStr, args);
  }

  /**
   * Model switch. For now, debug model and release model are supported
   */
  public void restart() {
    mInit = false;
    initWXBridge(WXEnvironment.sRemoteDebugMode);
  }

  /**
   * Set current Instance
   * @param instanceId {@link WXSDKInstance#mInstanceId}
   */
  public synchronized void setStackTopInstance(final String instanceId) {
    post(new Runnable() {

      @Override
      public void run() {
        mNextTickTasks.setStackTopInstance(instanceId);
      }
    }, instanceId);
  }

  @Override
  public void post(Runnable r){
    if(mInterceptor != null && mInterceptor.take(r)){
      //task is token by the interceptor
      return;
    }
    if (mJSHandler == null){
      return;
    }

    mJSHandler.post(WXThread.secure(r));
  }

  @Override
  public void setInterceptor(Interceptor interceptor) {
    mInterceptor = interceptor;
  }

  public void post(Runnable r, Object token) {
    if (mJSHandler == null) {
      return;
    }

    Message m = Message.obtain(mJSHandler, WXThread.secure(r));
    m.obj = token;
    m.sendToTarget();
  }

  void setTimeout(String callbackId, String time) {
    Message message = Message.obtain();
    message.what = WXJSBridgeMsgType.SET_TIMEOUT;
    TimerInfo timerInfo = new TimerInfo();
    timerInfo.callbackId = callbackId;
    timerInfo.time = (long) Float.parseFloat(time);
    message.obj = timerInfo;

    mJSHandler.sendMessageDelayed(message, timerInfo.time);
  }

  public void sendMessageDelayed(Message message, long delayMillis){
    if (message == null || mJSHandler == null || mJSThread == null
        || !mJSThread.isWXThreadAlive() || mJSThread.getLooper() == null) {
      return;
    }
    mJSHandler.sendMessageDelayed(message,delayMillis);
  }

  public void removeMessage(int what,Object obj){
    if (mJSHandler == null || mJSThread == null
        || !mJSThread.isWXThreadAlive() || mJSThread.getLooper() == null) {
      return;
    }
    mJSHandler.removeMessages(what, obj);
  }

  /**
   * Dispatch the native task to be executed.
   * @param instanceId {@link WXSDKInstance#mInstanceId}
   * @param tasks tasks to be executed
   * @param callback next tick id
   */
  public int callNative(String instanceId, String tasks, String callback) {
    if (TextUtils.isEmpty(tasks)) {
      if (WXEnvironment.isApkDebugable()) {
        WXLogUtils.e("[WXBridgeManager] callNative: call Native tasks is null");
      }
      commitJSBridgeAlarmMonitor(instanceId, WXErrorCode.WX_ERR_INVOKE_NATIVE,"[WXBridgeManager] callNative: call Native tasks is null");
      return IWXBridge.INSTANCE_RENDERING_ERROR;
    }

    if (WXEnvironment.isApkDebugable()) {
      mLodBuilder.append("[WXBridgeManager] callNative >>>> instanceId:").append(instanceId)
          .append(", tasks:").append(tasks).append(", callback:").append(callback);
      WXLogUtils.d(mLodBuilder.substring(0));
      mLodBuilder.setLength(0);
    }

    if(mDestroyedInstanceId!=null &&mDestroyedInstanceId.contains(instanceId)){
      return IWXBridge.DESTROY_INSTANCE;
    }


    long start = System.currentTimeMillis();
    JSONArray array = JSON.parseArray(tasks);

    if(WXSDKManager.getInstance().getSDKInstance(instanceId)!=null) {
      WXSDKManager.getInstance().getSDKInstance(instanceId).jsonParseTime(System.currentTimeMillis() - start);
    }

    int size = array.size();
    if (size > 0) {
      try {
        JSONObject task;
        for (int i = 0; i < size; ++i) {
          task = (JSONObject) array.get(i);
          if (task != null && WXSDKManager.getInstance().getSDKInstance(instanceId) != null) {
            Object target = task.get(MODULE);
            if(target != null){
              if(WXDomModule.WXDOM.equals(target)){
                WXDomModule dom = getDomModule(instanceId);
                dom.callDomMethod(task);
              }else {
                WXModuleManager.callModuleMethod(instanceId, (String) target,
                    (String) task.get(METHOD), (JSONArray) task.get(ARGS));
              }
            }else if(task.get(COMPONENT) != null){
              //call component
              WXDomModule dom = getDomModule(instanceId);
              dom.invokeMethod((String) task.get(REF),(String) task.get(METHOD),(JSONArray) task.get(ARGS));
            }else{
              throw new IllegalArgumentException("unknown callNative");
            }
          }
        }
      } catch (Exception e) {
        WXLogUtils.e("[WXBridgeManager] callNative exception: ", e);
        commitJSBridgeAlarmMonitor(instanceId, WXErrorCode.WX_ERR_INVOKE_NATIVE,"[WXBridgeManager] callNative exception "+e.getCause());
      }
    }

    if (UNDEFINED.equals(callback)) {
      return IWXBridge.INSTANCE_RENDERING_ERROR;
    }
    // get next tick
    getNextTick(instanceId, callback);
    return IWXBridge.INSTANCE_RENDERING;
  }

  public int callAddElement(String instanceId, String ref,String dom,String index, String callback){

    if (WXEnvironment.isApkDebugable()) {
      mLodBuilder.append("[WXBridgeManager] callNative::callAddElement >>>> instanceId:").append(instanceId)
              .append(", ref:").append(ref).append(", dom:").append(dom).append(", callback:").append(callback);
      WXLogUtils.d(mLodBuilder.substring(0));
      mLodBuilder.setLength(0);
    }

    if(mDestroyedInstanceId!=null && mDestroyedInstanceId.contains(instanceId)){
      return IWXBridge.DESTROY_INSTANCE;
    }


    if (WXSDKManager.getInstance().getSDKInstance(instanceId) != null) {
      long start = System.currentTimeMillis();
      JSONObject domObject = JSON.parseObject(dom);

      if (WXSDKManager.getInstance().getSDKInstance(instanceId) != null) {
        WXSDKManager.getInstance().getSDKInstance(instanceId).jsonParseTime(System.currentTimeMillis() - start);
      }
      WXDomModule domModule = getDomModule(instanceId);
      domModule.addElement(ref, domObject, Integer.parseInt(index));
    }

    if (UNDEFINED.equals(callback)) {
      return IWXBridge.INSTANCE_RENDERING_ERROR;
    }
    // get next tick
    getNextTick(instanceId, callback);
    return IWXBridge.INSTANCE_RENDERING;

  }

  private void getNextTick(final String instanceId, final String callback) {
    addJSTask(METHOD_CALLBACK,instanceId, callback, "{}");
    sendMessage(instanceId, WXJSBridgeMsgType.CALL_JS_BATCH);
  }


  private void addJSTask(final String method, final String instanceId, final Object... args) {
    post(new Runnable() {
      @Override
      public void run() {
        if (args == null || args.length == 0) {
          return;
        }

        ArrayList<Object> argsList = new ArrayList<>();
        for (Object arg : args) {
          argsList.add(arg);
        }

        WXHashMap<String, Object> task = new WXHashMap<>();
        task.put(KEY_METHOD, method);
        task.put(KEY_ARGS, argsList);

        if (mNextTickTasks.get(instanceId) == null) {
          ArrayList<WXHashMap<String, Object>> list = new ArrayList<>();
          list.add(task);
          mNextTickTasks.put(instanceId, list);
        } else {
          mNextTickTasks.get(instanceId).add(task);
        }
      }
    });
  }

  private void sendMessage(String instanceId, int what) {
    Message msg = Message.obtain(mJSHandler);
    msg.obj = instanceId;
    msg.what = what;
    msg.sendToTarget();
  }

  /**
   * Initialize JavaScript framework
   * @param framework String representation of the framework to be init.
   */
  public synchronized void initScriptsFramework(String framework) {
    Message msg = mJSHandler.obtainMessage();
    msg.obj = framework;
    msg.what = WXJSBridgeMsgType.INIT_FRAMEWORK;
    msg.setTarget(mJSHandler);
    msg.sendToTarget();
  }

  @Deprecated
  public void fireEvent(final String instanceId, final String ref,
                        final String type, final Map<String, Object> data){
    this.fireEvent(instanceId, ref, type, data, null);
  }

  /**
   * Do not direct invoke this method in Components, use {@link WXSDKInstance#fireEvent(String, String, Map, Map)} instead.
   * @param instanceId
   * @param ref
   * @param type
   * @param data
   * @param domChanges
   */
  @Deprecated
  public void fireEvent(final String instanceId, final String ref,
                        final String type, final Map<String, Object> data,final Map<String, Object> domChanges) {
    fireEventOnNode(instanceId,ref,type,data,domChanges);
  }

  /**
   * Notify the JavaScript about the event happened on Android
   */
  public void fireEventOnNode(final String instanceId, final String ref,
                        final String type, final Map<String, Object> data,final Map<String, Object> domChanges) {
    if (TextUtils.isEmpty(instanceId) || TextUtils.isEmpty(ref)
        || TextUtils.isEmpty(type) || mJSHandler == null) {
      return;
    }
    if (!checkMainThread()) {
      throw new WXRuntimeException(
          "fireEvent must be called by main thread");
    }
    addJSTask(METHOD_FIRE_EVENT, instanceId, ref, type, data,domChanges);
    sendMessage(instanceId, WXJSBridgeMsgType.CALL_JS_BATCH);
  }

  private boolean checkMainThread() {
    return Looper.myLooper() == Looper.getMainLooper();
  }


  /**
   * Invoke JavaScript callback. Use {@link JSCallback} instead.
   * @see #callback(String, String, String)
   */
  @Deprecated
  public void callback(String instanceId, String callback,String data) {
    callback(instanceId, callback,data,false);
  }

  /**
   * Invoke JavaScript callback. Use {@link JSCallback} instead.
   */
  @Deprecated
  public void callback(final String instanceId, final String callback,
                       final Map<String, Object> data){
    callback(instanceId,callback,data,false);
  }

  /**
   * Use {@link JSCallback} instead.
   * @param instanceId Weex Instance Id
   * @param callback  callback referenece handle
   * @param data callback data
   * @param keepAlive if keep callback instance alive for later use
     */
  @Deprecated
  public void callback(final String instanceId, final String callback,
                       final Object data,boolean keepAlive) {
    callbackJavascript(instanceId,callback,data,keepAlive);
  }

  /**
   * Callback to Javascript function.
   * @param instanceId Weex Instance Id
   * @param callback  callback referenece handle
   * @param data callback data
   * @param keepAlive if keep callback instance alive for later use
   */
  void callbackJavascript(final String instanceId, final String callback,
                          final Object data, boolean keepAlive) {
    if (TextUtils.isEmpty(instanceId) || TextUtils.isEmpty(callback)
        || mJSHandler == null) {
      return;
    }

    addJSTask(METHOD_CALLBACK, instanceId, callback, data,keepAlive);
    sendMessage(instanceId, WXJSBridgeMsgType.CALL_JS_BATCH);
  }

  /**
   * Refresh instance
   */
  public void refreshInstance(final String instanceId, final WXRefreshData jsonData) {
    if (TextUtils.isEmpty(instanceId) || jsonData == null) {
      return;
    }
    mJSHandler.postDelayed(WXThread.secure(new Runnable() {
      @Override
      public void run() {
        invokeRefreshInstance(instanceId, jsonData);
      }
    }), 0);
  }

  private void invokeRefreshInstance(String instanceId, WXRefreshData refreshData) {
    try {
      if (!isJSFrameworkInit()) {
        WXSDKInstance instance = WXSDKManager.getInstance().getSDKInstance(instanceId);
        if (instance != null) {
          instance.onRenderError(WXRenderErrorCode.WX_CREATE_INSTANCE_ERROR,
                                 "createInstance failed!");
        }
        String err = "[WXBridgeManager] invokeRefreshInstance: framework.js uninitialized.";
        commitJSBridgeAlarmMonitor(instanceId, WXErrorCode.WX_ERR_INVOKE_NATIVE,err);
        WXLogUtils.e(err);
        return;
      }
      long start = System.currentTimeMillis();
      if (WXEnvironment.isApkDebugable()) {
        WXLogUtils.d("refreshInstance >>>> instanceId:" + instanceId
                     + ", data:" + refreshData.data + ", isDirty:" + refreshData.isDirty);
      }

      if (refreshData.isDirty) {
        return;
      }
      WXJSObject instanceIdObj = new WXJSObject(WXJSObject.String,
                                                instanceId);
      WXJSObject dataObj = new WXJSObject(WXJSObject.JSON,
                                          refreshData.data == null ? "{}" : refreshData.data);
      WXJSObject[] args = {instanceIdObj, dataObj};
      invokeExecJS(instanceId, null, METHOD_REFRESH_INSTANCE, args);
      WXLogUtils.renderPerformanceLog("invokeRefreshInstance", System.currentTimeMillis() - start);
    } catch (Throwable e) {
      String err = "[WXBridgeManager] invokeRefreshInstance " + e.getCause();
      commitJSBridgeAlarmMonitor(instanceId, WXErrorCode.WX_ERR_INVOKE_NATIVE,err);
      WXLogUtils.e(err);
    }
  }

  public void commitJSBridgeAlarmMonitor(String instanceId, WXErrorCode errCode, String errMsg) {
    WXSDKInstance instance = WXSDKManager.getInstance().getSDKInstance(instanceId);
    IWXUserTrackAdapter adapter = WXSDKManager.getInstance().getIWXUserTrackAdapter();
    if (instance == null || adapter == null || errCode == null) {
      return;
    }
    WXPerformance performance = new WXPerformance();
    performance.args=instance.getBundleUrl();
    performance.errCode=errCode.getErrorCode();
    if (errCode != WXErrorCode.WX_SUCCESS) {
      performance.appendErrMsg(TextUtils.isEmpty(errMsg)?errCode.getErrorMsg():errMsg);
      WXLogUtils.e("wx_monitor",performance.toString());
    }
    adapter.commit(WXEnvironment.getApplication(), null, IWXUserTrackAdapter.JS_BRIDGE, performance, instance.getUserTrackParams());
  }

  public void commitJSFrameworkAlarmMonitor(final String type, final WXErrorCode errorCode, String errMsg) {
    final IWXUserTrackAdapter userTrackAdapter = WXSDKManager.getInstance().getIWXUserTrackAdapter();
    if (userTrackAdapter == null || TextUtils.isEmpty(type) || errorCode == null) {
      return;
    }
    WXPerformance performance = new WXPerformance();
    performance.errCode = errorCode.getErrorCode();
    if (errorCode != WXErrorCode.WX_SUCCESS) {
      performance.appendErrMsg(TextUtils.isEmpty(errMsg)?errorCode.getErrorMsg():errMsg);
      WXLogUtils.e("wx_monitor",performance.toString());
    }
    userTrackAdapter.commit(WXEnvironment.getApplication(), null, type, performance, null);
  }


  /**
   * Create instance.
   */
  public void createInstance(final String instanceId, final String template,
                             final Map<String, Object> options, final String data) {
    final WXSDKInstance instance = WXSDKManager.getInstance().getSDKInstance(instanceId);
    if(instance == null){
      WXLogUtils.e("WXBridgeManager","createInstance failed, SDKInstance is not exist");
      return;
    }
    if ( TextUtils.isEmpty(instanceId)
        || TextUtils.isEmpty(template) || mJSHandler == null) {
      instance.onRenderError(WXRenderErrorCode.WX_CREATE_INSTANCE_ERROR, "createInstance fail!");
      return;
    }
    WXModuleManager.createDomModule(instance);
    post(new Runnable() {
      @Override
      public void run() {
        long start = System.currentTimeMillis();
        invokeCreateInstance(instance, template, options, data);
        final long totalTime = System.currentTimeMillis() - start;
        WXSDKManager.getInstance().postOnUiThread(new Runnable() {

          @Override
          public void run() {
              instance.createInstanceFinished(totalTime);
          }
        }, 0);
      }
    }, instanceId);
  }

  private void invokeCreateInstance(@NonNull WXSDKInstance instance, String template,
                                    Map<String, Object> options, String data) {

    initFramework("");

    if (mMock) {
      mock(instance.getInstanceId());
    } else {
      if (!isJSFrameworkInit()) {
        instance.onRenderError(WXRenderErrorCode.WX_CREATE_INSTANCE_ERROR, "createInstance "
                                                                             + "fail!");
        String err = "[WXBridgeManager] invokeCreateInstance: framework.js uninitialized.";
        commitJSBridgeAlarmMonitor(instance.getInstanceId(), WXErrorCode.WX_ERR_INVOKE_NATIVE,err);
        WXLogUtils.e(err);
        return;
      }
      try {
        if (WXEnvironment.isApkDebugable()) {
          WXLogUtils.d("createInstance >>>> instanceId:" + instance.getInstanceId()
                       + ", options:"
                       + WXJsonUtils.fromObjectToJSONString(options)
                       + ", data:" + data);
        }
        WXJSObject instanceIdObj = new WXJSObject(WXJSObject.String,
                instance.getInstanceId());
        WXJSObject instanceObj = new WXJSObject(WXJSObject.String,
                                                template);
        WXJSObject optionsObj = new WXJSObject(WXJSObject.JSON,
                options == null ? "{}"
                        : WXJsonUtils.fromObjectToJSONString(options));
        WXJSObject dataObj = new WXJSObject(WXJSObject.JSON,
                data == null ? "{}" : data);
        WXJSObject[] args = {instanceIdObj, instanceObj, optionsObj,
                dataObj};
        invokeExecJS(instance.getInstanceId(), null, METHOD_CREATE_INSTANCE, args,false);
      } catch (Throwable e) {
        instance.onRenderError(WXRenderErrorCode.WX_CREATE_INSTANCE_ERROR,
                                 "createInstance failed!");
        String err = "[WXBridgeManager] invokeCreateInstance " + e.getCause();
        commitJSBridgeAlarmMonitor(instance.getInstanceId(), WXErrorCode.WX_ERR_INVOKE_NATIVE,err);
        WXLogUtils.e(err);
      }
    }
  }

  private void mock(String instanceId) {

  }

  public void destroyInstance(final String instanceId) {
    if ( mJSHandler == null
        || TextUtils.isEmpty(instanceId)) {
      return;
    }
    if(mDestroyedInstanceId!=null) {
      mDestroyedInstanceId.add(instanceId);
    }
    // clear message with instanceId
    mJSHandler.removeCallbacksAndMessages(instanceId);
    post(new Runnable() {
      @Override
      public void run() {
        removeTaskByInstance(instanceId);
        invokeDestroyInstance(instanceId);
      }
    }, instanceId);
  }

  private void removeTaskByInstance(String instanceId) {
    mNextTickTasks.removeFromMapAndStack(instanceId);
  }

  private void invokeDestroyInstance(String instanceId) {
    try {
      if (WXEnvironment.isApkDebugable()) {
        WXLogUtils.d("destroyInstance >>>> instanceId:" + instanceId);
      }
      WXJSObject instanceIdObj = new WXJSObject(WXJSObject.String,
                                                instanceId);
      WXJSObject[] args = {instanceIdObj};
      invokeExecJS(instanceId, null, METHOD_DESTROY_INSTANCE, args);
    } catch (Throwable e) {
      String err = "[WXBridgeManager] invokeDestroyInstance " + e.getCause();
      commitJSBridgeAlarmMonitor(instanceId, WXErrorCode.WX_ERR_INVOKE_NATIVE,err);
      WXLogUtils.e(err);
    }
  }

  @Override
  public boolean handleMessage(Message msg) {
    if (msg == null) {
      return false;
    }

    int what = msg.what;
    switch (what) {
      case WXJSBridgeMsgType.INIT_FRAMEWORK:
        invokeInitFramework(msg);
        break;
      case WXJSBridgeMsgType.CALL_JS_BATCH:
        invokeCallJSBatch(msg);
        break;
      case WXJSBridgeMsgType.SET_TIMEOUT:
        TimerInfo timerInfo = (TimerInfo) msg.obj;
        if(timerInfo == null){
          break;
        }
        WXJSObject obj = new WXJSObject(WXJSObject.String, timerInfo.callbackId);
        WXJSObject[] args = {obj};
        invokeExecJS("", null, METHOD_SET_TIMEOUT, args);
        break;
      case WXJSBridgeMsgType.MODULE_TIMEOUT:
        if(msg.obj == null){
          break;
        }
        args = createTimerArgs(msg.arg1, (Integer) msg.obj, false);
        invokeExecJS(String.valueOf(msg.arg1), null, METHOD_CALL_JS, args);
        break;
      case WXJSBridgeMsgType.MODULE_INTERVAL:
        if(msg.obj == null){
          break;
        }
        WXTimerModule.setInterval((Integer) msg.obj, msg.arg2, msg.arg1);
        args = createTimerArgs(msg.arg1, (Integer) msg.obj, true);
        invokeExecJS(String.valueOf(msg.arg1), null, METHOD_CALL_JS, args);
        break;
      default:
        break;
    }
    return false;
  }

  private void invokeExecJS(String instanceId, String namespace, String function, WXJSObject[] args) {
    invokeExecJS(instanceId, namespace, function, args, true);
  }

  private void invokeExecJS(String instanceId, String namespace, String function,
                            WXJSObject[] args,boolean logTaskDetail){
    if (WXEnvironment.isApkDebugable()) {
      mLodBuilder.append("callJS >>>> instanceId:").append(instanceId)
              .append("function:").append(function);
      if(logTaskDetail)
        mLodBuilder.append(" tasks:").append(WXJsonUtils.fromObjectToJSONString(args));
      WXLogUtils.d(mLodBuilder.substring(0));
      mLodBuilder.setLength(0);
    }
    mWXBridge.execJS(instanceId, namespace, function, args);
  }

  private WXJSObject[] createTimerArgs(int instanceId, int funcId, boolean keepAlive) {
    ArrayList<Object> argsList = new ArrayList<>();
    argsList.add(funcId);
    argsList.add(new HashMap<>());
    argsList.add(keepAlive);
    WXHashMap<String, Object> task = new WXHashMap<>();
    task.put(KEY_METHOD, METHOD_CALLBACK);
    task.put(KEY_ARGS, argsList);
    Object[] tasks={task};
    return new WXJSObject[]{
        new WXJSObject(WXJSObject.String, String.valueOf(instanceId)),
        new WXJSObject(WXJSObject.JSON,
                       WXJsonUtils.fromObjectToJSONString(tasks))};
  }

  private void invokeInitFramework(Message msg) {
    String framework = "";
    if (msg.obj != null) {
      framework = (String) msg.obj;
    }

    if(WXUtils.getAvailMemory(WXEnvironment.getApplication()) > LOW_MEM_VALUE) {
      initFramework(framework);
    }
  }

  private void initFramework(String framework){
    if (!isJSFrameworkInit()) {
      if (TextUtils.isEmpty(framework)) {
        if (WXEnvironment.isApkDebugable()) {
          WXLogUtils.d("weex JS framework from assets");
        }
        framework = WXFileUtils.loadAsset("main.js", WXEnvironment.getApplication());
      }
      if (TextUtils.isEmpty(framework)) {
        mInit = false;
        commitJSFrameworkAlarmMonitor(IWXUserTrackAdapter.JS_FRAMEWORK, WXErrorCode.WX_ERR_JS_FRAMEWORK, "JS Framework is empty!");
        return;
      }
      try {
        long start = System.currentTimeMillis();
        if(mWXBridge.initFramework(framework, assembleDefaultOptions())==INIT_FRAMEWORK_OK){
          WXEnvironment.sJSLibInitTime = System.currentTimeMillis() - start;
          WXLogUtils.renderPerformanceLog("initFramework", WXEnvironment.sJSLibInitTime);
          WXEnvironment.sSDKInitTime = System.currentTimeMillis() - WXEnvironment.sSDKInitStart;
          WXLogUtils.renderPerformanceLog("SDKInitTime", WXEnvironment.sSDKInitTime);
          mInit = true;
          execRegisterFailTask();
          WXEnvironment.JsFrameworkInit = true;
          registerDomModule();
          commitJSFrameworkAlarmMonitor(IWXUserTrackAdapter.JS_FRAMEWORK, WXErrorCode.WX_SUCCESS, "success");
        }else{
          WXLogUtils.e("[WXBridgeManager] invokeInitFramework  ExecuteJavaScript fail");
          String err="[WXBridgeManager] invokeInitFramework  ExecuteJavaScript fail";
          commitJSFrameworkAlarmMonitor(IWXUserTrackAdapter.JS_FRAMEWORK, WXErrorCode.WX_ERR_JS_FRAMEWORK, err);
        }
      } catch (Throwable e) {
        WXLogUtils.e("[WXBridgeManager] invokeInitFramework ", e);
        String err="[WXBridgeManager] invokeInitFramework exception!#"+e.toString();
        commitJSFrameworkAlarmMonitor(IWXUserTrackAdapter.JS_FRAMEWORK, WXErrorCode.WX_ERR_JS_FRAMEWORK, err);
      }
    }
  }

  @SuppressWarnings("unchecked")
  private void invokeCallJSBatch(Message message) {
    if (mNextTickTasks.isEmpty() || !isJSFrameworkInit()) {
      if (!isJSFrameworkInit()) {
        WXLogUtils.e("[WXBridgeManager] invokeCallJSBatch: framework.js uninitialized.");
      }
      return;
    }

    try {
      Object instanceId = message.obj;

      Object task = null;
      Stack<String> instanceStack = mNextTickTasks.getInstanceStack();
      int size = instanceStack.size();
      for (int i = size - 1; i >= 0; i--) {
        instanceId = instanceStack.get(i);
        task = mNextTickTasks.remove(instanceId);
        if (task != null && !((ArrayList) task).isEmpty()) {
          break;
        }
      }
      task = ((ArrayList) task).toArray();

      WXJSObject[] args = {
              new WXJSObject(WXJSObject.String, instanceId),
              new WXJSObject(WXJSObject.JSON,
                      WXJsonUtils.fromObjectToJSONString(task))};

      invokeExecJS(String.valueOf(instanceId), null, METHOD_CALL_JS, args);

    } catch (Throwable e) {
      WXLogUtils.e("WXBridgeManager", e);
      String err="invokeCallJSBatch#"+e.toString();
      commitJSBridgeAlarmMonitor(message.obj.toString(), WXErrorCode.WX_ERR_JS_EXECUTE,err);
    }

    // If task is not empty, loop until it is empty
    if (!mNextTickTasks.isEmpty()) {
      mJSHandler.sendEmptyMessage(WXJSBridgeMsgType.CALL_JS_BATCH);
    }
  }

  private WXParams assembleDefaultOptions() {
    Map<String, String> config = WXEnvironment.getConfig();
    WXParams wxParams = new WXParams();
    wxParams.setPlatform(config.get("os"));
    wxParams.setOsVersion(config.get("sysVersion"));
    wxParams.setAppVersion(config.get("appVersion"));
    wxParams.setWeexVersion(config.get("weexVersion"));
    wxParams.setDeviceModel(config.get("sysModel"));
    wxParams.setShouldInfoCollect(config.get("infoCollect"));
    wxParams.setLogLevel(config.get(WXConfig.logLevel));
    String appName = config.get("appName");
    if (!TextUtils.isEmpty(appName)) {
      wxParams.setAppName(appName);
    }
    wxParams.setDeviceWidth(TextUtils.isEmpty(config.get("deviceWidth")) ? String.valueOf(WXViewUtils.getScreenWidth(WXEnvironment.sApplication)) : config.get("deviceWidth"));
    wxParams.setDeviceHeight(TextUtils.isEmpty(config.get("deviceHeight")) ? String.valueOf(WXViewUtils.getScreenHeight(WXEnvironment.sApplication)) : config.get("deviceHeight"));
    wxParams.setOptions(WXEnvironment.getCustomOptions());
    return wxParams;
  }

  private void execRegisterFailTask() {
    int moduleCount = mRegisterModuleFailList.size();
    if (moduleCount > 0) {
      for (int i = 0; i < moduleCount; ++i) {
        invokeRegisterModules(mRegisterModuleFailList.get(i));
      }
    }
    if (mRegisterComponentFailList.size() > 0) {
      invokeRegisterComponents(mRegisterComponentFailList);
    }
    if (mRegisterServiceFailList.size() > 0) {
      for (String service : mRegisterServiceFailList) {
        invokeExecJSService(service);
      }
    }
  }

  /**
   * Register Android module
   * @param modules the format is like
   *                {'dom':['updateAttrs','updateStyle'],'event':['openUrl']}
   */

  public void registerModules(final Map<String, Object> modules) {
    if (modules != null && modules.size() != 0) {
      if(isJSThread()){
        invokeRegisterModules(modules);
      }
      else{
        post(new Runnable() {
          @Override
          public void run() {
            invokeRegisterModules(modules);
          }
        }, null);
      }
    }
  }

  /**
   * Registered component
   */
  public void registerComponents(final List<Map<String, Object>> components) {
    if ( mJSHandler == null || components == null
        || components.size() == 0) {
      return;
    }
    post(new Runnable() {
      @Override
      public void run() {
        invokeRegisterComponents(components);
      }
    }, null);
  }

  public void execJSService(final String service) {
    post(new Runnable() {
      @Override
      public void run() {
        invokeExecJSService(service);
      }
    });
  }

  private void invokeExecJSService(String service) {
    try {
      if (!isJSFrameworkInit()) {
        WXLogUtils.e("[WXBridgeManager] invoke execJSService: framework.js uninitialized.");
        mRegisterServiceFailList.add(service);
        return;
      }
      mWXBridge.execJSService(service);
    } catch (Throwable e) {
      WXLogUtils.e("[WXBridgeManager] invokeRegisterService:", e);
      commitJSFrameworkAlarmMonitor(IWXUserTrackAdapter.JS_FRAMEWORK,WXErrorCode.WX_ERR_JS_EXECUTE,"invokeRegisterService");
    }
  }

  private boolean isJSThread() {
    return mJSThread != null && mJSThread.getId() == Thread.currentThread().getId();
  }

  private void invokeRegisterModules(Map<String, Object> modules) {
    if (modules == null || !isJSFrameworkInit()) {
      if (!isJSFrameworkInit()) {
        WXLogUtils.e("[WXBridgeManager] invokeCallJSBatch: framework.js uninitialized.");
      }
      mRegisterModuleFailList.add(modules);
      return;
    }

    WXJSObject[] args = {new WXJSObject(WXJSObject.JSON,
                                        WXJsonUtils.fromObjectToJSONString(modules))};
    try {
      mWXBridge.execJS("", null, METHOD_REGISTER_MODULES, args);
    } catch (Throwable e) {
      WXLogUtils.e("[WXBridgeManager] invokeRegisterModules:", e);
      commitJSFrameworkAlarmMonitor(IWXUserTrackAdapter.JS_FRAMEWORK,WXErrorCode.WX_ERR_JS_EXECUTE,"invokeRegisterModules");
    }
  }

  private void invokeRegisterComponents(List<Map<String, Object>> components) {
    if (!isJSFrameworkInit()) {
      WXLogUtils.e("[WXBridgeManager] invokeCallJSBatch: framework.js uninitialized.");
      for (Map<String,Object> comp:components){
        mRegisterComponentFailList.add(comp);
      }
      return;
    }
    if(components == null){
      return;
    }

    WXJSObject[] args = {new WXJSObject(WXJSObject.JSON,
                                        WXJsonUtils.fromObjectToJSONString(components))};
    try {
      mWXBridge.execJS("", null, METHOD_REGISTER_COMPONENTS, args);
    } catch (Throwable e) {
      WXLogUtils.e("[WXBridgeManager] invokeRegisterComponents ", e);
      commitJSFrameworkAlarmMonitor(IWXUserTrackAdapter.JS_FRAMEWORK,WXErrorCode.WX_ERR_JS_EXECUTE,"invokeRegisterComponents");
    }
  }

  public void destroy() {
    if (mJSThread != null) {
      mJSThread.quit();
    }
    mBridgeManager = null;
    if(mDestroyedInstanceId!=null){
      mDestroyedInstanceId.clear();
    }

  }

  /**
   * Report JavaScript Exception
   */
  public void reportJSException(String instanceId, String function,
                                String exception) {
    if (WXEnvironment.isApkDebugable()) {
      WXLogUtils.e("reportJSException >>>> instanceId:" + instanceId
                   + ", exception function:" + function + ", exception:"
                   + exception);
    }
    WXSDKInstance instance;
    if (instanceId != null && (instance = WXSDKManager.getInstance().getSDKInstance(instanceId)) != null) {
      // TODO add errCode
      instance.onJSException(null, function, exception);

      String err="function:"+function+"#exception:"+exception;
      commitJSBridgeAlarmMonitor(instanceId,WXErrorCode.WX_ERR_JS_EXECUTE,err);
    }
  }

  public static class TimerInfo {

    public String callbackId;
    public long time;
    public String instanceId;
  }

  private void registerDomModule() throws WXException {
    /** Tell Javascript Framework what methods you have. This is Required.**/
    Map<String,Object> domMap=new HashMap<>();
    domMap.put(WXDomModule.WXDOM,WXDomModule.METHODS);
    registerModules(domMap);
  }

<<<<<<< HEAD
=======
  public void notifyTrimMemory() {
    post(new Runnable() {
      @Override
      public void run() {
        if (!isJSFrameworkInit())
          return;

        invokeExecJS("", null, METHOD_NOTIFY_TRIM_MEMORY, new WXJSObject[0]);
      }
    });
  }

>>>>>>> 3a485aa0
}<|MERGE_RESOLUTION|>--- conflicted
+++ resolved
@@ -1279,8 +1279,6 @@
     registerModules(domMap);
   }
 
-<<<<<<< HEAD
-=======
   public void notifyTrimMemory() {
     post(new Runnable() {
       @Override
@@ -1293,5 +1291,4 @@
     });
   }
 
->>>>>>> 3a485aa0
 }