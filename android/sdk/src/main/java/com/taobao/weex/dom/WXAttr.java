/**
 *
 *                                  Apache License
 *                            Version 2.0, January 2004
 *                         http://www.apache.org/licenses/
 *
 *    TERMS AND CONDITIONS FOR USE, REPRODUCTION, AND DISTRIBUTION
 *
 *    1. Definitions.
 *
 *       "License" shall mean the terms and conditions for use, reproduction,
 *       and distribution as defined by Sections 1 through 9 of this document.
 *
 *       "Licensor" shall mean the copyright owner or entity authorized by
 *       the copyright owner that is granting the License.
 *
 *       "Legal Entity" shall mean the union of the acting entity and all
 *       other entities that control, are controlled by, or are under common
 *       control with that entity. For the purposes of this definition,
 *       "control" means (i) the power, direct or indirect, to cause the
 *       direction or management of such entity, whether by contract or
 *       otherwise, or (ii) ownership of fifty percent (50%) or more of the
 *       outstanding shares, or (iii) beneficial ownership of such entity.
 *
 *       "You" (or "Your") shall mean an individual or Legal Entity
 *       exercising permissions granted by this License.
 *
 *       "Source" form shall mean the preferred form for making modifications,
 *       including but not limited to software source code, documentation
 *       source, and configuration files.
 *
 *       "Object" form shall mean any form resulting from mechanical
 *       transformation or translation of a Source form, including but
 *       not limited to compiled object code, generated documentation,
 *       and conversions to other media types.
 *
 *       "Work" shall mean the work of authorship, whether in Source or
 *       Object form, made available under the License, as indicated by a
 *       copyright notice that is included in or attached to the work
 *       (an example is provided in the Appendix below).
 *
 *       "Derivative Works" shall mean any work, whether in Source or Object
 *       form, that is based on (or derived from) the Work and for which the
 *       editorial revisions, annotations, elaborations, or other modifications
 *       represent, as a whole, an original work of authorship. For the purposes
 *       of this License, Derivative Works shall not include works that remain
 *       separable from, or merely link (or bind by name) to the interfaces of,
 *       the Work and Derivative Works thereof.
 *
 *       "Contribution" shall mean any work of authorship, including
 *       the original version of the Work and any modifications or additions
 *       to that Work or Derivative Works thereof, that is intentionally
 *       submitted to Licensor for inclusion in the Work by the copyright owner
 *       or by an individual or Legal Entity authorized to submit on behalf of
 *       the copyright owner. For the purposes of this definition, "submitted"
 *       means any form of electronic, verbal, or written communication sent
 *       to the Licensor or its representatives, including but not limited to
 *       communication on electronic mailing lists, source code control systems,
 *       and issue tracking systems that are managed by, or on behalf of, the
 *       Licensor for the purpose of discussing and improving the Work, but
 *       excluding communication that is conspicuously marked or otherwise
 *       designated in writing by the copyright owner as "Not a Contribution."
 *
 *       "Contributor" shall mean Licensor and any individual or Legal Entity
 *       on behalf of whom a Contribution has been received by Licensor and
 *       subsequently incorporated within the Work.
 *
 *    2. Grant of Copyright License. Subject to the terms and conditions of
 *       this License, each Contributor hereby grants to You a perpetual,
 *       worldwide, non-exclusive, no-charge, royalty-free, irrevocable
 *       copyright license to reproduce, prepare Derivative Works of,
 *       publicly display, publicly perform, sublicense, and distribute the
 *       Work and such Derivative Works in Source or Object form.
 *
 *    3. Grant of Patent License. Subject to the terms and conditions of
 *       this License, each Contributor hereby grants to You a perpetual,
 *       worldwide, non-exclusive, no-charge, royalty-free, irrevocable
 *       (except as stated in this section) patent license to make, have made,
 *       use, offer to sell, sell, import, and otherwise transfer the Work,
 *       where such license applies only to those patent claims licensable
 *       by such Contributor that are necessarily infringed by their
 *       Contribution(s) alone or by combination of their Contribution(s)
 *       with the Work to which such Contribution(s) was submitted. If You
 *       institute patent litigation against any entity (including a
 *       cross-claim or counterclaim in a lawsuit) alleging that the Work
 *       or a Contribution incorporated within the Work constitutes direct
 *       or contributory patent infringement, then any patent licenses
 *       granted to You under this License for that Work shall terminate
 *       as of the date such litigation is filed.
 *
 *    4. Redistribution. You may reproduce and distribute copies of the
 *       Work or Derivative Works thereof in any medium, with or without
 *       modifications, and in Source or Object form, provided that You
 *       meet the following conditions:
 *
 *       (a) You must give any other recipients of the Work or
 *           Derivative Works a copy of this License; and
 *
 *       (b) You must cause any modified files to carry prominent notices
 *           stating that You changed the files; and
 *
 *       (c) You must retain, in the Source form of any Derivative Works
 *           that You distribute, all copyright, patent, trademark, and
 *           attribution notices from the Source form of the Work,
 *           excluding those notices that do not pertain to any part of
 *           the Derivative Works; and
 *
 *       (d) If the Work includes a "NOTICE" text file as part of its
 *           distribution, then any Derivative Works that You distribute must
 *           include a readable copy of the attribution notices contained
 *           within such NOTICE file, excluding those notices that do not
 *           pertain to any part of the Derivative Works, in at least one
 *           of the following places: within a NOTICE text file distributed
 *           as part of the Derivative Works; within the Source form or
 *           documentation, if provided along with the Derivative Works; or,
 *           within a display generated by the Derivative Works, if and
 *           wherever such third-party notices normally appear. The contents
 *           of the NOTICE file are for informational purposes only and
 *           do not modify the License. You may add Your own attribution
 *           notices within Derivative Works that You distribute, alongside
 *           or as an addendum to the NOTICE text from the Work, provided
 *           that such additional attribution notices cannot be construed
 *           as modifying the License.
 *
 *       You may add Your own copyright statement to Your modifications and
 *       may provide additional or different license terms and conditions
 *       for use, reproduction, or distribution of Your modifications, or
 *       for any such Derivative Works as a whole, provided Your use,
 *       reproduction, and distribution of the Work otherwise complies with
 *       the conditions stated in this License.
 *
 *    5. Submission of Contributions. Unless You explicitly state otherwise,
 *       any Contribution intentionally submitted for inclusion in the Work
 *       by You to the Licensor shall be under the terms and conditions of
 *       this License, without any additional terms or conditions.
 *       Notwithstanding the above, nothing herein shall supersede or modify
 *       the terms of any separate license agreement you may have executed
 *       with Licensor regarding such Contributions.
 *
 *    6. Trademarks. This License does not grant permission to use the trade
 *       names, trademarks, service marks, or product names of the Licensor,
 *       except as required for reasonable and customary use in describing the
 *       origin of the Work and reproducing the content of the NOTICE file.
 *
 *    7. Disclaimer of Warranty. Unless required by applicable law or
 *       agreed to in writing, Licensor provides the Work (and each
 *       Contributor provides its Contributions) on an "AS IS" BASIS,
 *       WITHOUT WARRANTIES OR CONDITIONS OF ANY KIND, either express or
 *       implied, including, without limitation, any warranties or conditions
 *       of TITLE, NON-INFRINGEMENT, MERCHANTABILITY, or FITNESS FOR A
 *       PARTICULAR PURPOSE. You are solely responsible for determining the
 *       appropriateness of using or redistributing the Work and assume any
 *       risks associated with Your exercise of permissions under this License.
 *
 *    8. Limitation of Liability. In no event and under no legal theory,
 *       whether in tort (including negligence), contract, or otherwise,
 *       unless required by applicable law (such as deliberate and grossly
 *       negligent acts) or agreed to in writing, shall any Contributor be
 *       liable to You for damages, including any direct, indirect, special,
 *       incidental, or consequential damages of any character arising as a
 *       result of this License or out of the use or inability to use the
 *       Work (including but not limited to damages for loss of goodwill,
 *       work stoppage, computer failure or malfunction, or any and all
 *       other commercial damages or losses), even if such Contributor
 *       has been advised of the possibility of such damages.
 *
 *    9. Accepting Warranty or Additional Liability. While redistributing
 *       the Work or Derivative Works thereof, You may choose to offer,
 *       and charge a fee for, acceptance of support, warranty, indemnity,
 *       or other liability obligations and/or rights consistent with this
 *       License. However, in accepting such obligations, You may act only
 *       on Your own behalf and on Your sole responsibility, not on behalf
 *       of any other Contributor, and only if You agree to indemnify,
 *       defend, and hold each Contributor harmless for any liability
 *       incurred by, or claims asserted against, such Contributor by reason
 *       of your accepting any such warranty or additional liability.
 *
 *    END OF TERMS AND CONDITIONS
 *
 *    APPENDIX: How to apply the Apache License to your work.
 *
 *       To apply the Apache License to your work, attach the following
 *       boilerplate notice, with the fields enclosed by brackets "[]"
 *       replaced with your own identifying information. (Don't include
 *       the brackets!)  The text should be enclosed in the appropriate
 *       comment syntax for the file format. We also recommend that a
 *       file or class name and description of purpose be included on the
 *       same "printed page" as the copyright notice for easier
 *       identification within third-party archives.
 *
 *    Copyright 2016 Alibaba Group
 *
 *    Licensed under the Apache License, Version 2.0 (the "License");
 *    you may not use this file except in compliance with the License.
 *    You may obtain a copy of the License at
 *
 *        http://www.apache.org/licenses/LICENSE-2.0
 *
 *    Unless required by applicable law or agreed to in writing, software
 *    distributed under the License is distributed on an "AS IS" BASIS,
 *    WITHOUT WARRANTIES OR CONDITIONS OF ANY KIND, either express or implied.
 *    See the License for the specific language governing permissions and
 *    limitations under the License.
 */
package com.taobao.weex.dom;

import android.support.annotation.NonNull;
import android.support.v4.util.ArrayMap;
<<<<<<< HEAD
=======
import android.text.TextUtils;
>>>>>>> 3a485aa0

import com.taobao.weex.common.Constants;
import com.taobao.weex.common.WXImageSharpen;
import com.taobao.weex.utils.WXLogUtils;
import com.taobao.weex.utils.WXUtils;
import com.taobao.weex.utils.WXViewUtils;

import java.util.Collection;
import java.util.Map;
import java.util.Set;

/**
 * store value of component attribute
 *
 */
public class WXAttr implements Map<String, Object>,Cloneable {

  private static final long serialVersionUID = -2619357510079360946L;
  private @NonNull final ArrayMap<String, Object> map;

  public WXAttr(){
    map=new ArrayMap<>();
  }

  public WXAttr(@NonNull Map<String,Object> standardMap) {
    this();
    map.putAll(standardMap);
  }

  public static String getPrefix(Map<String, Object> attr) {
    if (attr == null) {
      return null;
    }
    Object src = attr.get(Constants.Name.PREFIX);
    if (src == null) {
      return null;
    }
    return src.toString();
  }

  public static String getSuffix(Map<String, Object> attr) {
    if (attr == null) {
      return null;
    }
    Object src = attr.get(Constants.Name.SUFFIX);
    if (src == null) {
      return null;
    }
    return src.toString();
  }

  /**
   * Compatible with value、content
   *
   * @return
   */
  public static String getValue(Map<String, Object> attr) {
    if (attr == null) {
      return null;
    }
    Object src = attr.get(Constants.Name.VALUE);
    if (src == null) {
      src = attr.get("content");
      if (src == null) {
        return null;
      }
    }
    return src.toString();
  }

  public WXImageQuality getImageQuality() {

    Object obj = get(Constants.Name.QUALITY);
    if (obj == null) {
      obj = get(Constants.Name.IMAGE_QUALITY);
    }
    if (obj == null) {
      return WXImageQuality.LOW;
    }
    WXImageQuality waImageQuality = WXImageQuality.LOW;
    String imageQuality = obj.toString();
    if (imageQuality.equals(Constants.Value.ORIGINAL)) {
      waImageQuality = WXImageQuality.ORIGINAL;
    } else if (imageQuality.equals(Constants.Value.LOW)) {
      waImageQuality = WXImageQuality.LOW;
    } else if (imageQuality.equals(Constants.Value.NORMAL)) {
      waImageQuality = WXImageQuality.NORMAL;
    } else if (imageQuality.equals(Constants.Value.HIGH)) {
      waImageQuality = WXImageQuality.HIGH;
    }

    return waImageQuality;
  }

  public WXImageSharpen getImageSharpen() {
    Object obj = get(Constants.Name.SHARPEN);
    if (obj == null) {
      obj = get(Constants.Name.IMAGE_SHARPEN);
    }
    if (obj == null) {
      return WXImageSharpen.UNSHARPEN;
    }
    String imageSharpen = obj.toString();
    WXImageSharpen waImageSharpen = WXImageSharpen.UNSHARPEN;
    if (imageSharpen.equals("sharpen")) {
      waImageSharpen = WXImageSharpen.SHARPEN;
    }

    return waImageSharpen;
  }

  public String getImageSrc() {
    Object src = get(Constants.Name.SRC);
    if (src == null) {
      return null;
    }
    return src.toString();
  }

  public boolean showIndicators() {
    Object obj = get(Constants.Name.SHOW_INDICATORS);
    if (obj == null) {
      return true;
    }

    try {
      return Boolean.parseBoolean(String.valueOf(obj));
    } catch (Exception e) {
      WXLogUtils.e("[WXAttr] showIndicators:", e);
    }
    return true;
  }

  public boolean autoPlay() {
    Object obj = get(Constants.Name.AUTO_PLAY);
    if (obj == null) {
      return false;
    }

    try {
      return Boolean.parseBoolean(String.valueOf(obj));
    } catch (Exception e) {
      WXLogUtils.e("[WXAttr] autoPlay:", e);
    }
    return false;
  }

  public String getScope() {
    Object src = get(Constants.Name.SCOPE);
    if (src == null) {
      return null;
    }
    return src.toString();
  }
  public String getLoadMoreRetry() {
    Object src = get(Constants.Name.LOADMORERETRY);
    if (src == null) {
      return null;
    }
    return src.toString();
  }

  public String getLoadMoreOffset() {
    Object src = get(Constants.Name.LOADMOREOFFSET);
    if (src == null) {
      return null;
    }
    return src.toString();
  }

  public String optString(String key){
    if(containsKey(key)){
      Object value = get(key);
      if (value instanceof String) {
        return (String) value;
      } else if (value != null) {
        return String.valueOf(value);
      }
    }
    return "";
  }

  public boolean getIsRecycleImage() {
    Object obj = get(Constants.Name.RECYCLE_IMAGE);
    if (obj == null) {
      return true;
    }

    try {
      return Boolean.parseBoolean(String.valueOf(obj));
    } catch (Exception e) {
      WXLogUtils.e("[WXAttr] recycleImage:", e);
    }
    return false;
  }
  public String getScrollDirection() {
    Object scrollDirection = get("scrollDirection");
    if (scrollDirection == null) {
      return "vertical";
    }
    return scrollDirection.toString();
  }

<<<<<<< HEAD
=======
  public float getElevation(int viewPortW) {
    Object obj = get(Constants.Name.ELEVATION);
    float ret = Float.NaN;
    if (obj != null) {
      String number = obj.toString();
      if (!TextUtils.isEmpty(number)) {
        ret = WXViewUtils.getRealSubPxByWidth(WXUtils.getFloat(number),viewPortW);
      } else {
        ret = 0;
      }
    }
    return ret;
  }

>>>>>>> 3a485aa0
  @Override
  public boolean equals(Object o) {
    return map.equals(o);
  }

  @Override
  public int hashCode() {
    return map.hashCode();
  }

  @Override
  public void clear() {
    map.clear();
  }

  @Override
  public boolean containsKey(Object key) {
    return map.containsKey(key);
  }

  @Override
  public boolean containsValue(Object value) {
    return map.containsValue(value);
  }

  @NonNull
  @Override
  public Set<Entry<String, Object>> entrySet() {
    return map.entrySet();
  }

  @Override
  public Object get(Object key) {
    return map.get(key);
  }

  @Override
  public boolean isEmpty() {
    return map.isEmpty();
  }

  @NonNull
  @Override
  public Set<String> keySet() {
    return map.keySet();
  }

  @Override
  public Object put(String key, Object value) {
    return map.put(key,value);
  }

  @Override
  public void putAll(Map<? extends String, ?> map) {
    this.map.putAll(map);
  }

  @Override
  public Object remove(Object key) {
    return map.remove(key);
  }

  @Override
  public int size() {
    return map.size();
  }

  @NonNull
  @Override
  public Collection<Object> values() {
    return map.values();
  }

  @Override
  protected WXAttr clone(){
    return new WXAttr(map);
  }
}<|MERGE_RESOLUTION|>--- conflicted
+++ resolved
@@ -206,10 +206,7 @@
 
 import android.support.annotation.NonNull;
 import android.support.v4.util.ArrayMap;
-<<<<<<< HEAD
-=======
 import android.text.TextUtils;
->>>>>>> 3a485aa0
 
 import com.taobao.weex.common.Constants;
 import com.taobao.weex.common.WXImageSharpen;
@@ -413,8 +410,6 @@
     return scrollDirection.toString();
   }
 
-<<<<<<< HEAD
-=======
   public float getElevation(int viewPortW) {
     Object obj = get(Constants.Name.ELEVATION);
     float ret = Float.NaN;
@@ -429,7 +424,6 @@
     return ret;
   }
 
->>>>>>> 3a485aa0
   @Override
   public boolean equals(Object o) {
     return map.equals(o);
