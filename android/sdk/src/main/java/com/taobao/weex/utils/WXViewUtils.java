/**
 *
 *                                  Apache License
 *                            Version 2.0, January 2004
 *                         http://www.apache.org/licenses/
 *
 *    TERMS AND CONDITIONS FOR USE, REPRODUCTION, AND DISTRIBUTION
 *
 *    1. Definitions.
 *
 *       "License" shall mean the terms and conditions for use, reproduction,
 *       and distribution as defined by Sections 1 through 9 of this document.
 *
 *       "Licensor" shall mean the copyright owner or entity authorized by
 *       the copyright owner that is granting the License.
 *
 *       "Legal Entity" shall mean the union of the acting entity and all
 *       other entities that control, are controlled by, or are under common
 *       control with that entity. For the purposes of this definition,
 *       "control" means (i) the power, direct or indirect, to cause the
 *       direction or management of such entity, whether by contract or
 *       otherwise, or (ii) ownership of fifty percent (50%) or more of the
 *       outstanding shares, or (iii) beneficial ownership of such entity.
 *
 *       "You" (or "Your") shall mean an individual or Legal Entity
 *       exercising permissions granted by this License.
 *
 *       "Source" form shall mean the preferred form for making modifications,
 *       including but not limited to software source code, documentation
 *       source, and configuration files.
 *
 *       "Object" form shall mean any form resulting from mechanical
 *       transformation or translation of a Source form, including but
 *       not limited to compiled object code, generated documentation,
 *       and conversions to other media types.
 *
 *       "Work" shall mean the work of authorship, whether in Source or
 *       Object form, made available under the License, as indicated by a
 *       copyright notice that is included in or attached to the work
 *       (an example is provided in the Appendix below).
 *
 *       "Derivative Works" shall mean any work, whether in Source or Object
 *       form, that is based on (or derived from) the Work and for which the
 *       editorial revisions, annotations, elaborations, or other modifications
 *       represent, as a whole, an original work of authorship. For the purposes
 *       of this License, Derivative Works shall not include works that remain
 *       separable from, or merely link (or bind by name) to the interfaces of,
 *       the Work and Derivative Works thereof.
 *
 *       "Contribution" shall mean any work of authorship, including
 *       the original version of the Work and any modifications or additions
 *       to that Work or Derivative Works thereof, that is intentionally
 *       submitted to Licensor for inclusion in the Work by the copyright owner
 *       or by an individual or Legal Entity authorized to submit on behalf of
 *       the copyright owner. For the purposes of this definition, "submitted"
 *       means any form of electronic, verbal, or written communication sent
 *       to the Licensor or its representatives, including but not limited to
 *       communication on electronic mailing lists, source code control systems,
 *       and issue tracking systems that are managed by, or on behalf of, the
 *       Licensor for the purpose of discussing and improving the Work, but
 *       excluding communication that is conspicuously marked or otherwise
 *       designated in writing by the copyright owner as "Not a Contribution."
 *
 *       "Contributor" shall mean Licensor and any individual or Legal Entity
 *       on behalf of whom a Contribution has been received by Licensor and
 *       subsequently incorporated within the Work.
 *
 *    2. Grant of Copyright License. Subject to the terms and conditions of
 *       this License, each Contributor hereby grants to You a perpetual,
 *       worldwide, non-exclusive, no-charge, royalty-free, irrevocable
 *       copyright license to reproduce, prepare Derivative Works of,
 *       publicly display, publicly perform, sublicense, and distribute the
 *       Work and such Derivative Works in Source or Object form.
 *
 *    3. Grant of Patent License. Subject to the terms and conditions of
 *       this License, each Contributor hereby grants to You a perpetual,
 *       worldwide, non-exclusive, no-charge, royalty-free, irrevocable
 *       (except as stated in this section) patent license to make, have made,
 *       use, offer to sell, sell, import, and otherwise transfer the Work,
 *       where such license applies only to those patent claims licensable
 *       by such Contributor that are necessarily infringed by their
 *       Contribution(s) alone or by combination of their Contribution(s)
 *       with the Work to which such Contribution(s) was submitted. If You
 *       institute patent litigation against any entity (including a
 *       cross-claim or counterclaim in a lawsuit) alleging that the Work
 *       or a Contribution incorporated within the Work constitutes direct
 *       or contributory patent infringement, then any patent licenses
 *       granted to You under this License for that Work shall terminate
 *       as of the date such litigation is filed.
 *
 *    4. Redistribution. You may reproduce and distribute copies of the
 *       Work or Derivative Works thereof in any medium, with or without
 *       modifications, and in Source or Object form, provided that You
 *       meet the following conditions:
 *
 *       (a) You must give any other recipients of the Work or
 *           Derivative Works a copy of this License; and
 *
 *       (b) You must cause any modified files to carry prominent notices
 *           stating that You changed the files; and
 *
 *       (c) You must retain, in the Source form of any Derivative Works
 *           that You distribute, all copyright, patent, trademark, and
 *           attribution notices from the Source form of the Work,
 *           excluding those notices that do not pertain to any part of
 *           the Derivative Works; and
 *
 *       (d) If the Work includes a "NOTICE" text file as part of its
 *           distribution, then any Derivative Works that You distribute must
 *           include a readable copy of the attribution notices contained
 *           within such NOTICE file, excluding those notices that do not
 *           pertain to any part of the Derivative Works, in at least one
 *           of the following places: within a NOTICE text file distributed
 *           as part of the Derivative Works; within the Source form or
 *           documentation, if provided along with the Derivative Works; or,
 *           within a display generated by the Derivative Works, if and
 *           wherever such third-party notices normally appear. The contents
 *           of the NOTICE file are for informational purposes only and
 *           do not modify the License. You may add Your own attribution
 *           notices within Derivative Works that You distribute, alongside
 *           or as an addendum to the NOTICE text from the Work, provided
 *           that such additional attribution notices cannot be construed
 *           as modifying the License.
 *
 *       You may add Your own copyright statement to Your modifications and
 *       may provide additional or different license terms and conditions
 *       for use, reproduction, or distribution of Your modifications, or
 *       for any such Derivative Works as a whole, provided Your use,
 *       reproduction, and distribution of the Work otherwise complies with
 *       the conditions stated in this License.
 *
 *    5. Submission of Contributions. Unless You explicitly state otherwise,
 *       any Contribution intentionally submitted for inclusion in the Work
 *       by You to the Licensor shall be under the terms and conditions of
 *       this License, without any additional terms or conditions.
 *       Notwithstanding the above, nothing herein shall supersede or modify
 *       the terms of any separate license agreement you may have executed
 *       with Licensor regarding such Contributions.
 *
 *    6. Trademarks. This License does not grant permission to use the trade
 *       names, trademarks, service marks, or product names of the Licensor,
 *       except as required for reasonable and customary use in describing the
 *       origin of the Work and reproducing the content of the NOTICE file.
 *
 *    7. Disclaimer of Warranty. Unless required by applicable law or
 *       agreed to in writing, Licensor provides the Work (and each
 *       Contributor provides its Contributions) on an "AS IS" BASIS,
 *       WITHOUT WARRANTIES OR CONDITIONS OF ANY KIND, either express or
 *       implied, including, without limitation, any warranties or conditions
 *       of TITLE, NON-INFRINGEMENT, MERCHANTABILITY, or FITNESS FOR A
 *       PARTICULAR PURPOSE. You are solely responsible for determining the
 *       appropriateness of using or redistributing the Work and assume any
 *       risks associated with Your exercise of permissions under this License.
 *
 *    8. Limitation of Liability. In no event and under no legal theory,
 *       whether in tort (including negligence), contract, or otherwise,
 *       unless required by applicable law (such as deliberate and grossly
 *       negligent acts) or agreed to in writing, shall any Contributor be
 *       liable to You for damages, including any direct, indirect, special,
 *       incidental, or consequential damages of any character arising as a
 *       result of this License or out of the use or inability to use the
 *       Work (including but not limited to damages for loss of goodwill,
 *       work stoppage, computer failure or malfunction, or any and all
 *       other commercial damages or losses), even if such Contributor
 *       has been advised of the possibility of such damages.
 *
 *    9. Accepting Warranty or Additional Liability. While redistributing
 *       the Work or Derivative Works thereof, You may choose to offer,
 *       and charge a fee for, acceptance of support, warranty, indemnity,
 *       or other liability obligations and/or rights consistent with this
 *       License. However, in accepting such obligations, You may act only
 *       on Your own behalf and on Your sole responsibility, not on behalf
 *       of any other Contributor, and only if You agree to indemnify,
 *       defend, and hold each Contributor harmless for any liability
 *       incurred by, or claims asserted against, such Contributor by reason
 *       of your accepting any such warranty or additional liability.
 *
 *    END OF TERMS AND CONDITIONS
 *
 *    APPENDIX: How to apply the Apache License to your work.
 *
 *       To apply the Apache License to your work, attach the following
 *       boilerplate notice, with the fields enclosed by brackets "[]"
 *       replaced with your own identifying information. (Don't include
 *       the brackets!)  The text should be enclosed in the appropriate
 *       comment syntax for the file format. We also recommend that a
 *       file or class name and description of purpose be included on the
 *       same "printed page" as the copyright notice for easier
 *       identification within third-party archives.
 *
 *    Copyright 2016 Alibaba Group
 *
 *    Licensed under the Apache License, Version 2.0 (the "License");
 *    you may not use this file except in compliance with the License.
 *    You may obtain a copy of the License at
 *
 *        http://www.apache.org/licenses/LICENSE-2.0
 *
 *    Unless required by applicable law or agreed to in writing, software
 *    distributed under the License is distributed on an "AS IS" BASIS,
 *    WITHOUT WARRANTIES OR CONDITIONS OF ANY KIND, either express or implied.
 *    See the License for the specific language governing permissions and
 *    limitations under the License.
 */
package com.taobao.weex.utils;

import android.content.Context;
import android.graphics.drawable.Drawable;
import android.graphics.drawable.LayerDrawable;
import android.os.Build;
import android.support.annotation.NonNull;
import android.support.annotation.Nullable;
import android.view.View;
import android.view.ViewGroup.LayoutParams;

import com.taobao.weex.WXEnvironment;
import com.taobao.weex.WXSDKInstance;
import com.taobao.weex.WXSDKManager;
import com.taobao.weex.common.WXRuntimeException;
import com.taobao.weex.ui.view.border.BorderDrawable;

/**
 * Utility class for views
 */
public class WXViewUtils {

  /**
   * System chooses a format that supports translucency (many alpha bits)
   */
  public static final int TRANSLUCENT = -3;

  /**
   * System chooses a format that supports transparency (at least 1 alpha bit)
   */
  public static final int TRANSPARENT = -2;
  /**
   * System chooses an opaque format (no alpha bits required)
   */
  public static final int OPAQUE = -1;
  private static final boolean mUseWebPx = false;

  public static int getWeexHeight(String instanceId) {
    WXSDKInstance instance = WXSDKManager.getInstance().getSDKInstance(instanceId);
    if (instance != null) {
      int weexHeight = instance.getWeexHeight();
      if (weexHeight >= 0 || weexHeight == -2) {
        return weexHeight;
      }
      return getScreenHeight(WXEnvironment.sApplication);
    }
    return -3;
  }

  @Deprecated
  public static int getScreenHeight() {
    if(WXEnvironment.sApplication!=null){
      return WXEnvironment.sApplication.getResources()
              .getDisplayMetrics()
              .heightPixels;
    }
    if(WXEnvironment.isApkDebugable()){
      throw new WXRuntimeException("Error Context is null When getScreenHeight");
    }
    return 0;
  }

  public static int getScreenHeight(Context cxt) {
    if(cxt!=null){
      return cxt.getResources().getDisplayMetrics().heightPixels;
    }
    if(WXEnvironment.isApkDebugable()){
      throw new WXRuntimeException("Error Context is null When getScreenHeight");
    }
    return 0;

  }

  public static int getWeexWidth(String instanceId) {
    WXSDKInstance instance = WXSDKManager.getInstance().getSDKInstance(instanceId);
    if (instance != null) {
      int weexWidth = instance.getWeexWidth();
      if (weexWidth >= 0 || weexWidth == -2) {
        return weexWidth;
      }
      return getScreenWidth(WXEnvironment.sApplication);
    }
    return -3;
  }

  @Deprecated
  public static int getScreenWidth( ) {
    if(WXEnvironment.sApplication!=null) {
      int width = WXEnvironment.sApplication.getResources().getDisplayMetrics().widthPixels;

      if(WXEnvironment.SETTING_FORCE_VERTICAL_SCREEN){
        int height = WXEnvironment.sApplication.getResources()
                .getDisplayMetrics()
                .heightPixels;
        width = height > width ?width:height;
      }
      return width;
    }
    if(WXEnvironment.isApkDebugable()){
      throw new WXRuntimeException("Error Context is null When getScreenHeight");
    }
    return 0;
  }

  public static int getScreenWidth(Context cxt) {
    if(cxt!=null){
      int width = WXEnvironment.sApplication.getResources().getDisplayMetrics().widthPixels;

      if(WXEnvironment.SETTING_FORCE_VERTICAL_SCREEN){
        int height = WXEnvironment.sApplication.getResources()
                .getDisplayMetrics()
                .heightPixels;
        width = height > width ?width:height;
      }
      return width;
    }
    if(WXEnvironment.isApkDebugable()){
      throw new WXRuntimeException("Error Context is null When getScreenHeight");
    }
    return 0;
  }

  /**
   * Convert distance from JS,CSS to native. As the JS considers the width of the screen is 750px.
   * There must be a transform when accessing distance from JS,CSS and use it.
   * Basically, this method calculates a scale factor(ScreenWidth/750) and use apply this scale
   * factor to JS,CSS distance.
   * @param pxValue the raw distance from JS or CSS. The result will be rounded to a closet int.
   * @return the actual distance in the screen.
   */
  public static float getRealPxByWidth(float pxValue) {
    if (Float.isNaN(pxValue)) {
      return pxValue;
    }
    if (mUseWebPx) {
      return (float) Math.rint(pxValue);
    } else {
      float realPx = (pxValue * getScreenWidth() / WXEnvironment.sDefaultWidth);
      return realPx > 0.005 && realPx < 1 ? 1 : (float) Math.rint(realPx);
    }
  }

<<<<<<< HEAD
  public static float getRealSubPxByWidth(float pxValue) {
=======
  /**
   *  Internal interface that just for debug, you should never call this method because of accuracy loss obviously
   */
  public static float getWeexPxByReal(float pxValue) {
>>>>>>> f2596d18
    if (Float.isNaN(pxValue)) {
      return pxValue;
    }
    if (mUseWebPx) {
      return (float) Math.rint(pxValue);
    } else {
<<<<<<< HEAD
      float realPx = (pxValue * getScreenWidth() / WXEnvironment.sDefaultWidth);
      return realPx > 0.005 && realPx < 1 ? 1 : realPx;
=======
      return pxValue * WXEnvironment.sDefaultWidth / getScreenWidth();
>>>>>>> f2596d18
    }
  }

  public static int getRealPxByWidth2(float pxValue) {
    if (mUseWebPx) {
      return (int) pxValue;
    } else {
      float realPx = (pxValue * getScreenWidth() / WXEnvironment.sDefaultWidth);
      return realPx > 0.005 && realPx < 1 ? 1 : (int) realPx - 1;
    }
  }

  /**
   * Convert distance from native to JS,CSS. As the JS considers the width of the screen is 750px.
   * There must be a transform when return distance to JS,CSS.
   * Basically, this method calculates a scale factor(ScreenWidth/750) and use apply this scale
   * factor to native distance.
   * @param pxValue the raw distance of native. The result will be rounded to a closet int.
   * @return the distance in JS,CSS where the screenWidth is 750 px.
   */
  public static float getWebPxByWidth(float pxValue) {
    if (pxValue < -1.9999 && pxValue > -2.005) {
      return Float.NaN;
    }
    if (mUseWebPx) {
      return pxValue;
    } else {
      float realPx = (pxValue * WXEnvironment.sDefaultWidth / getScreenWidth());
      return realPx > 0.005 && realPx < 1 ? 1 : realPx;
    }
  }


  /**
   * Convert dp to px
   * @param dpValue the dp value to be converted
   * @return the px value
   */
  public static int dip2px(float dpValue) {
    float scale = 2;
    try {
      scale = WXEnvironment.getApplication().getResources()
          .getDisplayMetrics().density;
    } catch (Exception e) {
      WXLogUtils.e("[WXViewUtils] dip2px:", e);
    }
    float finalPx = (dpValue * scale + 0.5f);
    return finalPx > 0 && finalPx < 1 ? 1 : (int) finalPx;
  }

  public static boolean onScreenArea(View view) {
    if (view == null || view.getVisibility() != View.VISIBLE) {
      return false;
    }

    int[] p = new int[2];
    view.getLocationOnScreen(p);
    LayoutParams lp = view.getLayoutParams();
    int viewH = 0;
    if (lp != null) {
      viewH = lp.height;
    } else {
      viewH = view.getHeight();
    }

    return (p[1] > 0 && (p[1] - WXViewUtils.getScreenHeight(WXEnvironment.sApplication) < 0))
           || (viewH + p[1] > 0 && p[1] <= 0);
  }

  /**
   * Multiplies the color with the given alpha.
   *
   * @param color color to be multiplied
   * @param alpha value between 0 and 255
   * @return multiplied color
   */
  public static int multiplyColorAlpha(int color, int alpha) {
    if (alpha == 255) {
      return color;
    }
    if (alpha == 0) {
      return color & 0x00FFFFFF;
    }
    alpha = alpha + (alpha >> 7); // make it 0..256
    int colorAlpha = color >>> 24;
    int multipliedAlpha = colorAlpha * alpha >> 8;
    return (multipliedAlpha << 24) | (color & 0x00FFFFFF);
  }

  public static int getOpacityFromColor(int color) {
    int colorAlpha = color >>> 24;
    if (colorAlpha == 255) {
      return OPAQUE;
    } else if (colorAlpha == 0) {
      return TRANSPARENT;
    } else {
      return TRANSLUCENT;
    }
  }

  @SuppressWarnings("deprecation")
  public static void setBackGround(View view, Drawable drawable){
    if (Build.VERSION.SDK_INT < Build.VERSION_CODES.JELLY_BEAN){
      view.setBackgroundDrawable(drawable);
    }
    else{
      view.setBackground(drawable);
    }
  }

  public static @Nullable
  BorderDrawable getBorderDrawable(@NonNull View view){
    Drawable drawable=view.getBackground();
    if(drawable instanceof BorderDrawable){
      return (BorderDrawable) drawable;
    }
    else if(drawable instanceof LayerDrawable){
      if(((LayerDrawable) drawable).getNumberOfLayers()>1) {
        Drawable innerDrawable=((LayerDrawable) drawable).getDrawable(0);
        if(innerDrawable instanceof BorderDrawable){
          return (BorderDrawable) innerDrawable;
        }
      }
    }
    return null;
  }
}<|MERGE_RESOLUTION|>--- conflicted
+++ resolved
@@ -344,26 +344,29 @@
     }
   }
 
-<<<<<<< HEAD
   public static float getRealSubPxByWidth(float pxValue) {
-=======
-  /**
-   *  Internal interface that just for debug, you should never call this method because of accuracy loss obviously
-   */
-  public static float getWeexPxByReal(float pxValue) {
->>>>>>> f2596d18
     if (Float.isNaN(pxValue)) {
       return pxValue;
     }
     if (mUseWebPx) {
       return (float) Math.rint(pxValue);
     } else {
-<<<<<<< HEAD
       float realPx = (pxValue * getScreenWidth() / WXEnvironment.sDefaultWidth);
       return realPx > 0.005 && realPx < 1 ? 1 : realPx;
-=======
+    }
+  }
+
+  /**
+   *  Internal interface that just for debug, you should never call this method because of accuracy loss obviously
+   */
+  public static float getWeexPxByReal(float pxValue) {
+    if (Float.isNaN(pxValue)) {
+      return pxValue;
+    }
+    if (mUseWebPx) {
+      return (float) Math.rint(pxValue);
+    } else {
       return pxValue * WXEnvironment.sDefaultWidth / getScreenWidth();
->>>>>>> f2596d18
     }
   }
 
