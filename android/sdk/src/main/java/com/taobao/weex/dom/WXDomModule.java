--- conflicted
+++ resolved
@@ -216,12 +216,9 @@
 import com.taobao.weex.utils.WXLogUtils;
 
 import java.util.ArrayList;
-<<<<<<< HEAD
 import java.util.HashMap;
 import java.util.Map;
-=======
 import java.util.List;
->>>>>>> 8bd4e8b6
 
 
 /**
@@ -263,12 +260,8 @@
    */
   public static final String[] METHODS = {CREATE_BODY, UPDATE_ATTRS, UPDATE_STYLE,
       REMOVE_ELEMENT, ADD_ELEMENT, MOVE_ELEMENT, ADD_EVENT, REMOVE_EVENT, CREATE_FINISH,
-<<<<<<< HEAD
-      REFRESH_FINISH, UPDATE_FINISH, SCROLL_TO_ELEMENT, ADD_RULE,GET_COMPONENT_RECT};
-=======
-      REFRESH_FINISH, UPDATE_FINISH, SCROLL_TO_ELEMENT, ADD_RULE,
+      REFRESH_FINISH, UPDATE_FINISH, SCROLL_TO_ELEMENT, ADD_RULE,GET_COMPONENT_RECT,
       INVOKE_METHOD};
->>>>>>> 8bd4e8b6
 
   public void callDomMethod(JSONObject task) {
     if (task == null) {
@@ -352,20 +345,18 @@
             return;
           }
           addRule((String) args.get(0), (JSONObject) args.get(1));
-<<<<<<< HEAD
         case GET_COMPONENT_RECT:
           if(args == null){
             return;
           }
           getComponentRect((String) args.get(0),(String) args.get(1));
-=======
           break;
         case INVOKE_METHOD:
           if(args == null){
             return;
           }
           invokeMethod((String) args.get(0),(String) args.get(1),(JSONArray) args.get(2));
->>>>>>> 8bd4e8b6
+          break;
       }
 
     } catch (IndexOutOfBoundsException e) {
