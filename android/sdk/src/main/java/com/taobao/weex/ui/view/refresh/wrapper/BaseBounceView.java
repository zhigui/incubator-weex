/**
 *
 *                                  Apache License
 *                            Version 2.0, January 2004
 *                         http://www.apache.org/licenses/
 *
 *    TERMS AND CONDITIONS FOR USE, REPRODUCTION, AND DISTRIBUTION
 *
 *    1. Definitions.
 *
 *       "License" shall mean the terms and conditions for use, reproduction,
 *       and distribution as defined by Sections 1 through 9 of this document.
 *
 *       "Licensor" shall mean the copyright owner or entity authorized by
 *       the copyright owner that is granting the License.
 *
 *       "Legal Entity" shall mean the union of the acting entity and all
 *       other entities that control, are controlled by, or are under common
 *       control with that entity. For the purposes of this definition,
 *       "control" means (i) the power, direct or indirect, to cause the
 *       direction or management of such entity, whether by contract or
 *       otherwise, or (ii) ownership of fifty percent (50%) or more of the
 *       outstanding shares, or (iii) beneficial ownership of such entity.
 *
 *       "You" (or "Your") shall mean an individual or Legal Entity
 *       exercising permissions granted by this License.
 *
 *       "Source" form shall mean the preferred form for making modifications,
 *       including but not limited to software source code, documentation
 *       source, and configuration files.
 *
 *       "Object" form shall mean any form resulting from mechanical
 *       transformation or translation of a Source form, including but
 *       not limited to compiled object code, generated documentation,
 *       and conversions to other media types.
 *
 *       "Work" shall mean the work of authorship, whether in Source or
 *       Object form, made available under the License, as indicated by a
 *       copyright notice that is included in or attached to the work
 *       (an example is provided in the Appendix below).
 *
 *       "Derivative Works" shall mean any work, whether in Source or Object
 *       form, that is based on (or derived from) the Work and for which the
 *       editorial revisions, annotations, elaborations, or other modifications
 *       represent, as a whole, an original work of authorship. For the purposes
 *       of this License, Derivative Works shall not include works that remain
 *       separable from, or merely link (or bind by name) to the interfaces of,
 *       the Work and Derivative Works thereof.
 *
 *       "Contribution" shall mean any work of authorship, including
 *       the original version of the Work and any modifications or additions
 *       to that Work or Derivative Works thereof, that is intentionally
 *       submitted to Licensor for inclusion in the Work by the copyright owner
 *       or by an individual or Legal Entity authorized to submit on behalf of
 *       the copyright owner. For the purposes of this definition, "submitted"
 *       means any form of electronic, verbal, or written communication sent
 *       to the Licensor or its representatives, including but not limited to
 *       communication on electronic mailing lists, source code control systems,
 *       and issue tracking systems that are managed by, or on behalf of, the
 *       Licensor for the purpose of discussing and improving the Work, but
 *       excluding communication that is conspicuously marked or otherwise
 *       designated in writing by the copyright owner as "Not a Contribution."
 *
 *       "Contributor" shall mean Licensor and any individual or Legal Entity
 *       on behalf of whom a Contribution has been received by Licensor and
 *       subsequently incorporated within the Work.
 *
 *    2. Grant of Copyright License. Subject to the terms and conditions of
 *       this License, each Contributor hereby grants to You a perpetual,
 *       worldwide, non-exclusive, no-charge, royalty-free, irrevocable
 *       copyright license to reproduce, prepare Derivative Works of,
 *       publicly display, publicly perform, sublicense, and distribute the
 *       Work and such Derivative Works in Source or Object form.
 *
 *    3. Grant of Patent License. Subject to the terms and conditions of
 *       this License, each Contributor hereby grants to You a perpetual,
 *       worldwide, non-exclusive, no-charge, royalty-free, irrevocable
 *       (except as stated in this section) patent license to make, have made,
 *       use, offer to sell, sell, import, and otherwise transfer the Work,
 *       where such license applies only to those patent claims licensable
 *       by such Contributor that are necessarily infringed by their
 *       Contribution(s) alone or by combination of their Contribution(s)
 *       with the Work to which such Contribution(s) was submitted. If You
 *       institute patent litigation against any entity (including a
 *       cross-claim or counterclaim in a lawsuit) alleging that the Work
 *       or a Contribution incorporated within the Work constitutes direct
 *       or contributory patent infringement, then any patent licenses
 *       granted to You under this License for that Work shall terminate
 *       as of the date such litigation is filed.
 *
 *    4. Redistribution. You may reproduce and distribute copies of the
 *       Work or Derivative Works thereof in any medium, with or without
 *       modifications, and in Source or Object form, provided that You
 *       meet the following conditions:
 *
 *       (a) You must give any other recipients of the Work or
 *           Derivative Works a copy of this License; and
 *
 *       (b) You must cause any modified files to carry prominent notices
 *           stating that You changed the files; and
 *
 *       (c) You must retain, in the Source form of any Derivative Works
 *           that You distribute, all copyright, patent, trademark, and
 *           attribution notices from the Source form of the Work,
 *           excluding those notices that do not pertain to any part of
 *           the Derivative Works; and
 *
 *       (d) If the Work includes a "NOTICE" text file as part of its
 *           distribution, then any Derivative Works that You distribute must
 *           include a readable copy of the attribution notices contained
 *           within such NOTICE file, excluding those notices that do not
 *           pertain to any part of the Derivative Works, in at least one
 *           of the following places: within a NOTICE text file distributed
 *           as part of the Derivative Works; within the Source form or
 *           documentation, if provided along with the Derivative Works; or,
 *           within a display generated by the Derivative Works, if and
 *           wherever such third-party notices normally appear. The contents
 *           of the NOTICE file are for informational purposes only and
 *           do not modify the License. You may add Your own attribution
 *           notices within Derivative Works that You distribute, alongside
 *           or as an addendum to the NOTICE text from the Work, provided
 *           that such additional attribution notices cannot be construed
 *           as modifying the License.
 *
 *       You may add Your own copyright statement to Your modifications and
 *       may provide additional or different license terms and conditions
 *       for use, reproduction, or distribution of Your modifications, or
 *       for any such Derivative Works as a whole, provided Your use,
 *       reproduction, and distribution of the Work otherwise complies with
 *       the conditions stated in this License.
 *
 *    5. Submission of Contributions. Unless You explicitly state otherwise,
 *       any Contribution intentionally submitted for inclusion in the Work
 *       by You to the Licensor shall be under the terms and conditions of
 *       this License, without any additional terms or conditions.
 *       Notwithstanding the above, nothing herein shall supersede or modify
 *       the terms of any separate license agreement you may have executed
 *       with Licensor regarding such Contributions.
 *
 *    6. Trademarks. This License does not grant permission to use the trade
 *       names, trademarks, service marks, or product names of the Licensor,
 *       except as required for reasonable and customary use in describing the
 *       origin of the Work and reproducing the content of the NOTICE file.
 *
 *    7. Disclaimer of Warranty. Unless required by applicable law or
 *       agreed to in writing, Licensor provides the Work (and each
 *       Contributor provides its Contributions) on an "AS IS" BASIS,
 *       WITHOUT WARRANTIES OR CONDITIONS OF ANY KIND, either express or
 *       implied, including, without limitation, any warranties or conditions
 *       of TITLE, NON-INFRINGEMENT, MERCHANTABILITY, or FITNESS FOR A
 *       PARTICULAR PURPOSE. You are solely responsible for determining the
 *       appropriateness of using or redistributing the Work and assume any
 *       risks associated with Your exercise of permissions under this License.
 *
 *    8. Limitation of Liability. In no event and under no legal theory,
 *       whether in tort (including negligence), contract, or otherwise,
 *       unless required by applicable law (such as deliberate and grossly
 *       negligent acts) or agreed to in writing, shall any Contributor be
 *       liable to You for damages, including any direct, indirect, special,
 *       incidental, or consequential damages of any character arising as a
 *       result of this License or out of the use or inability to use the
 *       Work (including but not limited to damages for loss of goodwill,
 *       work stoppage, computer failure or malfunction, or any and all
 *       other commercial damages or losses), even if such Contributor
 *       has been advised of the possibility of such damages.
 *
 *    9. Accepting Warranty or Additional Liability. While redistributing
 *       the Work or Derivative Works thereof, You may choose to offer,
 *       and charge a fee for, acceptance of support, warranty, indemnity,
 *       or other liability obligations and/or rights consistent with this
 *       License. However, in accepting such obligations, You may act only
 *       on Your own behalf and on Your sole responsibility, not on behalf
 *       of any other Contributor, and only if You agree to indemnify,
 *       defend, and hold each Contributor harmless for any liability
 *       incurred by, or claims asserted against, such Contributor by reason
 *       of your accepting any such warranty or additional liability.
 *
 *    END OF TERMS AND CONDITIONS
 *
 *    APPENDIX: How to apply the Apache License to your work.
 *
 *       To apply the Apache License to your work, attach the following
 *       boilerplate notice, with the fields enclosed by brackets "[]"
 *       replaced with your own identifying information. (Don't include
 *       the brackets!)  The text should be enclosed in the appropriate
 *       comment syntax for the file format. We also recommend that a
 *       file or class name and description of purpose be included on the
 *       same "printed page" as the copyright notice for easier
 *       identification within third-party archives.
 *
 *    Copyright 2016 Alibaba Group
 *
 *    Licensed under the Apache License, Version 2.0 (the "License");
 *    you may not use this file except in compliance with the License.
 *    You may obtain a copy of the License at
 *
 *        http://www.apache.org/licenses/LICENSE-2.0
 *
 *    Unless required by applicable law or agreed to in writing, software
 *    distributed under the License is distributed on an "AS IS" BASIS,
 *    WITHOUT WARRANTIES OR CONDITIONS OF ANY KIND, either express or implied.
 *    See the License for the specific language governing permissions and
 *    limitations under the License.
 */
package com.taobao.weex.ui.view.refresh.wrapper;

import android.content.Context;
import android.graphics.Color;
import android.support.v7.widget.OrientationHelper;
import android.text.TextUtils;
import android.util.AttributeSet;
import android.view.View;
import android.widget.FrameLayout;

import com.taobao.weex.common.Constants;
import com.taobao.weex.dom.ImmutableDomObject;
import com.taobao.weex.ui.component.WXComponent;
import com.taobao.weex.ui.view.WXLoadingLayout;
import com.taobao.weex.ui.view.WXRefreshLayout;
import com.taobao.weex.ui.view.refresh.core.WXRefreshView;
import com.taobao.weex.ui.view.refresh.core.WXSwipeLayout;
import com.taobao.weex.utils.WXResourceUtils;
import com.taobao.weex.utils.WXUtils;

/**
 * BounceView(SwipeLayout) contains Scroller/List and refresh/loading view
 * @param <T> InnerView
 */
public abstract class BaseBounceView<T extends View> extends FrameLayout {

    private int mOrientation = OrientationHelper.VERTICAL;
    protected WXSwipeLayout swipeLayout;
    private T innerView;

    public BaseBounceView(Context context,int orientation) {
        this(context, null,orientation);
    }

    public BaseBounceView(Context context, AttributeSet attrs,int orientataion) {
        super(context, attrs);
        mOrientation = orientataion;
        init(context);
    }

    public int getOrientation(){
        return mOrientation;
    }

    private void init(Context context) {
        createBounceView(context);
    }

    boolean isVertical(){
        return mOrientation==OrientationHelper.VERTICAL;
    }

    public void setOnRefreshListener(WXSwipeLayout.WXOnRefreshListener onRefreshListener) {
        if (swipeLayout != null)
            swipeLayout.setOnRefreshListener(onRefreshListener);
    }

    public void setOnLoadingListener(WXSwipeLayout.WXOnLoadingListener onLoadingListener) {
        if (swipeLayout != null)
            swipeLayout.setOnLoadingListener(onLoadingListener);
    }

    public void finishPullRefresh() {
        if (swipeLayout != null)
            swipeLayout.finishPullRefresh();
    }

    public void finishPullLoad() {
        if (swipeLayout != null)
            swipeLayout.finishPullLoad();
    }

    /**
     * Init Swipelayout
     */
    private WXSwipeLayout createBounceView(Context context) {
        swipeLayout = new WXSwipeLayout(context);
        swipeLayout.setLayoutParams(new FrameLayout.LayoutParams(FrameLayout.LayoutParams.MATCH_PARENT, FrameLayout.LayoutParams.MATCH_PARENT));
        innerView = setInnerView(context);
        if (innerView == null)
            return null;
        swipeLayout.addView(innerView, new FrameLayout.LayoutParams(FrameLayout.LayoutParams.MATCH_PARENT, FrameLayout.LayoutParams.MATCH_PARENT));
        addView(swipeLayout, LayoutParams.MATCH_PARENT, LayoutParams.MATCH_PARENT);
        return swipeLayout;
    }

    /**
     * @return the child of swipelayout : recyclerview or scrollview
     */
    public T getInnerView() {
        return innerView;
    }

    public abstract T setInnerView(Context context);

    /**
     *
     * @param refresh should be {@link WXRefreshView}
     */
    public void setHeaderView(WXComponent refresh) {
        setRefreshEnable(true);
        if (swipeLayout != null) {
            WXRefreshView refreshView = swipeLayout.getHeaderView();
            if (refreshView != null) {
                ImmutableDomObject immutableDomObject = refresh.getDomObject();
                if (immutableDomObject == null) {
                    int refreshHeight = (int) immutableDomObject.getLayoutHeight();

                    swipeLayout.setRefreshHeight(refreshHeight);

                    String colorStr = (String) immutableDomObject.getStyles().get(Constants.Name.BACKGROUND_COLOR);
                    String bgColor = WXUtils.getString(colorStr, null);

                    if (bgColor != null) {
                        if (!TextUtils.isEmpty(bgColor)) {
                            int colorInt = WXResourceUtils.getColor(bgColor);
                            if (!(colorInt == Color.TRANSPARENT)) {
                                swipeLayout.setRefreshBgColor(colorInt);
                            }
                        }
                    }
                    refreshView.setRefreshView(refresh.getHostView());
                }
            }
        }
    }

    /**
     *
     * @param loading should be {@link WXRefreshView}
     */
    public void setFooterView(WXComponent loading) {
        setLoadmoreEnable(true);
        if (swipeLayout != null) {
<<<<<<< HEAD
            WXRefreshView refreshView = swipeLayout.getFooterView();
            if (refreshView != null) {
                ImmutableDomObject object = loading.getDomObject();
                if (object != null) {
                    int loadingHeight = (int) loading.getDomObject().getLayoutHeight();
                    swipeLayout.setLoadingHeight(loadingHeight);
=======
            ImmutableDomObject domObject;
            if (swipeLayout.getFooterView() != null && (domObject = loading.getDomObject()) != null) {
                swipeLayout.setLoadingHeight((int) domObject.getLayoutHeight());
>>>>>>> 59dee77d

                    String colorStr = (String) loading.getDomObject().getStyles().get(Constants.Name.BACKGROUND_COLOR);
                    String bgColor = WXUtils.getString(colorStr, null);

                    if (bgColor != null) {
                        if (!TextUtils.isEmpty(bgColor)) {
                            int colorInt = WXResourceUtils.getColor(bgColor);
                            if (!(colorInt == Color.TRANSPARENT)) {
                                swipeLayout.setLoadingBgColor(colorInt);
                            }
                        }
                    }
                    refreshView.setRefreshView(loading.getHostView());
                }
            }
        }
    }

    public void removeFooterView(WXComponent loading){
        setLoadmoreEnable(false);
        if(swipeLayout!=null){
            if(swipeLayout.getFooterView()!=null){
                swipeLayout.setLoadingHeight(0);
                swipeLayout.getFooterView().removeView(loading.getHostView());
                swipeLayout.finishPullLoad();
            }
        }
    }
    //TODO There are bugs, will be more than a rolling height
    public void removeHeaderView(WXComponent refresh){
        setRefreshEnable(false);
        if(swipeLayout!=null){
            if(swipeLayout.getHeaderView()!=null){
                swipeLayout.setRefreshHeight(0);
                swipeLayout.getHeaderView().removeView(refresh.getHostView());
                swipeLayout.finishPullRefresh();
            }
        }
    }

    public void setRefreshEnable(boolean enable) {
        if (swipeLayout != null)
            swipeLayout.setPullRefreshEnable(enable);
    }

    public void setLoadmoreEnable(boolean enable) {
        if (swipeLayout != null)
            swipeLayout.setPullLoadEnable(enable);
    }

  @Override
  public void removeView(View view) {
    if (view instanceof WXLoadingLayout) {
      finishPullLoad();
      setLoadmoreEnable(false);
      if (swipeLayout != null) {
        swipeLayout.removeView(swipeLayout.getFooterView());
      }
    } else if (view instanceof WXRefreshLayout) {
      finishPullRefresh();
      setRefreshEnable(false);
      if (swipeLayout != null) {
        swipeLayout.removeView(swipeLayout.getHeaderView());
      }
    } else {
      super.removeView(view);
    }
  }

    public WXSwipeLayout getSwipeLayout() {
        return swipeLayout;
    }

    public abstract void onRefreshingComplete();

    public abstract void onLoadmoreComplete();
}<|MERGE_RESOLUTION|>--- conflicted
+++ resolved
@@ -336,19 +336,12 @@
     public void setFooterView(WXComponent loading) {
         setLoadmoreEnable(true);
         if (swipeLayout != null) {
-<<<<<<< HEAD
             WXRefreshView refreshView = swipeLayout.getFooterView();
             if (refreshView != null) {
                 ImmutableDomObject object = loading.getDomObject();
                 if (object != null) {
                     int loadingHeight = (int) loading.getDomObject().getLayoutHeight();
                     swipeLayout.setLoadingHeight(loadingHeight);
-=======
-            ImmutableDomObject domObject;
-            if (swipeLayout.getFooterView() != null && (domObject = loading.getDomObject()) != null) {
-                swipeLayout.setLoadingHeight((int) domObject.getLayoutHeight());
->>>>>>> 59dee77d
-
                     String colorStr = (String) loading.getDomObject().getStyles().get(Constants.Name.BACKGROUND_COLOR);
                     String bgColor = WXUtils.getString(colorStr, null);
 
