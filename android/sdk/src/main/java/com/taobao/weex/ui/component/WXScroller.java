--- conflicted
+++ resolved
@@ -217,12 +217,8 @@
 import com.taobao.weex.WXSDKInstance;
 import com.taobao.weex.WXSDKManager;
 import com.taobao.weex.common.OnWXScrollListener;
-<<<<<<< HEAD
 import com.taobao.weex.common.Constants;
-=======
-import com.taobao.weex.common.WXDomPropConstant;
 import com.taobao.weex.common.WXThread;
->>>>>>> c737dc23
 import com.taobao.weex.dom.WXDomObject;
 import com.taobao.weex.ui.ComponentCreator;
 import com.taobao.weex.ui.component.helper.WXStickyHelper;
@@ -379,7 +375,7 @@
     if (child instanceof WXLoading) {
       ((BaseBounceView)mHost).setOnLoadingListener((WXLoading)child);
       final WXComponent temp = child;
-      Runnable runnable=WXThread.secure(new Runnable(){
+      Runnable runnable= WXThread.secure(new Runnable(){
         @Override
         public void run() {
           ((BaseBounceView)mHost).setFooterView(temp.getHostView());
