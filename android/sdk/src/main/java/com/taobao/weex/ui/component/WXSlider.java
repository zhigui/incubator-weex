/**
 *
 *                                  Apache License
 *                            Version 2.0, January 2004
 *                         http://www.apache.org/licenses/
 *
 *    TERMS AND CONDITIONS FOR USE, REPRODUCTION, AND DISTRIBUTION
 *
 *    1. Definitions.
 *
 *       "License" shall mean the terms and conditions for use, reproduction,
 *       and distribution as defined by Sections 1 through 9 of this document.
 *
 *       "Licensor" shall mean the copyright owner or entity authorized by
 *       the copyright owner that is granting the License.
 *
 *       "Legal Entity" shall mean the union of the acting entity and all
 *       other entities that control, are controlled by, or are under common
 *       control with that entity. For the purposes of this definition,
 *       "control" means (i) the power, direct or indirect, to cause the
 *       direction or management of such entity, whether by contract or
 *       otherwise, or (ii) ownership of fifty percent (50%) or more of the
 *       outstanding shares, or (iii) beneficial ownership of such entity.
 *
 *       "You" (or "Your") shall mean an individual or Legal Entity
 *       exercising permissions granted by this License.
 *
 *       "Source" form shall mean the preferred form for making modifications,
 *       including but not limited to software source code, documentation
 *       source, and configuration files.
 *
 *       "Object" form shall mean any form resulting from mechanical
 *       transformation or translation of a Source form, including but
 *       not limited to compiled object code, generated documentation,
 *       and conversions to other media types.
 *
 *       "Work" shall mean the work of authorship, whether in Source or
 *       Object form, made available under the License, as indicated by a
 *       copyright notice that is included in or attached to the work
 *       (an example is provided in the Appendix below).
 *
 *       "Derivative Works" shall mean any work, whether in Source or Object
 *       form, that is based on (or derived from) the Work and for which the
 *       editorial revisions, annotations, elaborations, or other modifications
 *       represent, as a whole, an original work of authorship. For the purposes
 *       of this License, Derivative Works shall not include works that remain
 *       separable from, or merely link (or bind by name) to the interfaces of,
 *       the Work and Derivative Works thereof.
 *
 *       "Contribution" shall mean any work of authorship, including
 *       the original version of the Work and any modifications or additions
 *       to that Work or Derivative Works thereof, that is intentionally
 *       submitted to Licensor for inclusion in the Work by the copyright owner
 *       or by an individual or Legal Entity authorized to submit on behalf of
 *       the copyright owner. For the purposes of this definition, "submitted"
 *       means any form of electronic, verbal, or written communication sent
 *       to the Licensor or its representatives, including but not limited to
 *       communication on electronic mailing lists, source code control systems,
 *       and issue tracking systems that are managed by, or on behalf of, the
 *       Licensor for the purpose of discussing and improving the Work, but
 *       excluding communication that is conspicuously marked or otherwise
 *       designated in writing by the copyright owner as "Not a Contribution."
 *
 *       "Contributor" shall mean Licensor and any individual or Legal Entity
 *       on behalf of whom a Contribution has been received by Licensor and
 *       subsequently incorporated within the Work.
 *
 *    2. Grant of Copyright License. Subject to the terms and conditions of
 *       this License, each Contributor hereby grants to You a perpetual,
 *       worldwide, non-exclusive, no-charge, royalty-free, irrevocable
 *       copyright license to reproduce, prepare Derivative Works of,
 *       publicly display, publicly perform, sublicense, and distribute the
 *       Work and such Derivative Works in Source or Object form.
 *
 *    3. Grant of Patent License. Subject to the terms and conditions of
 *       this License, each Contributor hereby grants to You a perpetual,
 *       worldwide, non-exclusive, no-charge, royalty-free, irrevocable
 *       (except as stated in this section) patent license to make, have made,
 *       use, offer to sell, sell, import, and otherwise transfer the Work,
 *       where such license applies only to those patent claims licensable
 *       by such Contributor that are necessarily infringed by their
 *       Contribution(s) alone or by combination of their Contribution(s)
 *       with the Work to which such Contribution(s) was submitted. If You
 *       institute patent litigation against any entity (including a
 *       cross-claim or counterclaim in a lawsuit) alleging that the Work
 *       or a Contribution incorporated within the Work constitutes direct
 *       or contributory patent infringement, then any patent licenses
 *       granted to You under this License for that Work shall terminate
 *       as of the date such litigation is filed.
 *
 *    4. Redistribution. You may reproduce and distribute copies of the
 *       Work or Derivative Works thereof in any medium, with or without
 *       modifications, and in Source or Object form, provided that You
 *       meet the following conditions:
 *
 *       (a) You must give any other recipients of the Work or
 *           Derivative Works a copy of this License; and
 *
 *       (b) You must cause any modified files to carry prominent notices
 *           stating that You changed the files; and
 *
 *       (c) You must retain, in the Source form of any Derivative Works
 *           that You distribute, all copyright, patent, trademark, and
 *           attribution notices from the Source form of the Work,
 *           excluding those notices that do not pertain to any part of
 *           the Derivative Works; and
 *
 *       (d) If the Work includes a "NOTICE" text file as part of its
 *           distribution, then any Derivative Works that You distribute must
 *           include a readable copy of the attribution notices contained
 *           within such NOTICE file, excluding those notices that do not
 *           pertain to any part of the Derivative Works, in at least one
 *           of the following places: within a NOTICE text file distributed
 *           as part of the Derivative Works; within the Source form or
 *           documentation, if provided along with the Derivative Works; or,
 *           within a display generated by the Derivative Works, if and
 *           wherever such third-party notices normally appear. The contents
 *           of the NOTICE file are for informational purposes only and
 *           do not modify the License. You may add Your own attribution
 *           notices within Derivative Works that You distribute, alongside
 *           or as an addendum to the NOTICE text from the Work, provided
 *           that such additional attribution notices cannot be construed
 *           as modifying the License.
 *
 *       You may add Your own copyright statement to Your modifications and
 *       may provide additional or different license terms and conditions
 *       for use, reproduction, or distribution of Your modifications, or
 *       for any such Derivative Works as a whole, provided Your use,
 *       reproduction, and distribution of the Work otherwise complies with
 *       the conditions stated in this License.
 *
 *    5. Submission of Contributions. Unless You explicitly state otherwise,
 *       any Contribution intentionally submitted for inclusion in the Work
 *       by You to the Licensor shall be under the terms and conditions of
 *       this License, without any additional terms or conditions.
 *       Notwithstanding the above, nothing herein shall supersede or modify
 *       the terms of any separate license agreement you may have executed
 *       with Licensor regarding such Contributions.
 *
 *    6. Trademarks. This License does not grant permission to use the trade
 *       names, trademarks, service marks, or product names of the Licensor,
 *       except as required for reasonable and customary use in describing the
 *       origin of the Work and reproducing the content of the NOTICE file.
 *
 *    7. Disclaimer of Warranty. Unless required by applicable law or
 *       agreed to in writing, Licensor provides the Work (and each
 *       Contributor provides its Contributions) on an "AS IS" BASIS,
 *       WITHOUT WARRANTIES OR CONDITIONS OF ANY KIND, either express or
 *       implied, including, without limitation, any warranties or conditions
 *       of TITLE, NON-INFRINGEMENT, MERCHANTABILITY, or FITNESS FOR A
 *       PARTICULAR PURPOSE. You are solely responsible for determining the
 *       appropriateness of using or redistributing the Work and assume any
 *       risks associated with Your exercise of permissions under this License.
 *
 *    8. Limitation of Liability. In no event and under no legal theory,
 *       whether in tort (including negligence), contract, or otherwise,
 *       unless required by applicable law (such as deliberate and grossly
 *       negligent acts) or agreed to in writing, shall any Contributor be
 *       liable to You for damages, including any direct, indirect, special,
 *       incidental, or consequential damages of any character arising as a
 *       result of this License or out of the use or inability to use the
 *       Work (including but not limited to damages for loss of goodwill,
 *       work stoppage, computer failure or malfunction, or any and all
 *       other commercial damages or losses), even if such Contributor
 *       has been advised of the possibility of such damages.
 *
 *    9. Accepting Warranty or Additional Liability. While redistributing
 *       the Work or Derivative Works thereof, You may choose to offer,
 *       and charge a fee for, acceptance of support, warranty, indemnity,
 *       or other liability obligations and/or rights consistent with this
 *       License. However, in accepting such obligations, You may act only
 *       on Your own behalf and on Your sole responsibility, not on behalf
 *       of any other Contributor, and only if You agree to indemnify,
 *       defend, and hold each Contributor harmless for any liability
 *       incurred by, or claims asserted against, such Contributor by reason
 *       of your accepting any such warranty or additional liability.
 *
 *    END OF TERMS AND CONDITIONS
 *
 *    APPENDIX: How to apply the Apache License to your work.
 *
 *       To apply the Apache License to your work, attach the following
 *       boilerplate notice, with the fields enclosed by brackets "[]"
 *       replaced with your own identifying information. (Don't include
 *       the brackets!)  The text should be enclosed in the appropriate
 *       comment syntax for the file format. We also recommend that a
 *       file or class name and description of purpose be included on the
 *       same "printed page" as the copyright notice for easier
 *       identification within third-party archives.
 *
 *    Copyright 2016 Alibaba Group
 *
 *    Licensed under the Apache License, Version 2.0 (the "License");
 *    you may not use this file except in compliance with the License.
 *    You may obtain a copy of the License at
 *
 *        http://www.apache.org/licenses/LICENSE-2.0
 *
 *    Unless required by applicable law or agreed to in writing, software
 *    distributed under the License is distributed on an "AS IS" BASIS,
 *    WITHOUT WARRANTIES OR CONDITIONS OF ANY KIND, either express or implied.
 *    See the License for the specific language governing permissions and
 *    limitations under the License.
 */
package com.taobao.weex.ui.component;

import android.content.Context;
import android.support.annotation.NonNull;
import android.support.v4.view.ViewPager;
import android.support.v4.view.ViewPager.OnPageChangeListener;
import android.text.TextUtils;
import android.view.View;
import android.view.ViewGroup;
import android.view.ViewGroup.LayoutParams;
import android.widget.FrameLayout;

import com.taobao.weex.WXEnvironment;
import com.taobao.weex.WXSDKInstance;
import com.taobao.weex.WXSDKManager;
import com.taobao.weex.annotation.Component;
import com.taobao.weex.common.Constants;
import com.taobao.weex.dom.WXDomObject;
import com.taobao.weex.dom.WXEvent;
import com.taobao.weex.ui.ComponentCreator;
import com.taobao.weex.ui.view.WXCircleIndicator;
import com.taobao.weex.ui.view.WXCirclePageAdapter;
import com.taobao.weex.ui.view.WXCircleViewPager;
import com.taobao.weex.ui.view.gesture.WXGestureType;
import com.taobao.weex.utils.WXLogUtils;
import com.taobao.weex.utils.WXUtils;
import com.taobao.weex.utils.WXViewUtils;

import java.lang.reflect.InvocationTargetException;
import java.util.HashMap;
import java.util.Map;

@Component(lazyload = false)

public class WXSlider extends WXVContainer<FrameLayout> {

  public static final String INDEX = "index";

  Map<String, Object> params = new HashMap<>();
  private float offsetXAccuracy = 0.1f;

  public static class Creator implements ComponentCreator {
    public WXComponent createInstance(WXSDKInstance instance, WXDomObject node, WXVContainer parent) throws IllegalAccessException, InvocationTargetException, InstantiationException {
      return new WXSlider(instance, node, parent);
    }
  }

  /**
   * Scrollable sliderview
   */
  /**
   * package
   **/
  WXCircleViewPager mViewPager;
  /**
   * Circle indicator
   */
  protected WXIndicator mIndicator;

  /**
   * Adapter for sliderview
   */
  protected WXCirclePageAdapter mAdapter;

  protected boolean mShowIndicators;

  protected OnPageChangeListener mPageChangeListener = new SliderPageChangeListener();

  @Deprecated
  public WXSlider(WXSDKInstance instance, WXDomObject dom, WXVContainer parent, String instanceId, boolean isLazy) {
    this(instance, dom, parent);
  }

  public WXSlider(WXSDKInstance instance, WXDomObject node, WXVContainer parent) {
    super(instance, node, parent);
  }

  @Override
  protected FrameLayout initComponentHostView(@NonNull Context context) {
    FrameLayout view = new FrameLayout(context);
    // init view pager
    FrameLayout.LayoutParams pagerParams = new FrameLayout.LayoutParams(
        LayoutParams.MATCH_PARENT, LayoutParams.MATCH_PARENT);
    mViewPager = new WXCircleViewPager(context);
    mViewPager.setLayoutParams(pagerParams);

    // init adapter
    mAdapter = new WXCirclePageAdapter();
    mViewPager.setAdapter(mAdapter);
    // add to parent
    view.addView(mViewPager);
    mViewPager.addOnPageChangeListener(mPageChangeListener);

    registerActivityStateListener();

    return view;
  }

  /**
   * Slider is not a regular container,top/left/right/bottom not apply to view,expect indicator.
   */
  @Override
  public LayoutParams getChildLayoutParams(WXComponent child,View childView, int width, int height, int left, int right, int top, int bottom) {
    ViewGroup.LayoutParams lp = childView.getLayoutParams();
    if (lp == null) {
      lp = new FrameLayout.LayoutParams(width, height);
    } else {
      lp.width = width;
      lp.height = height;
    }

    if (lp instanceof ViewGroup.MarginLayoutParams) {
      //expect indicator .
      if (child instanceof WXIndicator) {
        ((ViewGroup.MarginLayoutParams) lp).setMargins(left, top, right, bottom);
      } else {
        ((ViewGroup.MarginLayoutParams) lp).setMargins(0, 0, 0, 0);
      }
    }
    return lp;
  }


  @Override
  public void addEvent(String type) {
    super.addEvent(type);
    if (getRealView() != null) {
      getRealView().setOnTouchListener(null);
    }
    if (Constants.Event.SCROLL.equals(type)) {
      if (mViewPager == null) {
        return;
      }
      mViewPager.addOnPageChangeListener(new SliderOnScrollListener(this));
    }
  }

  @Override
  public boolean containsGesture(WXGestureType WXGestureType) {
    //TODO Slider don't support any gesture for now.
    return false;
  }

  @Override
  public ViewGroup getRealView() {
    return mViewPager;
  }

  @Override
  protected void addSubView(View view, int index) {
    if (view == null || mAdapter == null) {
      return;
    }

    if (view instanceof WXCircleIndicator) {
      return;
    }
    mAdapter.addPageView(view);
    mViewPager.setCurrentItem(0);
    if (mIndicator != null) {
      mIndicator.getHostView().forceLayout();
      mIndicator.getHostView().requestLayout();
    }
  }

  @Override
  public void remove(WXComponent child, boolean destroy) {
    if (child == null || child.getHostView() == null || mAdapter == null) {
      return;
    }

    mAdapter.removePageView(child.getHostView());
    mAdapter.notifyDataSetChanged();
    super.remove(child,destroy);
  }

  @Override
  public void destroy() {
    super.destroy();
    if (mViewPager != null) {
      mViewPager.stopAutoScroll();
      mViewPager.removeAllViews();
      mViewPager.destory();
    }
  }

  @Override
  public void onActivityResume() {
    if (mViewPager != null && mViewPager.isAutoScroll()) {
      mViewPager.startAutoScroll();
    }
  }

  @Override
  public void onActivityStop() {
    if (mViewPager != null) {
      mViewPager.pauseAutoScroll();
    }
  }

  public void addIndicator(WXIndicator indicator) {
    FrameLayout root = getHostView();
    if (root == null) {
      return;
    }
    mIndicator = indicator;
    WXCircleIndicator indicatorView = indicator.getHostView();
    if (indicatorView != null) {
      indicatorView.setCircleViewPager(mViewPager);
      // indicatorView.setOnPageChangeListener(mPageChangeListener);  // commented for twice onChange() called when do slide.
      root.addView(indicatorView);
    }

  }

  @Override
  protected boolean setProperty(String key, Object param) {
    switch (key) {
      case Constants.Name.VALUE:
        String value = WXUtils.getString(param, null);
        if (value != null) {
          setValue(value);
        }
        return true;
      case Constants.Name.AUTO_PLAY:
        String aotu_play = WXUtils.getString(param, null);
        if (aotu_play != null) {
          setAutoPlay(aotu_play);
        }
        return true;
      case Constants.Name.SHOW_INDICATORS:
        String indicators = WXUtils.getString(param, null);
        if (indicators != null) {
          setShowIndicators(indicators);
        }
        return true;
      case Constants.Name.INTERVAL:
        Integer interval = WXUtils.getInteger(param, null);
        if (interval != null) {
          setInterval(interval);
        }
        return true;
      case Constants.Name.INDEX:
        Integer index = WXUtils.getInteger(param, null);
        if (index != null) {
          setIndex(index);
        }
        return true;
      case Constants.Name.OFFSET_X_ACCURACY:
        Float accuracy = WXUtils.getFloat(param, 0.1f);
        if (accuracy != 0) {
          setOffsetXAccuracy(accuracy);
        }
        return true;
<<<<<<< HEAD
=======
      case Constants.Name.SCROLLABLE:
        boolean scrollable = WXUtils.getBoolean(param, true);
        setScrollable(scrollable);
        return true;
>>>>>>> 3a485aa0
    }
    return super.setProperty(key, param);
  }

  @Deprecated
  @WXComponentProp(name = Constants.Name.VALUE)
  public void setValue(String value) {
    if (value == null || getHostView() == null) {
      return;
    }
    int i;
    try {
      i = Integer.parseInt(value);
    } catch (NumberFormatException e) {
      WXLogUtils.e("", e);
      return;
    }

    setIndex(i);
  }

  @WXComponentProp(name = Constants.Name.AUTO_PLAY)
  public void setAutoPlay(String autoPlay) {
    if (TextUtils.isEmpty(autoPlay) || autoPlay.equals("false")) {
      mViewPager.stopAutoScroll();
    } else {
      mViewPager.stopAutoScroll();
      mViewPager.startAutoScroll();
    }
  }

  @WXComponentProp(name = Constants.Name.SHOW_INDICATORS)
  public void setShowIndicators(String show) {
    if (TextUtils.isEmpty(show) || show.equals("false")) {
      mShowIndicators = false;
    } else {
      mShowIndicators = true;
    }

    if (mIndicator == null) {
      return;
    }
    mIndicator.setShowIndicators(mShowIndicators);
  }

  @WXComponentProp(name = Constants.Name.INTERVAL)
  public void setInterval(int intervalMS) {
    if (mViewPager != null && intervalMS > 0) {
      mViewPager.setIntervalTime(intervalMS);
    }
  }

  @WXComponentProp(name = Constants.Name.INDEX)
  public void setIndex(int index) {
    if (mViewPager != null && mAdapter != null) {
      if (index >= mAdapter.getRealCount() || index < 0) {
        return;
      }
      mViewPager.setCurrentItem(index);
      if (mIndicator != null && mIndicator.getHostView() != null
              && mIndicator.getHostView().getRealCurrentItem() != index) {
        //OnPageChangeListener not triggered
        WXLogUtils.d("setIndex >>>> correction indicator to " + index);
        mIndicator.getHostView().setRealCurrentItem(index);
        mIndicator.getHostView().invalidate();

        if (mPageChangeListener != null && mAdapter != null) {
          mPageChangeListener.onPageSelected(mAdapter.getFirst() + index);
        }
      }
    }
  }
  @WXComponentProp(name = Constants.Name.SCROLLABLE)
  public void setScrollable(boolean scrollable) {
    if (mViewPager != null && mAdapter != null) {
      if(mAdapter.getRealCount() > 0){
        mViewPager.setScrollable(scrollable);
      }
    }
  }

  @WXComponentProp(name = Constants.Name.OFFSET_X_ACCURACY)
  public void setOffsetXAccuracy(float accuracy) {
    this.offsetXAccuracy = accuracy;
  }

  @WXComponentProp(name = Constants.Name.OFFSET_X_ACCURACY)
  public void setOffsetXAccuracy(float accuracy) {
    this.offsetXAccuracy = accuracy;
  }

  protected class SliderPageChangeListener implements OnPageChangeListener {

    private int lastPos = -1;

    @Override
    public void onPageScrolled(int position, float positionOffset, int positionOffsetPixels) {

    }

    @Override
    public void onPageSelected(int pos) {
      if (mAdapter.getRealPosition(pos) == lastPos) {
        return;
      }
      if (WXEnvironment.isApkDebugable()) {
        WXLogUtils.d("onPageSelected >>>>" + mAdapter.getRealPosition(pos) + " lastPos: " + lastPos);
      }
      if (mAdapter == null || mAdapter.getRealCount() == 0) {
        return;
      }

      int realPosition = mAdapter.getRealPosition(pos);
      if (mChildren == null || realPosition >= mChildren.size()) {
        return;
      }

      if (getDomObject().getEvents().size() == 0) {
        return;
      }
      WXEvent event = getDomObject().getEvents();
      String ref = getDomObject().getRef();
      if (event.contains(Constants.Event.CHANGE) && WXViewUtils.onScreenArea(getHostView())) {
        params.put(INDEX, realPosition);

        Map<String, Object> domChanges = new HashMap<>();
        Map<String, Object> attrsChanges = new HashMap<>();
        attrsChanges.put(INDEX, realPosition);
        domChanges.put("attrs", attrsChanges);
        WXSDKManager.getInstance().fireEvent(getInstanceId(), ref,
            Constants.Event.CHANGE, params, domChanges);
      }

      mViewPager.requestLayout();
      getHostView().invalidate();
      lastPos = mAdapter.getRealPosition(pos);
    }

    @Override
    public void onPageScrollStateChanged(int arg0) {
      FrameLayout root = getHostView();
      if (null != root) {
        root.invalidate();
      }
    }
  }

  protected static class SliderOnScrollListener implements OnPageChangeListener {
    private float lastPositionOffset = 99f;
    private int selectedPosition;
    private WXSlider target;

    public SliderOnScrollListener(WXSlider target) {
      this.target = target;
      this.selectedPosition = target.mViewPager.superGetCurrentItem();
    }

    @Override
    public void onPageScrolled(int position, float positionOffset, int positionOffsetPixels) {
      if (lastPositionOffset == 99f) {
        lastPositionOffset = positionOffset;
        return;
      }

      float offset = positionOffset - lastPositionOffset;

      if (Math.abs(offset) >= target.offsetXAccuracy) {
        if (position == selectedPosition) {
          //slide to left. positionOffset[0 -> 1]
          Map<String,Object> event = new HashMap<>(1);
          event.put(Constants.Name.OFFSET_X_RATIO, -positionOffset);
          target.fireEvent(Constants.Event.SCROLL, event);
        } else if (position < selectedPosition) {
          //slide to right. positionOffset[1 -> 0]
          Map<String,Object> event = new HashMap<>(1);
          event.put(Constants.Name.OFFSET_X_RATIO, (1f - positionOffset));
          target.fireEvent(Constants.Event.SCROLL, event);
        }
        lastPositionOffset = positionOffset;
      }
    }

    @Override
    public void onPageSelected(int position) {
      selectedPosition = position;
    }

    @Override
    public void onPageScrollStateChanged(int state) {
      if (state == ViewPager.SCROLL_STATE_IDLE) {
        lastPositionOffset = 99f;
      }
    }
  }
}<|MERGE_RESOLUTION|>--- conflicted
+++ resolved
@@ -456,13 +456,10 @@
           setOffsetXAccuracy(accuracy);
         }
         return true;
-<<<<<<< HEAD
-=======
       case Constants.Name.SCROLLABLE:
         boolean scrollable = WXUtils.getBoolean(param, true);
         setScrollable(scrollable);
         return true;
->>>>>>> 3a485aa0
     }
     return super.setProperty(key, param);
   }
@@ -542,11 +539,6 @@
         mViewPager.setScrollable(scrollable);
       }
     }
-  }
-
-  @WXComponentProp(name = Constants.Name.OFFSET_X_ACCURACY)
-  public void setOffsetXAccuracy(float accuracy) {
-    this.offsetXAccuracy = accuracy;
   }
 
   @WXComponentProp(name = Constants.Name.OFFSET_X_ACCURACY)
