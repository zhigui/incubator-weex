/**
 *
 *                                  Apache License
 *                            Version 2.0, January 2004
 *                         http://www.apache.org/licenses/
 *
 *    TERMS AND CONDITIONS FOR USE, REPRODUCTION, AND DISTRIBUTION
 *
 *    1. Definitions.
 *
 *       "License" shall mean the terms and conditions for use, reproduction,
 *       and distribution as defined by Sections 1 through 9 of this document.
 *
 *       "Licensor" shall mean the copyright owner or entity authorized by
 *       the copyright owner that is granting the License.
 *
 *       "Legal Entity" shall mean the union of the acting entity and all
 *       other entities that control, are controlled by, or are under common
 *       control with that entity. For the purposes of this definition,
 *       "control" means (i) the power, direct or indirect, to cause the
 *       direction or management of such entity, whether by contract or
 *       otherwise, or (ii) ownership of fifty percent (50%) or more of the
 *       outstanding shares, or (iii) beneficial ownership of such entity.
 *
 *       "You" (or "Your") shall mean an individual or Legal Entity
 *       exercising permissions granted by this License.
 *
 *       "Source" form shall mean the preferred form for making modifications,
 *       including but not limited to software source code, documentation
 *       source, and configuration files.
 *
 *       "Object" form shall mean any form resulting from mechanical
 *       transformation or translation of a Source form, including but
 *       not limited to compiled object code, generated documentation,
 *       and conversions to other media types.
 *
 *       "Work" shall mean the work of authorship, whether in Source or
 *       Object form, made available under the License, as indicated by a
 *       copyright notice that is included in or attached to the work
 *       (an example is provided in the Appendix below).
 *
 *       "Derivative Works" shall mean any work, whether in Source or Object
 *       form, that is based on (or derived from) the Work and for which the
 *       editorial revisions, annotations, elaborations, or other modifications
 *       represent, as a whole, an original work of authorship. For the purposes
 *       of this License, Derivative Works shall not include works that remain
 *       separable from, or merely link (or bind by name) to the interfaces of,
 *       the Work and Derivative Works thereof.
 *
 *       "Contribution" shall mean any work of authorship, including
 *       the original version of the Work and any modifications or additions
 *       to that Work or Derivative Works thereof, that is intentionally
 *       submitted to Licensor for inclusion in the Work by the copyright owner
 *       or by an individual or Legal Entity authorized to submit on behalf of
 *       the copyright owner. For the purposes of this definition, "submitted"
 *       means any form of electronic, verbal, or written communication sent
 *       to the Licensor or its representatives, including but not limited to
 *       communication on electronic mailing lists, source code control systems,
 *       and issue tracking systems that are managed by, or on behalf of, the
 *       Licensor for the purpose of discussing and improving the Work, but
 *       excluding communication that is conspicuously marked or otherwise
 *       designated in writing by the copyright owner as "Not a Contribution."
 *
 *       "Contributor" shall mean Licensor and any individual or Legal Entity
 *       on behalf of whom a Contribution has been received by Licensor and
 *       subsequently incorporated within the Work.
 *
 *    2. Grant of Copyright License. Subject to the terms and conditions of
 *       this License, each Contributor hereby grants to You a perpetual,
 *       worldwide, non-exclusive, no-charge, royalty-free, irrevocable
 *       copyright license to reproduce, prepare Derivative Works of,
 *       publicly display, publicly perform, sublicense, and distribute the
 *       Work and such Derivative Works in Source or Object form.
 *
 *    3. Grant of Patent License. Subject to the terms and conditions of
 *       this License, each Contributor hereby grants to You a perpetual,
 *       worldwide, non-exclusive, no-charge, royalty-free, irrevocable
 *       (except as stated in this section) patent license to make, have made,
 *       use, offer to sell, sell, import, and otherwise transfer the Work,
 *       where such license applies only to those patent claims licensable
 *       by such Contributor that are necessarily infringed by their
 *       Contribution(s) alone or by combination of their Contribution(s)
 *       with the Work to which such Contribution(s) was submitted. If You
 *       institute patent litigation against any entity (including a
 *       cross-claim or counterclaim in a lawsuit) alleging that the Work
 *       or a Contribution incorporated within the Work constitutes direct
 *       or contributory patent infringement, then any patent licenses
 *       granted to You under this License for that Work shall terminate
 *       as of the date such litigation is filed.
 *
 *    4. Redistribution. You may reproduce and distribute copies of the
 *       Work or Derivative Works thereof in any medium, with or without
 *       modifications, and in Source or Object form, provided that You
 *       meet the following conditions:
 *
 *       (a) You must give any other recipients of the Work or
 *           Derivative Works a copy of this License; and
 *
 *       (b) You must cause any modified files to carry prominent notices
 *           stating that You changed the files; and
 *
 *       (c) You must retain, in the Source form of any Derivative Works
 *           that You distribute, all copyright, patent, trademark, and
 *           attribution notices from the Source form of the Work,
 *           excluding those notices that do not pertain to any part of
 *           the Derivative Works; and
 *
 *       (d) If the Work includes a "NOTICE" text file as part of its
 *           distribution, then any Derivative Works that You distribute must
 *           include a readable copy of the attribution notices contained
 *           within such NOTICE file, excluding those notices that do not
 *           pertain to any part of the Derivative Works, in at least one
 *           of the following places: within a NOTICE text file distributed
 *           as part of the Derivative Works; within the Source form or
 *           documentation, if provided along with the Derivative Works; or,
 *           within a display generated by the Derivative Works, if and
 *           wherever such third-party notices normally appear. The contents
 *           of the NOTICE file are for informational purposes only and
 *           do not modify the License. You may add Your own attribution
 *           notices within Derivative Works that You distribute, alongside
 *           or as an addendum to the NOTICE text from the Work, provided
 *           that such additional attribution notices cannot be construed
 *           as modifying the License.
 *
 *       You may add Your own copyright statement to Your modifications and
 *       may provide additional or different license terms and conditions
 *       for use, reproduction, or distribution of Your modifications, or
 *       for any such Derivative Works as a whole, provided Your use,
 *       reproduction, and distribution of the Work otherwise complies with
 *       the conditions stated in this License.
 *
 *    5. Submission of Contributions. Unless You explicitly state otherwise,
 *       any Contribution intentionally submitted for inclusion in the Work
 *       by You to the Licensor shall be under the terms and conditions of
 *       this License, without any additional terms or conditions.
 *       Notwithstanding the above, nothing herein shall supersede or modify
 *       the terms of any separate license agreement you may have executed
 *       with Licensor regarding such Contributions.
 *
 *    6. Trademarks. This License does not grant permission to use the trade
 *       names, trademarks, service marks, or product names of the Licensor,
 *       except as required for reasonable and customary use in describing the
 *       origin of the Work and reproducing the content of the NOTICE file.
 *
 *    7. Disclaimer of Warranty. Unless required by applicable law or
 *       agreed to in writing, Licensor provides the Work (and each
 *       Contributor provides its Contributions) on an "AS IS" BASIS,
 *       WITHOUT WARRANTIES OR CONDITIONS OF ANY KIND, either express or
 *       implied, including, without limitation, any warranties or conditions
 *       of TITLE, NON-INFRINGEMENT, MERCHANTABILITY, or FITNESS FOR A
 *       PARTICULAR PURPOSE. You are solely responsible for determining the
 *       appropriateness of using or redistributing the Work and assume any
 *       risks associated with Your exercise of permissions under this License.
 *
 *    8. Limitation of Liability. In no event and under no legal theory,
 *       whether in tort (including negligence), contract, or otherwise,
 *       unless required by applicable law (such as deliberate and grossly
 *       negligent acts) or agreed to in writing, shall any Contributor be
 *       liable to You for damages, including any direct, indirect, special,
 *       incidental, or consequential damages of any character arising as a
 *       result of this License or out of the use or inability to use the
 *       Work (including but not limited to damages for loss of goodwill,
 *       work stoppage, computer failure or malfunction, or any and all
 *       other commercial damages or losses), even if such Contributor
 *       has been advised of the possibility of such damages.
 *
 *    9. Accepting Warranty or Additional Liability. While redistributing
 *       the Work or Derivative Works thereof, You may choose to offer,
 *       and charge a fee for, acceptance of support, warranty, indemnity,
 *       or other liability obligations and/or rights consistent with this
 *       License. However, in accepting such obligations, You may act only
 *       on Your own behalf and on Your sole responsibility, not on behalf
 *       of any other Contributor, and only if You agree to indemnify,
 *       defend, and hold each Contributor harmless for any liability
 *       incurred by, or claims asserted against, such Contributor by reason
 *       of your accepting any such warranty or additional liability.
 *
 *    END OF TERMS AND CONDITIONS
 *
 *    APPENDIX: How to apply the Apache License to your work.
 *
 *       To apply the Apache License to your work, attach the following
 *       boilerplate notice, with the fields enclosed by brackets "[]"
 *       replaced with your own identifying information. (Don't include
 *       the brackets!)  The text should be enclosed in the appropriate
 *       comment syntax for the file format. We also recommend that a
 *       file or class name and description of purpose be included on the
 *       same "printed page" as the copyright notice for easier
 *       identification within third-party archives.
 *
 *    Copyright 2016 Alibaba Group
 *
 *    Licensed under the Apache License, Version 2.0 (the "License");
 *    you may not use this file except in compliance with the License.
 *    You may obtain a copy of the License at
 *
 *        http://www.apache.org/licenses/LICENSE-2.0
 *
 *    Unless required by applicable law or agreed to in writing, software
 *    distributed under the License is distributed on an "AS IS" BASIS,
 *    WITHOUT WARRANTIES OR CONDITIONS OF ANY KIND, either express or implied.
 *    See the License for the specific language governing permissions and
 *    limitations under the License.
 */
package com.taobao.weex.ui.component;

import android.content.Context;
import android.support.annotation.NonNull;
import android.widget.CompoundButton;

import com.taobao.weex.WXSDKInstance;
import com.taobao.weex.WXSDKManager;
import com.taobao.weex.annotation.Component;
import com.taobao.weex.common.Constants;
import com.taobao.weex.dom.WXDomObject;
import com.taobao.weex.ui.view.WXSwitchView;
import com.taobao.weex.utils.WXUtils;

import java.util.HashMap;
import java.util.Map;

@Component(lazyload = false)

public class WXSwitch extends WXComponent<WXSwitchView> {

  private CompoundButton.OnCheckedChangeListener mListener;

  @Deprecated
  public WXSwitch(WXSDKInstance instance, WXDomObject dom, WXVContainer parent, String instanceId, boolean isLazy) {
    this(instance, dom, parent, isLazy);
  }

  public WXSwitch(WXSDKInstance instance, WXDomObject dom, WXVContainer parent, boolean isLazy) {
    super(instance, dom, parent, isLazy);
  }

  @Override
  protected WXSwitchView initComponentHostView(@NonNull Context context) {
    return new WXSwitchView(context);
  }


  @Override
  public void addEvent(String type) {
    super.addEvent(type);
    if (type != null && type.equals(Constants.Event.CHANGE) && getHostView() != null) {

<<<<<<< HEAD
          Map<String, Object> domChanges = new HashMap<>();
          Map<String, Object> attrsChanges = new HashMap<>();
          attrsChanges.put("checked", Boolean.toString(isChecked));
          domChanges.put("attrs", attrsChanges);
          WXSDKManager.getInstance().fireEvent(getInstanceId(), getDomObject().getRef(), Constants.Event.CHANGE, params, domChanges);
        }
      });
=======
      if (mListener == null) {
        mListener = new CompoundButton.OnCheckedChangeListener() {
          @Override
          public void onCheckedChanged(CompoundButton buttonView, boolean isChecked) {
            Map<String, Object> params = new HashMap<>(2);
            params.put("value", isChecked);

            Map<String, Object> domChanges = new HashMap<>();
            Map<String, Object> attrsChanges = new HashMap<>();
            attrsChanges.put("checked",Boolean.toString(isChecked));
            domChanges.put("attrs",attrsChanges);
            WXSDKManager.getInstance().fireEvent(getInstanceId(), getDomObject().getRef(), Constants.Event.CHANGE, params,domChanges);
          }
        };
      }

      getHostView().setOnCheckedChangeListener(mListener);
>>>>>>> f3c0e095
    }
  }

  @Override
  protected void removeEventFromView(String type) {
    super.removeEventFromView(type);
    if (getHostView() != null) {
      getHostView().setOnCheckedChangeListener(null);
    }
  }

  @Override
  protected boolean setProperty(String key, Object param) {
    switch (key) {
      case Constants.Name.CHECKED:
        Boolean result = WXUtils.getBoolean(param, null);
        if (result != null) {
          setChecked(result);
        }
        return true;
    }
    return super.setProperty(key, param);
  }

  @WXComponentProp(name = Constants.Name.CHECKED)
  public void setChecked(boolean checked) {
    getHostView().setOnCheckedChangeListener(null);
    getHostView().setChecked(checked);
    getHostView().setOnCheckedChangeListener(mListener);
  }
}<|MERGE_RESOLUTION|>--- conflicted
+++ resolved
@@ -244,16 +244,6 @@
   public void addEvent(String type) {
     super.addEvent(type);
     if (type != null && type.equals(Constants.Event.CHANGE) && getHostView() != null) {
-
-<<<<<<< HEAD
-          Map<String, Object> domChanges = new HashMap<>();
-          Map<String, Object> attrsChanges = new HashMap<>();
-          attrsChanges.put("checked", Boolean.toString(isChecked));
-          domChanges.put("attrs", attrsChanges);
-          WXSDKManager.getInstance().fireEvent(getInstanceId(), getDomObject().getRef(), Constants.Event.CHANGE, params, domChanges);
-        }
-      });
-=======
       if (mListener == null) {
         mListener = new CompoundButton.OnCheckedChangeListener() {
           @Override
@@ -265,20 +255,18 @@
             Map<String, Object> attrsChanges = new HashMap<>();
             attrsChanges.put("checked",Boolean.toString(isChecked));
             domChanges.put("attrs",attrsChanges);
-            WXSDKManager.getInstance().fireEvent(getInstanceId(), getDomObject().getRef(), Constants.Event.CHANGE, params,domChanges);
+            fireEvent(Constants.Event.CHANGE, params,domChanges);
           }
         };
       }
-
       getHostView().setOnCheckedChangeListener(mListener);
->>>>>>> f3c0e095
     }
   }
 
   @Override
   protected void removeEventFromView(String type) {
     super.removeEventFromView(type);
-    if (getHostView() != null) {
+    if (getHostView() != null && Constants.Event.CHANGE.equals(type)) {
       getHostView().setOnCheckedChangeListener(null);
     }
   }
