/**
 *
 *                                  Apache License
 *                            Version 2.0, January 2004
 *                         http://www.apache.org/licenses/
 *
 *    TERMS AND CONDITIONS FOR USE, REPRODUCTION, AND DISTRIBUTION
 *
 *    1. Definitions.
 *
 *       "License" shall mean the terms and conditions for use, reproduction,
 *       and distribution as defined by Sections 1 through 9 of this document.
 *
 *       "Licensor" shall mean the copyright owner or entity authorized by
 *       the copyright owner that is granting the License.
 *
 *       "Legal Entity" shall mean the union of the acting entity and all
 *       other entities that control, are controlled by, or are under common
 *       control with that entity. For the purposes of this definition,
 *       "control" means (i) the power, direct or indirect, to cause the
 *       direction or management of such entity, whether by contract or
 *       otherwise, or (ii) ownership of fifty percent (50%) or more of the
 *       outstanding shares, or (iii) beneficial ownership of such entity.
 *
 *       "You" (or "Your") shall mean an individual or Legal Entity
 *       exercising permissions granted by this License.
 *
 *       "Source" form shall mean the preferred form for making modifications,
 *       including but not limited to software source code, documentation
 *       source, and configuration files.
 *
 *       "Object" form shall mean any form resulting from mechanical
 *       transformation or translation of a Source form, including but
 *       not limited to compiled object code, generated documentation,
 *       and conversions to other media types.
 *
 *       "Work" shall mean the work of authorship, whether in Source or
 *       Object form, made available under the License, as indicated by a
 *       copyright notice that is included in or attached to the work
 *       (an example is provided in the Appendix below).
 *
 *       "Derivative Works" shall mean any work, whether in Source or Object
 *       form, that is based on (or derived from) the Work and for which the
 *       editorial revisions, annotations, elaborations, or other modifications
 *       represent, as a whole, an original work of authorship. For the purposes
 *       of this License, Derivative Works shall not include works that remain
 *       separable from, or merely link (or bind by name) to the interfaces of,
 *       the Work and Derivative Works thereof.
 *
 *       "Contribution" shall mean any work of authorship, including
 *       the original version of the Work and any modifications or additions
 *       to that Work or Derivative Works thereof, that is intentionally
 *       submitted to Licensor for inclusion in the Work by the copyright owner
 *       or by an individual or Legal Entity authorized to submit on behalf of
 *       the copyright owner. For the purposes of this definition, "submitted"
 *       means any form of electronic, verbal, or written communication sent
 *       to the Licensor or its representatives, including but not limited to
 *       communication on electronic mailing lists, source code control systems,
 *       and issue tracking systems that are managed by, or on behalf of, the
 *       Licensor for the purpose of discussing and improving the Work, but
 *       excluding communication that is conspicuously marked or otherwise
 *       designated in writing by the copyright owner as "Not a Contribution."
 *
 *       "Contributor" shall mean Licensor and any individual or Legal Entity
 *       on behalf of whom a Contribution has been received by Licensor and
 *       subsequently incorporated within the Work.
 *
 *    2. Grant of Copyright License. Subject to the terms and conditions of
 *       this License, each Contributor hereby grants to You a perpetual,
 *       worldwide, non-exclusive, no-charge, royalty-free, irrevocable
 *       copyright license to reproduce, prepare Derivative Works of,
 *       publicly display, publicly perform, sublicense, and distribute the
 *       Work and such Derivative Works in Source or Object form.
 *
 *    3. Grant of Patent License. Subject to the terms and conditions of
 *       this License, each Contributor hereby grants to You a perpetual,
 *       worldwide, non-exclusive, no-charge, royalty-free, irrevocable
 *       (except as stated in this section) patent license to make, have made,
 *       use, offer to sell, sell, import, and otherwise transfer the Work,
 *       where such license applies only to those patent claims licensable
 *       by such Contributor that are necessarily infringed by their
 *       Contribution(s) alone or by combination of their Contribution(s)
 *       with the Work to which such Contribution(s) was submitted. If You
 *       institute patent litigation against any entity (including a
 *       cross-claim or counterclaim in a lawsuit) alleging that the Work
 *       or a Contribution incorporated within the Work constitutes direct
 *       or contributory patent infringement, then any patent licenses
 *       granted to You under this License for that Work shall terminate
 *       as of the date such litigation is filed.
 *
 *    4. Redistribution. You may reproduce and distribute copies of the
 *       Work or Derivative Works thereof in any medium, with or without
 *       modifications, and in Source or Object form, provided that You
 *       meet the following conditions:
 *
 *       (a) You must give any other recipients of the Work or
 *           Derivative Works a copy of this License; and
 *
 *       (b) You must cause any modified files to carry prominent notices
 *           stating that You changed the files; and
 *
 *       (c) You must retain, in the Source form of any Derivative Works
 *           that You distribute, all copyright, patent, trademark, and
 *           attribution notices from the Source form of the Work,
 *           excluding those notices that do not pertain to any part of
 *           the Derivative Works; and
 *
 *       (d) If the Work includes a "NOTICE" text file as part of its
 *           distribution, then any Derivative Works that You distribute must
 *           include a readable copy of the attribution notices contained
 *           within such NOTICE file, excluding those notices that do not
 *           pertain to any part of the Derivative Works, in at least one
 *           of the following places: within a NOTICE text file distributed
 *           as part of the Derivative Works; within the Source form or
 *           documentation, if provided along with the Derivative Works; or,
 *           within a display generated by the Derivative Works, if and
 *           wherever such third-party notices normally appear. The contents
 *           of the NOTICE file are for informational purposes only and
 *           do not modify the License. You may add Your own attribution
 *           notices within Derivative Works that You distribute, alongside
 *           or as an addendum to the NOTICE text from the Work, provided
 *           that such additional attribution notices cannot be construed
 *           as modifying the License.
 *
 *       You may add Your own copyright statement to Your modifications and
 *       may provide additional or different license terms and conditions
 *       for use, reproduction, or distribution of Your modifications, or
 *       for any such Derivative Works as a whole, provided Your use,
 *       reproduction, and distribution of the Work otherwise complies with
 *       the conditions stated in this License.
 *
 *    5. Submission of Contributions. Unless You explicitly state otherwise,
 *       any Contribution intentionally submitted for inclusion in the Work
 *       by You to the Licensor shall be under the terms and conditions of
 *       this License, without any additional terms or conditions.
 *       Notwithstanding the above, nothing herein shall supersede or modify
 *       the terms of any separate license agreement you may have executed
 *       with Licensor regarding such Contributions.
 *
 *    6. Trademarks. This License does not grant permission to use the trade
 *       names, trademarks, service marks, or product names of the Licensor,
 *       except as required for reasonable and customary use in describing the
 *       origin of the Work and reproducing the content of the NOTICE file.
 *
 *    7. Disclaimer of Warranty. Unless required by applicable law or
 *       agreed to in writing, Licensor provides the Work (and each
 *       Contributor provides its Contributions) on an "AS IS" BASIS,
 *       WITHOUT WARRANTIES OR CONDITIONS OF ANY KIND, either express or
 *       implied, including, without limitation, any warranties or conditions
 *       of TITLE, NON-INFRINGEMENT, MERCHANTABILITY, or FITNESS FOR A
 *       PARTICULAR PURPOSE. You are solely responsible for determining the
 *       appropriateness of using or redistributing the Work and assume any
 *       risks associated with Your exercise of permissions under this License.
 *
 *    8. Limitation of Liability. In no event and under no legal theory,
 *       whether in tort (including negligence), contract, or otherwise,
 *       unless required by applicable law (such as deliberate and grossly
 *       negligent acts) or agreed to in writing, shall any Contributor be
 *       liable to You for damages, including any direct, indirect, special,
 *       incidental, or consequential damages of any character arising as a
 *       result of this License or out of the use or inability to use the
 *       Work (including but not limited to damages for loss of goodwill,
 *       work stoppage, computer failure or malfunction, or any and all
 *       other commercial damages or losses), even if such Contributor
 *       has been advised of the possibility of such damages.
 *
 *    9. Accepting Warranty or Additional Liability. While redistributing
 *       the Work or Derivative Works thereof, You may choose to offer,
 *       and charge a fee for, acceptance of support, warranty, indemnity,
 *       or other liability obligations and/or rights consistent with this
 *       License. However, in accepting such obligations, You may act only
 *       on Your own behalf and on Your sole responsibility, not on behalf
 *       of any other Contributor, and only if You agree to indemnify,
 *       defend, and hold each Contributor harmless for any liability
 *       incurred by, or claims asserted against, such Contributor by reason
 *       of your accepting any such warranty or additional liability.
 *
 *    END OF TERMS AND CONDITIONS
 *
 *    APPENDIX: How to apply the Apache License to your work.
 *
 *       To apply the Apache License to your work, attach the following
 *       boilerplate notice, with the fields enclosed by brackets "[]"
 *       replaced with your own identifying information. (Don't include
 *       the brackets!)  The text should be enclosed in the appropriate
 *       comment syntax for the file format. We also recommend that a
 *       file or class name and description of purpose be included on the
 *       same "printed page" as the copyright notice for easier
 *       identification within third-party archives.
 *
 *    Copyright 2016 Alibaba Group
 *
 *    Licensed under the Apache License, Version 2.0 (the "License");
 *    you may not use this file except in compliance with the License.
 *    You may obtain a copy of the License at
 *
 *        http://www.apache.org/licenses/LICENSE-2.0
 *
 *    Unless required by applicable law or agreed to in writing, software
 *    distributed under the License is distributed on an "AS IS" BASIS,
 *    WITHOUT WARRANTIES OR CONDITIONS OF ANY KIND, either express or implied.
 *    See the License for the specific language governing permissions and
 *    limitations under the License.
 */
package com.taobao.weex;

import android.app.Application;
import android.content.Context;
import android.content.pm.ApplicationInfo;
import android.content.pm.PackageInfo;
import android.content.pm.PackageManager;
import android.os.Environment;
import android.telephony.TelephonyManager;

import com.taobao.weex.common.WXConfig;
import com.taobao.weex.utils.LogLevel;
import com.taobao.weex.utils.WXLogUtils;
import com.taobao.weex.utils.WXSoInstallMgrSdk;
import com.taobao.weex.utils.WXUtils;

import java.util.HashMap;
import java.util.Map;

public class WXEnvironment {

  public static final String OS = "android";
  public static final String SYS_VERSION = android.os.Build.VERSION.RELEASE;
  public static final String SYS_MODEL = android.os.Build.MODEL;
  /*********************
   * Global config
   ***************************/

  public static String JS_LIB_SDK_VERSION = "v0.14.7";

<<<<<<< HEAD
  public static String WXSDK_VERSION = "0.6.3.3";
=======
  public static String WXSDK_VERSION = "0.7.0.1";
>>>>>>> f0ba1066
  public static Application sApplication;
  public static final String DEV_Id = getDevId();
  public static int sDefaultWidth = 750;
  public volatile static boolean JsFrameworkInit = false;

  public static final String SETTING_EXCLUDE_X86SUPPORT = "env_exclude_x86";

  public static boolean SETTING_FORCE_VERTICAL_SCREEN = false;
  /**
   * Debug model
   */
  public static boolean sDebugMode = false;
  public static String sDebugWsUrl = "";
  public static boolean sRemoteDebugMode = false;
  public static String sRemoteDebugProxyUrl = "";
  public static long sJSLibInitTime = 0;

  public static long sSDKInitStart = 0;// init start timestamp
  public static long sSDKInitInvokeTime = 0;//time cost to invoke init method
  public static long sSDKInitExecuteTime = 0;//time cost to execute init job
  /** from init to sdk-ready **/
  public static long sSDKInitTime =0;

  public static LogLevel sLogLevel= LogLevel.DEBUG;
  private static boolean isApkDebug = true;
  private static boolean isPerf = false;

  public static boolean sShow3DLayer=true;

  private static Map<String, String> options = new HashMap<>();

  /**
   * dynamic
   */
  public static boolean sDynamicMode = false;
  public static String sDynamicUrl = "";

  /**
   * Fetch system information.
   * @return map contains system information.
   */
  public static Map<String, String> getConfig() {
    Map<String, String> configs = new HashMap<>();
    configs.put(WXConfig.os, OS);
    configs.put(WXConfig.appVersion, getAppVersionName());
    configs.put(WXConfig.devId, DEV_Id);
    configs.put(WXConfig.sysVersion, SYS_VERSION);
    configs.put(WXConfig.sysModel, SYS_MODEL);
    configs.put(WXConfig.weexVersion, String.valueOf(WXSDK_VERSION));
    configs.put(WXConfig.logLevel,sLogLevel.getName());
    configs.putAll(options);
    if(configs!=null&&configs.get(WXConfig.appName)==null && sApplication!=null){
       configs.put(WXConfig.appName, sApplication.getPackageName());
    }
    return configs;
  }

  /**
   * Get the version of the current app.
   */
  private static String getAppVersionName() {
    String versionName = "";
    PackageManager manager;
    PackageInfo info = null;
    try {
      manager = sApplication.getPackageManager();
      info = manager.getPackageInfo(sApplication.getPackageName(), 0);
      versionName = info.versionName;
    } catch (Exception e) {
      WXLogUtils.e("WXEnvironment getAppVersionName Exception: ", e);
    }
    return versionName;
  }

  public static void addCustomOptions(String key, String value) {
    options.put(key, value);
  }

  public static boolean isSupport() {
    boolean excludeX86 = "true".equals(options.get(SETTING_EXCLUDE_X86SUPPORT));
    boolean isX86AndExcluded = WXSoInstallMgrSdk.isX86()&&excludeX86;
    boolean isCPUSupport = WXSoInstallMgrSdk.isCPUSupport()&&!isX86AndExcluded;
    if (WXEnvironment.isApkDebugable()) {
      WXLogUtils.d("WXEnvironment.sSupport:" + isCPUSupport
                   + " WXSDKEngine.isInitialized():" + WXSDKEngine.isInitialized()
                   + " !WXUtils.isTabletDevice():" + !WXUtils.isTabletDevice());
    }
    return isCPUSupport && WXSDKEngine.isInitialized() && !WXUtils.isTabletDevice();
  }

  public static boolean isApkDebugable() {
    if (sApplication == null) {
      return false;
    }

    if (isPerf) {
      return false;
    }

    if (!isApkDebug) {
      return false;
    }
    try {
      ApplicationInfo info = sApplication.getApplicationInfo();
      isApkDebug = (info.flags & ApplicationInfo.FLAG_DEBUGGABLE) != 0;
      return isApkDebug;
    } catch (Exception e) {
      /**
       * Don't call WXLogUtils.e here,will cause stackoverflow
       */
      e.printStackTrace();
    }
    return false;
  }

  public static boolean isPerf() {
    return isPerf;
  }

  private static String getDevId() {
    return sApplication == null ? "" : ((TelephonyManager) sApplication
        .getSystemService(Context.TELEPHONY_SERVICE)).getDeviceId();
  }

  public static Application getApplication() {
    return sApplication;
  }

  public void initMetrics() {
    if (sApplication == null) {
      return;
    }
  }

  public static String getDiskCacheDir(Context context) {
    if (context == null) {
      return null;
    }
    String cachePath;
    if (Environment.MEDIA_MOUNTED.equals(Environment.getExternalStorageState())
            || !Environment.isExternalStorageRemovable()) {
      cachePath = context.getExternalCacheDir().getPath();
    } else {
      cachePath = context.getCacheDir().getPath();
    }
    return cachePath;
  }

}<|MERGE_RESOLUTION|>--- conflicted
+++ resolved
@@ -230,13 +230,9 @@
    * Global config
    ***************************/
 
-  public static String JS_LIB_SDK_VERSION = "v0.14.7";
-
-<<<<<<< HEAD
-  public static String WXSDK_VERSION = "0.6.3.3";
-=======
+  public static String JS_LIB_SDK_VERSION = "v0.15.2";
+
   public static String WXSDK_VERSION = "0.7.0.1";
->>>>>>> f0ba1066
   public static Application sApplication;
   public static final String DEV_Id = getDevId();
   public static int sDefaultWidth = 750;
