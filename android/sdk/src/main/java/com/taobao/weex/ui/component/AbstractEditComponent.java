--- conflicted
+++ resolved
@@ -411,18 +411,16 @@
         if (maxlength != null)
           setMaxLength(maxlength);
         return true;
-<<<<<<< HEAD
       case Constants.Name.MAXLENGTH:
         Integer maxLength = WXUtils.getInteger(param, null);
         if (maxLength != null)
           setMaxLength(maxLength);
-=======
+          return true;
       case Constants.Name.MAX:
         setMax(String.valueOf(param));
         return true;
       case Constants.Name.MIN:
         setMin(String.valueOf(param));
->>>>>>> 9c67f1ff
         return true;
     }
     return super.setProperty(key, param);
