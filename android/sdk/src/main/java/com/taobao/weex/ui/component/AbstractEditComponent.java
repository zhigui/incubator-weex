--- conflicted
+++ resolved
@@ -473,13 +473,8 @@
 
   @WXComponentProp(name = Constants.Name.FONT_SIZE)
   public void setFontSize(String fontSize) {
-<<<<<<< HEAD
     if (mHost != null && fontSize != null ) {
       mHost.setTextSize(TypedValue.COMPLEX_UNIT_PX, WXStyle.getFontSize(mDomObj.getStyles()));
-=======
-    if (mHost != null && fontSize != null && mDomObj.style != null) {
-      mHost.setTextSize(TypedValue.COMPLEX_UNIT_PX, WXStyle.getFontSize(mDomObj.style));
->>>>>>> 7b1ad978
     }
   }
 
