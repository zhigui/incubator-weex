--- conflicted
+++ resolved
@@ -452,33 +452,21 @@
     }
   }
 
-<<<<<<< HEAD
-
-  @WXComponentProp(name = WXDomPropConstant.WX_ATTR_VALUE)
-=======
   @WXComponentProp(name = Constants.Name.VALUE)
->>>>>>> 72cd73ac
   public void setValue(String value){
     if(mHost == null){
       return;
     }
 
-<<<<<<< HEAD
-    ((WXEditText) mHost).setText(value);
-  }
-
-  @WXComponentProp(name = WXDomPropConstant.WX_COLOR)
-=======
     mHost.setText(value);
   }
 
   @WXComponentProp(name = Constants.Name.COLOR)
->>>>>>> 72cd73ac
   public void setColor(String color) {
     if (mHost != null && !TextUtils.isEmpty(color)) {
       int colorInt = WXResourceUtils.getColor(color);
       if (colorInt != Integer.MIN_VALUE) {
-        ((WXEditText) mHost).setTextColor(colorInt);
+        mHost.setTextColor(colorInt);
       }
     }
   }
@@ -486,7 +474,7 @@
   @WXComponentProp(name = Constants.Name.FONT_SIZE)
   public void setFontSize(String fontSize) {
     if (mHost != null && fontSize != null && mDomObj.style != null) {
-      ((WXEditText) mHost).setTextSize(TypedValue.COMPLEX_UNIT_PX, WXStyle.getFontSize(mDomObj.style));
+      mHost.setTextSize(TypedValue.COMPLEX_UNIT_PX, WXStyle.getFontSize(mDomObj.style));
     }
   }
 
@@ -494,7 +482,7 @@
   public void setTextAlign(String textAlign) {
     int align = getTextAlign(textAlign);
     if (align > 0) {
-      ((EditText) mHost).setGravity(align | Gravity.CENTER_VERTICAL);
+      mHost.setGravity(align | Gravity.CENTER_VERTICAL);
     }
   }
 
@@ -503,7 +491,7 @@
     if (mHost == null) {
       return;
     }
-    ((WXEditText) mHost).setSingleLine(singleLine);
+    mHost.setSingleLine(singleLine);
   }
 
   @WXComponentProp(name = Constants.Name.LINES)
