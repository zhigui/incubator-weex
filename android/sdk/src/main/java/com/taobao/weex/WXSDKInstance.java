--- conflicted
+++ resolved
@@ -1226,15 +1226,10 @@
     mGlobalEvents.remove(eventName);
   }
 
-<<<<<<< HEAD
   public WXPerformance getWXPerformance(){
     return mWXPerformance;
   }
 
-    /**
-     * load bundle js listener
-     */
-=======
   public Map<String, Serializable> getUserTrackParams() {
     return mUserTrackParams;
   }
@@ -1261,7 +1256,6 @@
   /**
    * load bundle js listener
    */
->>>>>>> b15f7a40
   class WXHttpListener implements IWXHttpAdapter.OnHttpListener {
 
     private String pageName;
