/**
 *
 *                                  Apache License
 *                            Version 2.0, January 2004
 *                         http://www.apache.org/licenses/
 *
 *    TERMS AND CONDITIONS FOR USE, REPRODUCTION, AND DISTRIBUTION
 *
 *    1. Definitions.
 *
 *       "License" shall mean the terms and conditions for use, reproduction,
 *       and distribution as defined by Sections 1 through 9 of this document.
 *
 *       "Licensor" shall mean the copyright owner or entity authorized by
 *       the copyright owner that is granting the License.
 *
 *       "Legal Entity" shall mean the union of the acting entity and all
 *       other entities that control, are controlled by, or are under common
 *       control with that entity. For the purposes of this definition,
 *       "control" means (i) the power, direct or indirect, to cause the
 *       direction or management of such entity, whether by contract or
 *       otherwise, or (ii) ownership of fifty percent (50%) or more of the
 *       outstanding shares, or (iii) beneficial ownership of such entity.
 *
 *       "You" (or "Your") shall mean an individual or Legal Entity
 *       exercising permissions granted by this License.
 *
 *       "Source" form shall mean the preferred form for making modifications,
 *       including but not limited to software source code, documentation
 *       source, and configuration files.
 *
 *       "Object" form shall mean any form resulting from mechanical
 *       transformation or translation of a Source form, including but
 *       not limited to compiled object code, generated documentation,
 *       and conversions to other media types.
 *
 *       "Work" shall mean the work of authorship, whether in Source or
 *       Object form, made available under the License, as indicated by a
 *       copyright notice that is included in or attached to the work
 *       (an example is provided in the Appendix below).
 *
 *       "Derivative Works" shall mean any work, whether in Source or Object
 *       form, that is based on (or derived from) the Work and for which the
 *       editorial revisions, annotations, elaborations, or other modifications
 *       represent, as a whole, an original work of authorship. For the purposes
 *       of this License, Derivative Works shall not include works that remain
 *       separable from, or merely link (or bind by name) to the interfaces of,
 *       the Work and Derivative Works thereof.
 *
 *       "Contribution" shall mean any work of authorship, including
 *       the original version of the Work and any modifications or additions
 *       to that Work or Derivative Works thereof, that is intentionally
 *       submitted to Licensor for inclusion in the Work by the copyright owner
 *       or by an individual or Legal Entity authorized to submit on behalf of
 *       the copyright owner. For the purposes of this definition, "submitted"
 *       means any form of electronic, verbal, or written communication sent
 *       to the Licensor or its representatives, including but not limited to
 *       communication on electronic mailing lists, source code control systems,
 *       and issue tracking systems that are managed by, or on behalf of, the
 *       Licensor for the purpose of discussing and improving the Work, but
 *       excluding communication that is conspicuously marked or otherwise
 *       designated in writing by the copyright owner as "Not a Contribution."
 *
 *       "Contributor" shall mean Licensor and any individual or Legal Entity
 *       on behalf of whom a Contribution has been received by Licensor and
 *       subsequently incorporated within the Work.
 *
 *    2. Grant of Copyright License. Subject to the terms and conditions of
 *       this License, each Contributor hereby grants to You a perpetual,
 *       worldwide, non-exclusive, no-charge, royalty-free, irrevocable
 *       copyright license to reproduce, prepare Derivative Works of,
 *       publicly display, publicly perform, sublicense, and distribute the
 *       Work and such Derivative Works in Source or Object form.
 *
 *    3. Grant of Patent License. Subject to the terms and conditions of
 *       this License, each Contributor hereby grants to You a perpetual,
 *       worldwide, non-exclusive, no-charge, royalty-free, irrevocable
 *       (except as stated in this section) patent license to make, have made,
 *       use, offer to sell, sell, import, and otherwise transfer the Work,
 *       where such license applies only to those patent claims licensable
 *       by such Contributor that are necessarily infringed by their
 *       Contribution(s) alone or by combination of their Contribution(s)
 *       with the Work to which such Contribution(s) was submitted. If You
 *       institute patent litigation against any entity (including a
 *       cross-claim or counterclaim in a lawsuit) alleging that the Work
 *       or a Contribution incorporated within the Work constitutes direct
 *       or contributory patent infringement, then any patent licenses
 *       granted to You under this License for that Work shall terminate
 *       as of the date such litigation is filed.
 *
 *    4. Redistribution. You may reproduce and distribute copies of the
 *       Work or Derivative Works thereof in any medium, with or without
 *       modifications, and in Source or Object form, provided that You
 *       meet the following conditions:
 *
 *       (a) You must give any other recipients of the Work or
 *           Derivative Works a copy of this License; and
 *
 *       (b) You must cause any modified files to carry prominent notices
 *           stating that You changed the files; and
 *
 *       (c) You must retain, in the Source form of any Derivative Works
 *           that You distribute, all copyright, patent, trademark, and
 *           attribution notices from the Source form of the Work,
 *           excluding those notices that do not pertain to any part of
 *           the Derivative Works; and
 *
 *       (d) If the Work includes a "NOTICE" text file as part of its
 *           distribution, then any Derivative Works that You distribute must
 *           include a readable copy of the attribution notices contained
 *           within such NOTICE file, excluding those notices that do not
 *           pertain to any part of the Derivative Works, in at least one
 *           of the following places: within a NOTICE text file distributed
 *           as part of the Derivative Works; within the Source form or
 *           documentation, if provided along with the Derivative Works; or,
 *           within a display generated by the Derivative Works, if and
 *           wherever such third-party notices normally appear. The contents
 *           of the NOTICE file are for informational purposes only and
 *           do not modify the License. You may add Your own attribution
 *           notices within Derivative Works that You distribute, alongside
 *           or as an addendum to the NOTICE text from the Work, provided
 *           that such additional attribution notices cannot be construed
 *           as modifying the License.
 *
 *       You may add Your own copyright statement to Your modifications and
 *       may provide additional or different license terms and conditions
 *       for use, reproduction, or distribution of Your modifications, or
 *       for any such Derivative Works as a whole, provided Your use,
 *       reproduction, and distribution of the Work otherwise complies with
 *       the conditions stated in this License.
 *
 *    5. Submission of Contributions. Unless You explicitly state otherwise,
 *       any Contribution intentionally submitted for inclusion in the Work
 *       by You to the Licensor shall be under the terms and conditions of
 *       this License, without any additional terms or conditions.
 *       Notwithstanding the above, nothing herein shall supersede or modify
 *       the terms of any separate license agreement you may have executed
 *       with Licensor regarding such Contributions.
 *
 *    6. Trademarks. This License does not grant permission to use the trade
 *       names, trademarks, service marks, or product names of the Licensor,
 *       except as required for reasonable and customary use in describing the
 *       origin of the Work and reproducing the content of the NOTICE file.
 *
 *    7. Disclaimer of Warranty. Unless required by applicable law or
 *       agreed to in writing, Licensor provides the Work (and each
 *       Contributor provides its Contributions) on an "AS IS" BASIS,
 *       WITHOUT WARRANTIES OR CONDITIONS OF ANY KIND, either express or
 *       implied, including, without limitation, any warranties or conditions
 *       of TITLE, NON-INFRINGEMENT, MERCHANTABILITY, or FITNESS FOR A
 *       PARTICULAR PURPOSE. You are solely responsible for determining the
 *       appropriateness of using or redistributing the Work and assume any
 *       risks associated with Your exercise of permissions under this License.
 *
 *    8. Limitation of Liability. In no event and under no legal theory,
 *       whether in tort (including negligence), contract, or otherwise,
 *       unless required by applicable law (such as deliberate and grossly
 *       negligent acts) or agreed to in writing, shall any Contributor be
 *       liable to You for damages, including any direct, indirect, special,
 *       incidental, or consequential damages of any character arising as a
 *       result of this License or out of the use or inability to use the
 *       Work (including but not limited to damages for loss of goodwill,
 *       work stoppage, computer failure or malfunction, or any and all
 *       other commercial damages or losses), even if such Contributor
 *       has been advised of the possibility of such damages.
 *
 *    9. Accepting Warranty or Additional Liability. While redistributing
 *       the Work or Derivative Works thereof, You may choose to offer,
 *       and charge a fee for, acceptance of support, warranty, indemnity,
 *       or other liability obligations and/or rights consistent with this
 *       License. However, in accepting such obligations, You may act only
 *       on Your own behalf and on Your sole responsibility, not on behalf
 *       of any other Contributor, and only if You agree to indemnify,
 *       defend, and hold each Contributor harmless for any liability
 *       incurred by, or claims asserted against, such Contributor by reason
 *       of your accepting any such warranty or additional liability.
 *
 *    END OF TERMS AND CONDITIONS
 *
 *    APPENDIX: How to apply the Apache License to your work.
 *
 *       To apply the Apache License to your work, attach the following
 *       boilerplate notice, with the fields enclosed by brackets "[]"
 *       replaced with your own identifying information. (Don't include
 *       the brackets!)  The text should be enclosed in the appropriate
 *       comment syntax for the file format. We also recommend that a
 *       file or class name and description of purpose be included on the
 *       same "printed page" as the copyright notice for easier
 *       identification within third-party archives.
 *
 *    Copyright 2016 Alibaba Group
 *
 *    Licensed under the Apache License, Version 2.0 (the "License");
 *    you may not use this file except in compliance with the License.
 *    You may obtain a copy of the License at
 *
 *        http://www.apache.org/licenses/LICENSE-2.0
 *
 *    Unless required by applicable law or agreed to in writing, software
 *    distributed under the License is distributed on an "AS IS" BASIS,
 *    WITHOUT WARRANTIES OR CONDITIONS OF ANY KIND, either express or implied.
 *    See the License for the specific language governing permissions and
 *    limitations under the License.
 */
package com.taobao.weex;

import android.content.Context;
import android.content.Intent;
import android.graphics.Color;
import android.net.Uri;
import android.os.Message;
import android.text.TextUtils;
import android.util.Log;
import android.view.View;
import android.view.ViewGroup;
import android.widget.ScrollView;

import com.alibaba.fastjson.JSONObject;
import com.taobao.weex.adapter.IWXHttpAdapter;
import com.taobao.weex.adapter.IWXImgLoaderAdapter;
import com.taobao.weex.adapter.IWXUserTrackAdapter;
import com.taobao.weex.adapter.URIAdapter;
import com.taobao.weex.bridge.NativeInvokeHelper;
import com.taobao.weex.bridge.WXBridgeManager;
import com.taobao.weex.bridge.WXModuleManager;
import com.taobao.weex.common.Constants;
import com.taobao.weex.common.Destroyable;
import com.taobao.weex.common.OnWXScrollListener;
import com.taobao.weex.common.WXErrorCode;
import com.taobao.weex.common.WXPerformance;
import com.taobao.weex.common.WXRefreshData;
import com.taobao.weex.common.WXRenderStrategy;
import com.taobao.weex.common.WXRequest;
import com.taobao.weex.common.WXResponse;
import com.taobao.weex.dom.DomContext;
import com.taobao.weex.dom.WXDomHandler;
import com.taobao.weex.dom.WXDomObject;
import com.taobao.weex.dom.WXDomTask;
import com.taobao.weex.http.WXHttpUtil;
import com.taobao.weex.ui.component.NestedContainer;
import com.taobao.weex.ui.component.WXBasicComponentType;
import com.taobao.weex.ui.component.WXComponent;
import com.taobao.weex.ui.component.WXComponentFactory;
import com.taobao.weex.ui.component.WXVContainer;
import com.taobao.weex.ui.view.WXScrollView;
import com.taobao.weex.ui.view.WXScrollView.WXScrollViewListener;
import com.taobao.weex.utils.WXFileUtils;
import com.taobao.weex.utils.WXJsonUtils;
import com.taobao.weex.utils.WXLogUtils;
import com.taobao.weex.utils.WXReflectionUtils;
import com.taobao.weex.utils.WXViewUtils;

import java.io.Serializable;
import java.util.ArrayList;
import java.util.HashMap;
import java.util.List;
import java.util.Map;
import java.util.Set;
import java.util.concurrent.ConcurrentHashMap;

import static com.taobao.weex.http.WXHttpUtil.KEY_USER_AGENT;


/**
 * Each instance of WXSDKInstance represents an running weex instance.
 * It can be a pure weex view, or mixed with native view
 */
public class WXSDKInstance implements IWXActivityStateListener,DomContext, View.OnLayoutChangeListener {

  //Performance
  public boolean mEnd = false;
  public static final String BUNDLE_URL = "bundleUrl";
  private IWXUserTrackAdapter mUserTrackAdapter;
  private IWXRenderListener mRenderListener;
  /** package **/ Context mContext;
  private final String mInstanceId;
  private RenderContainer mRenderContainer;
  private WXComponent mRootComp;
  private boolean mRendered;
  private WXRefreshData mLastRefreshData;
  private NestedInstanceInterceptor mNestedInstanceInterceptor;
  private String mBundleUrl = "";
  private boolean isDestroy=false;
  private Map<String,Serializable> mUserTrackParams;
  private NativeInvokeHelper mNativeInvokeHelper;
<<<<<<< HEAD
=======
  private boolean isCommit=false;
>>>>>>> ad9d088d

  /**
   * Render strategy.
   */
  private WXRenderStrategy mRenderStrategy = WXRenderStrategy.APPEND_ASYNC;
  /**
   * Render start time
   */
  private long mRenderStartTime;
  /**
   * Refresh start time
   */
  private long mRefreshStartTime;
  private WXPerformance mWXPerformance;
  private ScrollView mScrollView;
  private WXScrollViewListener mWXScrollViewListener;

  private List<OnWXScrollListener> mWXScrollListeners;

  /**
   * If anchor is created manually(etc. define a layout xml resource ),
   * be aware do not add it to twice when {@link IWXRenderListener#onViewCreated(WXSDKInstance, View)}.
   * @param a
   */
  public void setRenderContainer(RenderContainer a){
    if(a != null) {
      a.setSDKInstance(this);
      a.addOnLayoutChangeListener(this);
    }
    mRenderContainer = a;
  }



  private int mMaxDeepLayer;

  public interface OnInstanceVisibleListener{
    void onAppear();
    void onDisappear();
  }
  private List<OnInstanceVisibleListener> mVisibleListeners = new ArrayList<>();

  public WXSDKInstance(Context context) {
    mInstanceId = WXSDKManager.getInstance().generateInstanceId();
    init(context);
  }

  /**
   * For unittest only.
   */
  WXSDKInstance(Context context,String id) {
    mInstanceId = id;
    init(context);
  }


  public WXComponent getRootComponent() {
    return mRootComp;
  }

  public void setNestedInstanceInterceptor(NestedInstanceInterceptor interceptor){
    mNestedInstanceInterceptor = interceptor;
  }

  public WXSDKInstance createNestedInstance(NestedContainer container){
    WXSDKInstance sdkInstance = new WXSDKInstance(mContext);
    if(mNestedInstanceInterceptor != null){
      mNestedInstanceInterceptor.onCreateNestInstance(sdkInstance,container);
    }
    return sdkInstance;
  }

  public void addOnInstanceVisibleListener(OnInstanceVisibleListener l){
    mVisibleListeners.add(l);
  }

  public void removeOnInstanceVisibleListener(OnInstanceVisibleListener l){
    mVisibleListeners.remove(l);
  }

  public void init(Context context) {
    mContext = context;
    mNativeInvokeHelper = new NativeInvokeHelper(mInstanceId);

    mWXPerformance = new WXPerformance();
    mWXPerformance.WXSDKVersion = WXEnvironment.WXSDK_VERSION;
    mWXPerformance.JSLibInitTime = WXEnvironment.sJSLibInitTime;

    mUserTrackAdapter=WXSDKManager.getInstance().getIWXUserTrackAdapter();
  }

  public NativeInvokeHelper getNativeInvokeHelper() {
    return mNativeInvokeHelper;
  }

  public void setBizType(String bizType) {
    if (!TextUtils.isEmpty(bizType)) {
      mWXPerformance.bizType = bizType;
    }
  }

  public ScrollView getScrollView() {
    return mScrollView;
  }

  public void setRootScrollView(ScrollView scrollView) {
    mScrollView = scrollView;
    if (mWXScrollViewListener != null) {
      ((WXScrollView) mScrollView).addScrollViewListener(mWXScrollViewListener);
    }
  }

  @Deprecated
  public void registerScrollViewListener(WXScrollViewListener scrollViewListener) {
    mWXScrollViewListener = scrollViewListener;
  }

  @Deprecated
  public WXScrollViewListener getScrollViewListener() {
    return mWXScrollViewListener;
  }

  @Deprecated
  public void setIWXUserTrackAdapter(IWXUserTrackAdapter adapter) {
  }

  /**
   * Render template asynchronously, use {@link WXRenderStrategy#APPEND_ASYNC} as render strategy
   * @param template bundle js
   * @param options  os   iphone/android/ipad
   *                 weexversion    Weex version(like 1.0.0)
   *                 appversion     App version(like 1.0.0)
   *                 devid        Device id(like Aqh9z8dRJNBhmS9drLG5BKCmXhecHUXIZoXOctKwFebH)
   *                 sysversion    Device system version(like 5.4.4、7.0.4, should be used with os)
   *                 sysmodel     Device model(like iOS:"MGA82J/A", android:"MI NOTE LTE")
   *                 Time    UNIX timestamp, UTC+08:00
   *                 TTID(Optional)
   *                 MarkertId
   *                 Appname(Optional)  tm,tb,qa
   *                 Bundleurl(Optional)  template url
   * @param jsonInitData Initial data for rendering
   */
  public void render(String template, Map<String, Object> options, String jsonInitData) {
    render(template, options, jsonInitData, WXRenderStrategy.APPEND_ASYNC);
  }

  /**
   * Render template asynchronously
   * @param template bundle js
   * @param options  os   iphone/android/ipad
   *                 weexversion    Weex version(like 1.0.0)
   *                 appversion     App version(like 1.0.0)
   *                 devid        Device id(like Aqh9z8dRJNBhmS9drLG5BKCmXhecHUXIZoXOctKwFebH)
   *                 sysversion    Device system version(like 5.4.4、7.0.4, should be used with os)
   *                 sysmodel     Device model(like iOS:"MGA82J/A", android:"MI NOTE LTE")
   *                 Time    UNIX timestamp, UTC+08:00
   *                 TTID(Optional)
   *                 MarkertId
   *                 Appname(Optional)  tm,tb,qa
   *                 Bundleurl(Optional)  template url
   * @param jsonInitData Initial data for rendering
   * @param flag     RenderStrategy {@link WXRenderStrategy}
   */
  public void render(String template, Map<String, Object> options, String jsonInitData, WXRenderStrategy flag) {
    render(WXPerformance.DEFAULT, template, options, jsonInitData, flag);
  }

  /**
   * Render template asynchronously
   *
   * @param pageName, used for performance log.
   * @param template bundle js
   * @param options  os   iphone/android/ipad
   *                 weexversion    Weex version(like 1.0.0)
   *                 appversion     App version(like 1.0.0)
   *                 devid        Device id(like Aqh9z8dRJNBhmS9drLG5BKCmXhecHUXIZoXOctKwFebH)
   *                 sysversion    Device system version(like 5.4.4、7.0.4, should be used with os)
   *                 sysmodel     Device model(like iOS:"MGA82J/A", android:"MI NOTE LTE")
   *                 Time    UNIX timestamp, UTC+08:00
   *                 TTID(Optional)
   *                 MarkertId
   *                 Appname(Optional)  tm,tb,qa
   *                 Bundleurl(Optional)  template url
   * @param jsonInitData Initial data for rendering
   * @param flag     RenderStrategy {@link WXRenderStrategy}
   */
  public void render(String pageName, String template, Map<String, Object> options, String jsonInitData, WXRenderStrategy flag) {
    renderInternal(pageName,template,options,jsonInitData,flag);
  }

  private void ensureRenderArchor(){
    if(mRenderContainer == null){
      mRenderContainer = new RenderContainer(getContext());
      mRenderContainer.setLayoutParams(new ViewGroup.LayoutParams(ViewGroup.LayoutParams.MATCH_PARENT, ViewGroup.LayoutParams.MATCH_PARENT));
      mRenderContainer.setBackgroundColor(Color.TRANSPARENT);
      mRenderContainer.setSDKInstance(this);
      mRenderContainer.addOnLayoutChangeListener(this);
    }
  }

  private void renderInternal(String pageName,
                              String template,
                              Map<String, Object> options,
                              String jsonInitData,
                              WXRenderStrategy flag){
    if (mRendered || TextUtils.isEmpty(template)) {
      return;
    }

    ensureRenderArchor();

    Map<String, Object> renderOptions = options;
    if (renderOptions == null) {
      renderOptions = new HashMap<>();
    }

    if (WXEnvironment.sDynamicMode && !TextUtils.isEmpty(WXEnvironment.sDynamicUrl) && renderOptions.get("dynamicMode") == null) {
      renderOptions.put("dynamicMode", "true");
      renderByUrl(pageName, WXEnvironment.sDynamicUrl, renderOptions, jsonInitData, flag);
      return;
    }

    mWXPerformance.pageName = pageName;
    mWXPerformance.JSTemplateSize = template.length() / 1024;

    mRenderStartTime = System.currentTimeMillis();
    mRenderStrategy = flag;

    WXSDKManager.getInstance().createInstance(this, template, renderOptions, jsonInitData);
    mRendered = true;

    if (TextUtils.isEmpty(mBundleUrl)) {
      mBundleUrl = pageName;
    }
  }

  private void renderByUrlInternal(String pageName,
                                   final String url,
                                   Map<String, Object> options,
                                   final String jsonInitData,
                                   final WXRenderStrategy flag) {

    ensureRenderArchor();
    pageName = wrapPageName(pageName, url);
    mBundleUrl = url;

    Map<String, Object> renderOptions = options;
    if (renderOptions == null) {
      renderOptions = new HashMap<>();
    }
    if (!renderOptions.containsKey(BUNDLE_URL)) {
      renderOptions.put(BUNDLE_URL, url);
    }

    Uri uri = Uri.parse(url);
    if (uri != null && TextUtils.equals(uri.getScheme(), "file")) {
      render(pageName, WXFileUtils.loadAsset(assembleFilePath(uri), mContext), renderOptions, jsonInitData, flag);
      return;
    }

    IWXHttpAdapter adapter = WXSDKManager.getInstance().getIWXHttpAdapter();

    WXRequest wxRequest = new WXRequest();
    wxRequest.url = rewriteUri(Uri.parse(url),URIAdapter.BUNDLE).toString();
    if (wxRequest.paramMap == null) {
      wxRequest.paramMap = new HashMap<String, String>();
    }
    wxRequest.paramMap.put(KEY_USER_AGENT, WXHttpUtil.assembleUserAgent(mContext,WXEnvironment.getConfig()));
    adapter.sendRequest(wxRequest, new WXHttpListener(pageName, renderOptions, jsonInitData, flag, System.currentTimeMillis()));
  }

  /**
   * Use {@link #render(String, String, Map, String, WXRenderStrategy)} instead.
   * @param pageName
   * @param template
   * @param options
   * @param jsonInitData
   * @param width
   * @param height
   * @param flag
   */
  @Deprecated
  public void render(String pageName, String template, Map<String, Object> options, String jsonInitData, int width, int height, WXRenderStrategy flag) {
    render(pageName,template,options,jsonInitData,flag);
  }

  /**
   * Render template asynchronously, use {@link WXRenderStrategy#APPEND_ASYNC} as render strategy
   * @param template bundle js
   */
  public void render(String template) {
    render(WXPerformance.DEFAULT, template, null, null, mRenderStrategy);
  }

  /**
   * Use {@link #render(String)} instead.
   * @param template
   * @param width
   * @param height
   */
  @Deprecated
  public void render(String template, int width, int height) {
    render(template);
  }

  /**
   * Use {@link #renderByUrl(String, String, Map, String, WXRenderStrategy)} instead.
   * @param pageName
   * @param url
   * @param options
   * @param jsonInitData
   * @param width
   * @param height
   * @param flag
   */
  @Deprecated
  public void renderByUrl(String pageName, final String url, Map<String, Object> options, final String jsonInitData, final int width, final int height, final WXRenderStrategy flag){
    renderByUrl(pageName,url,options,jsonInitData,flag);
  }

  public void renderByUrl(String pageName, final String url, Map<String, Object> options, final String jsonInitData, final WXRenderStrategy flag) {
    renderByUrlInternal(pageName,url,options,jsonInitData,flag);
  }

  private String wrapPageName(String pageName, String url) {
    if(TextUtils.equals(pageName, WXPerformance.DEFAULT)){
      pageName=url;
      try {
        Uri uri=Uri.parse(url);
        if(uri!=null){
          Uri.Builder builder=new Uri.Builder();
          builder.scheme(uri.getScheme());
          builder.authority(uri.getAuthority());
          builder.path(uri.getPath());
          pageName=builder.toString();
        }
      } catch (Exception e) {
      }
    }
    return pageName;
  }

  private String assembleFilePath(Uri uri) {
    if(uri!=null && uri.getPath()!=null){
      return uri.getPath().replaceFirst("/","");
    }
    return "";
  }

  /**
   * Refresh instance asynchronously.
   * @param data the new data
   */
  public void refreshInstance(Map<String, Object> data) {
    if (data == null) {
      return;
    }
    refreshInstance(WXJsonUtils.fromObjectToJSONString(data));
  }

  /**
   * Refresh instance asynchronously.
   * @param jsonData the new data
   */
  public void refreshInstance(String jsonData) {
    if (jsonData == null) {
      return;
    }
    mRefreshStartTime = System.currentTimeMillis();
    //cancel last refresh message
    if (mLastRefreshData != null) {
      mLastRefreshData.isDirty = true;
    }

    mLastRefreshData = new WXRefreshData(jsonData, false);

    WXSDKManager.getInstance().refreshInstance(mInstanceId, mLastRefreshData);
  }

  public WXRenderStrategy getRenderStrategy() {
    return mRenderStrategy;
  }

  @Override
  public Context getUIContext() {
    return mContext;
  }

  public String getInstanceId() {
    return mInstanceId;
  }

  public Context getContext() {
    if(mContext == null){
      WXLogUtils.e("WXSdkInstance mContext == null");
    }
    return mContext;
  }

  public int getWeexHeight() {
    return mRenderContainer == null ? 0: mRenderContainer.getHeight();
  }

  public int getWeexWidth() {
    return mRenderContainer == null ? 0: mRenderContainer.getWidth();
  }


  public IWXImgLoaderAdapter getImgLoaderAdapter() {
    return WXSDKManager.getInstance().getIWXImgLoaderAdapter();
  }

  public URIAdapter getURIAdapter(){
    return WXSDKManager.getInstance().getURIAdapter();
  }

  public Uri rewriteUri(Uri uri,String type){
    return getURIAdapter().rewrite(this,type,uri);
  }

  public IWXHttpAdapter getWXHttpAdapter() {
    return WXSDKManager.getInstance().getIWXHttpAdapter();
  }

  @Deprecated
  public void reloadImages() {
    if (mScrollView == null) {
      return;
    }
  }

  /********************************
   * begin register listener
   ********************************************************/
  public void registerRenderListener(IWXRenderListener listener) {
    mRenderListener = listener;
  }

  @Deprecated
  public void registerActivityStateListener(IWXActivityStateListener listener) {

  }

  /********************************
   * end register listener
   ********************************************************/


  /********************************
   *  begin hook Activity life cycle callback
   ********************************************************/

  @Override
  public void onActivityCreate() {

    // module listen Activity onActivityCreate
    WXModuleManager.onActivityCreate(getInstanceId());

    if(mRootComp != null) {
      mRootComp.onActivityCreate();
    }else{
      WXLogUtils.w("Warning :Component tree has not build completely,onActivityCreate can not be call!");
    }

  }

  @Override
  public void onActivityStart() {

    // module listen Activity onActivityCreate
    WXModuleManager.onActivityStart(getInstanceId());
    if(mRootComp != null) {
      mRootComp.onActivityStart();
    }else{
      WXLogUtils.w("Warning :Component tree has not build completely,onActivityStart can not be call!");
    }

  }

  @Override
  public void onActivityPause() {
<<<<<<< HEAD

    // module listen Activity onActivityPause
    WXModuleManager.onActivityPause(getInstanceId());
    if(mRootComp != null) {
      mRootComp.onActivityPause();
    }else{
      WXLogUtils.w("Warning :Component tree has not build completely,onActivityPause can not be call!");
=======
    for (IWXActivityStateListener listener : mActivityStateListeners) {
      listener.onActivityPause();
    }
    onViewDisappear();
    if(!isCommit){
      Set<String> componentTypes= WXComponentFactory.getComponentTypesByInstanceId(getInstanceId());
      if(componentTypes!=null && componentTypes.contains(WXBasicComponentType.SCROLLER)){
        mWXPerformance.useScroller=1;
      }
      mWXPerformance.maxDeepViewLayer=getMaxDeepLayer();
      if (mUserTrackAdapter != null) {
        mUserTrackAdapter.commit(mContext, null, IWXUserTrackAdapter.LOAD, mWXPerformance, getUserTrackParams());
      }
      isCommit=true;
>>>>>>> ad9d088d
    }

<<<<<<< HEAD
=======
    // module listen Activity onActivityPause
    WXModuleManager.onActivityPause(getInstanceId());
    if(mRootComp != null) {
      mRootComp.onActivityPause();
    }else{
      WXLogUtils.w("Warning :Component tree has not build completely,onActivityPause can not be call!");
    }

>>>>>>> ad9d088d
    onViewDisappear();
  }


  @Override
  public void onActivityResume() {

    // notify onActivityResume callback to module
    WXModuleManager.onActivityResume(getInstanceId());

    if(mRootComp != null) {
      mRootComp.onActivityResume();
    }else{
      WXLogUtils.w("Warning :Component tree has not build completely, onActivityResume can not be call!");
    }

    onViewAppear();
  }

  @Override
  public void onActivityStop() {

    // notify onActivityResume callback to module
    WXModuleManager.onActivityStop(getInstanceId());

    if(mRootComp != null) {
      mRootComp.onActivityStop();
    }else{
      WXLogUtils.w("Warning :Component tree has not build completely, onActivityStop can not be call!");
    }


  }

  @Override
  public void onActivityDestroy() {
    WXModuleManager.onActivityDestroy(getInstanceId());

    if(mRootComp != null) {
      mRootComp.onActivityDestroy();
    }else{
      WXLogUtils.w("Warning :Component tree has not build completely, onActivityDestroy can not be call!");
    }

    destroy();
  }

  @Override
  public boolean onActivityBack() {

    WXModuleManager.onActivityBack(getInstanceId());

    if(mRootComp != null) {
      return mRootComp.onActivityBack();
    }else{
      WXLogUtils.w("Warning :Component tree has not build completely, onActivityBack can not be call!");
    }

    return false;
  }

  public void onActivityResult(int requestCode, int resultCode, Intent data){
    WXModuleManager.onActivityResult(getInstanceId(),requestCode,resultCode,data);

    if(mRootComp != null) {
      mRootComp.onActivityResult(requestCode,requestCode,data);
    }else{
      WXLogUtils.w("Warning :Component tree has not build completely, onActivityResult can not be call!");
    }
  }


  public void onRequestPermissionsResult(int requestCode, String[] permissions, int[] grantResults) {

    WXModuleManager.onRequestPermissionsResult(getInstanceId(),requestCode,permissions,grantResults);

    if(mRootComp != null) {
       mRootComp.onRequestPermissionsResult(requestCode,permissions,grantResults);
    }else{
      WXLogUtils.w("Warning :Component tree has not build completely, onRequestPermissionsResult can not be call!");
    }
  }

  /********************************
   *  end hook Activity life cycle callback
   ********************************************************/

  public void onViewDisappear(){
    WXComponent comp = getRootComponent();
    if(comp != null) {
      WXBridgeManager.getInstance().fireEvent(this.mInstanceId, comp.getRef(), Constants.Event.VIEWDISAPPEAR, null, null);
      //call disappear of nested instances
      for(OnInstanceVisibleListener instance:mVisibleListeners){
        instance.onDisappear();
      }
    }
  }

  public void onViewAppear(){
    WXComponent comp = getRootComponent();
    if(comp != null) {
      WXBridgeManager.getInstance().fireEvent(this.mInstanceId, comp.getRef(), Constants.Event.VIEWAPPEAR,null, null);
      for(OnInstanceVisibleListener instance:mVisibleListeners){
        instance.onAppear();
      }
    }
  }


  public void onCreateFinish() {
    if (mContext != null) {
      runOnUiThread(new Runnable() {

        @Override
        public void run() {
          if ( mContext != null) {
            onViewAppear();
            View wxView= mRenderContainer;
            if(WXEnvironment.isApkDebugable() && WXSDKManager.getInstance().getIWXDebugAdapter()!=null){
              wxView = WXSDKManager.getInstance().getIWXDebugAdapter().wrapContainer(WXSDKInstance.this,wxView);
            }
            if(mRenderListener != null) {
              mRenderListener.onViewCreated(WXSDKInstance.this, wxView);
            }
          }
        }
      });
    }
  }

  /**
   * call back when update finish
   */
  public void onUpdateFinish() {
    WXLogUtils.d("Instance onUpdateSuccess");
  }


  public void runOnUiThread(Runnable action) {
    WXSDKManager.getInstance().postOnUiThread(action, 0);
  }

  public void onRenderSuccess(final int width, final int height) {
    firstScreenRenderFinished();

    long time = System.currentTimeMillis() - mRenderStartTime;
    WXLogUtils.renderPerformanceLog("onRenderSuccess", time);
    WXLogUtils.renderPerformanceLog("   invokeCreateInstance",mWXPerformance.communicateTime);
    WXLogUtils.renderPerformanceLog("   TotalCallNativeTime", mWXPerformance.callNativeTime);
    WXLogUtils.renderPerformanceLog("       TotalJsonParseTime", mWXPerformance.parseJsonTime);
    WXLogUtils.renderPerformanceLog("   TotalBatchTime", mWXPerformance.batchTime);
    WXLogUtils.renderPerformanceLog("       TotalCssLayoutTime", mWXPerformance.cssLayoutTime);
    WXLogUtils.renderPerformanceLog("       TotalApplyUpdateTime", mWXPerformance.applyUpdateTime);
    WXLogUtils.renderPerformanceLog("       TotalUpdateDomObjTime", mWXPerformance.updateDomObjTime);


    mWXPerformance.totalTime = time;
    if(mWXPerformance.screenRenderTime<0.001){
      mWXPerformance.screenRenderTime =  time;
    }
    mWXPerformance.componentCount = WXComponent.mComponentNum;
    if(WXEnvironment.isApkDebugable()) {
      WXLogUtils.d(WXLogUtils.WEEX_PERF_TAG, "mComponentNum:" + WXComponent.mComponentNum);
    }
    WXComponent.mComponentNum = 0;
    if (mRenderListener != null && mContext != null) {
      runOnUiThread(new Runnable() {

        @Override
        public void run() {
          if (mRenderListener != null && mContext != null) {
            mRenderListener.onRenderSuccess(WXSDKInstance.this, width, height);
            if (mUserTrackAdapter != null) {
              WXPerformance performance=new WXPerformance();
              performance.errCode=WXErrorCode.WX_SUCCESS.getErrorCode();
              performance.args=getBundleUrl();
              mUserTrackAdapter.commit(mContext,null,IWXUserTrackAdapter.JS_BRIDGE,performance,getUserTrackParams());
            }
            if (WXEnvironment.isApkDebugable()) {
              WXLogUtils.d(WXLogUtils.WEEX_PERF_TAG, mWXPerformance.toString());
            }
          }
        }
      });
    }
    if(!WXEnvironment.isApkDebugable()){
      Log.e("weex_perf",mWXPerformance.getPerfData());
    }
  }

  public void onRefreshSuccess(final int width, final int height) {
    WXLogUtils.renderPerformanceLog("onRefreshSuccess", (System.currentTimeMillis() - mRefreshStartTime));
    if (mRenderListener != null && mContext != null) {
      runOnUiThread(new Runnable() {

        @Override
        public void run() {
          if (mRenderListener != null && mContext != null) {
            mRenderListener.onRefreshSuccess(WXSDKInstance.this, width, height);
          }
        }
      });
    }
  }

  public void onRenderError(final String errCode, final String msg) {
    if (mRenderListener != null && mContext != null) {
      runOnUiThread(new Runnable() {

        @Override
        public void run() {
          if (mRenderListener != null && mContext != null) {
            mRenderListener.onException(WXSDKInstance.this, errCode, msg);
          }
        }
      });
    }
  }

  public void onJSException(final String errCode, final String function, final String exception) {
    if (mRenderListener != null && mContext != null) {
      runOnUiThread(new Runnable() {

        @Override
        public void run() {
          if (mRenderListener != null && mContext != null) {
            StringBuilder builder = new StringBuilder();
            builder.append(function);
            builder.append(exception);
            mRenderListener.onException(WXSDKInstance.this, errCode, builder.toString());
          }
        }
      });
    }
  }


  @Override
  public final void onLayoutChange(View v, int left, int top, int right, int bottom, int oldLeft, int
      oldTop, int oldRight, int oldBottom) {
    if (left != oldLeft || top != oldTop || right != oldRight || bottom != oldBottom) {
      onLayoutChange(v);
    }
  }

  /**
   * Subclass should override this method to get notifications of layout change of GodView.
   * @param godView the godView.
   */
  public void onLayoutChange(View godView) {

  }

  private boolean mCreateInstance =true;
  public void firstScreenCreateInstanceTime(long time) {
    if(mCreateInstance) {
      mWXPerformance.firstScreenJSFExecuteTime = time -mRenderStartTime;
      mCreateInstance =false;
    }
  }

  public void callNativeTime(long time) {
    mWXPerformance.callNativeTime += time;
  }

  public void jsonParseTime(long time) {
    mWXPerformance.parseJsonTime += time;
  }

  public void firstScreenRenderFinished() {
    if(mEnd == true)
       return;

    mEnd = true;
    mWXPerformance.screenRenderTime = System.currentTimeMillis() - mRenderStartTime;
    WXLogUtils.renderPerformanceLog("firstScreenRenderFinished", mWXPerformance.screenRenderTime);
    WXLogUtils.renderPerformanceLog("   firstScreenJSFExecuteTime", mWXPerformance.firstScreenJSFExecuteTime);
    WXLogUtils.renderPerformanceLog("   firstScreenCallNativeTime", mWXPerformance.callNativeTime);
    WXLogUtils.renderPerformanceLog("       firstScreenJsonParseTime", mWXPerformance.parseJsonTime);
    WXLogUtils.renderPerformanceLog("   firstScreenBatchTime", mWXPerformance.batchTime);
    WXLogUtils.renderPerformanceLog("       firstScreenCssLayoutTime", mWXPerformance.cssLayoutTime);
    WXLogUtils.renderPerformanceLog("       firstScreenApplyUpdateTime", mWXPerformance.applyUpdateTime);
    WXLogUtils.renderPerformanceLog("       firstScreenUpdateDomObjTime", mWXPerformance.updateDomObjTime);
  }

  public void batchTime(long time) {
    mWXPerformance.batchTime += time;
  }
  public void cssLayoutTime(long time) {
      mWXPerformance.cssLayoutTime += time;
  }

  public void applyUpdateTime(long time) {
      mWXPerformance.applyUpdateTime += time;
  }

  public void updateDomObjTime(long time) {
      mWXPerformance.updateDomObjTime += time;
    }


  public void createInstanceFinished(long time) {
    if (time > 0) {
      mWXPerformance.communicateTime = time;
    }
  }

  /**
   * UserTrack Log
   */
  public void commitUTStab(final String type, final WXErrorCode errorCode) {
    if (mUserTrackAdapter == null || TextUtils.isEmpty(type) || errorCode==null) {
      return;
    }
    runOnUiThread(new Runnable() {
      @Override
      public void run() {
        WXPerformance performance = new WXPerformance();
        performance.errCode = errorCode.getErrorCode();
        performance.args = errorCode.getArgs();
        if (errorCode != WXErrorCode.WX_SUCCESS) {
          performance.errMsg = errorCode.getErrorMsg();
          if (WXEnvironment.isApkDebugable()) {
            WXLogUtils.d(performance.toString());
          }
        }
        if( mUserTrackAdapter!= null) {
          mUserTrackAdapter.commit(mContext, null, type, performance, getUserTrackParams());
        }
      }
    });
  }

  private void destroyView(View rootView) {
    try {
      if (rootView instanceof ViewGroup) {
        ViewGroup cViewGroup = ((ViewGroup) rootView);
        for (int index = 0; index < cViewGroup.getChildCount(); index++) {
          destroyView(cViewGroup.getChildAt(index));
        }

        cViewGroup.removeViews(0, ((ViewGroup) rootView).getChildCount());
        // Ensure that the viewgroup's status to be normal
        WXReflectionUtils.setValue(rootView, "mChildrenCount", 0);

      }
      if(rootView instanceof Destroyable){
        ((Destroyable)rootView).destroy();
      }
    } catch (Exception e) {
      WXLogUtils.e("WXSDKInstance destroyView Exception: ", e);
    }
  }

  public synchronized void destroy() {
    WXSDKManager.getInstance().destroyInstance(mInstanceId);
    WXComponentFactory.removeComponentTypesByInstanceId(getInstanceId());

    if(mRootComp != null ) {
      mRootComp.destroy();
      destroyView(mRenderContainer);
      mRenderContainer = null;
      mRootComp = null;
    }

    if(mGlobalEvents!=null){
      mGlobalEvents.clear();
    }


    mNestedInstanceInterceptor = null;
    mUserTrackAdapter = null;
    mScrollView = null;
    mContext = null;
    mRenderListener = null;
    isDestroy=true;
  }

  public boolean isDestroy(){
    return isDestroy;
  }

  public String getBundleUrl() {
    return mBundleUrl;
  }

  public View getRootView() {
    return mRootComp.getRealView();
  }

  public View getContainerView() {
    return mRenderContainer;
  }

  public void setBundleUrl(String url){
    mBundleUrl = url;
  }

  public void onRootCreated(WXComponent root) {
    this.mRootComp = root;
    mRenderContainer.addView(root.getHostView());
<<<<<<< HEAD
  }

  public void addFixedView(View fixedChild){
    if(mRootComp instanceof WXVContainer){
      ((WXVContainer)mRootComp).getRealView().addView(fixedChild);
    }
  }

=======
  }

  public void addFixedView(View fixedChild){
    if(mRootComp instanceof WXVContainer){
      ((WXVContainer)mRootComp).getRealView().addView(fixedChild);
    }
  }

>>>>>>> ad9d088d
  public void removeFixedView(View fixedChild){
    if(mRootComp instanceof WXVContainer){
      ((WXVContainer)mRootComp).getRealView().removeView(fixedChild);
    }
  }

  public synchronized List<OnWXScrollListener> getWXScrollListeners() {
    return mWXScrollListeners;
  }

  public synchronized void registerOnWXScrollListener(OnWXScrollListener wxScrollListener) {
    if(mWXScrollListeners==null){
      mWXScrollListeners=new ArrayList<>();
    }
    mWXScrollListeners.add(wxScrollListener);
  }

  private void updateRootComponentStyle(JSONObject style) {
    Message message = Message.obtain();
    WXDomTask task = new WXDomTask();
    task.instanceId = getInstanceId();
    if (task.args == null) {
      task.args = new ArrayList<>();
    }
    task.args.add(WXDomObject.ROOT);
    task.args.add(style);
    message.obj = task;
    message.what = WXDomHandler.MsgType.WX_DOM_UPDATE_STYLE;
    WXSDKManager.getInstance().getWXDomManager().sendMessage(message);
  }

  public void setSize(int width, int height) {
    if (width < 0 || height < 0 || isDestroy || !mRendered) {
      return;
    }
    float realWidth = WXViewUtils.getWebPxByWidth(width);
    float realHeight = WXViewUtils.getWebPxByWidth(height);

    View godView = mRenderContainer;
    if (godView != null) {
      ViewGroup.LayoutParams layoutParams = godView.getLayoutParams();
      if (layoutParams != null) {
        if(godView.getWidth() != width || godView.getHeight() != height) {
          layoutParams.width = width;
          layoutParams.height = height;
          godView.setLayoutParams(layoutParams);
        }

        JSONObject style = new JSONObject();
        WXComponent rootComponent = mRootComp;

        if(rootComponent == null){
          return;
        }
        style.put(Constants.Name.DEFAULT_WIDTH, realWidth);
        style.put(Constants.Name.DEFAULT_HEIGHT, realHeight);
        updateRootComponentStyle(style);
      }
    }
  }

  /*Global Event*/
  private HashMap<String, List<String>> mGlobalEvents = new HashMap<>();

  public void fireGlobalEventCallback(String eventName, Map<String,Object> params){
    List<String> callbacks=mGlobalEvents.get(eventName);
    if(callbacks!=null){
      for(String callback:callbacks){
        WXSDKManager.getInstance().callback(mInstanceId,callback,params,true);
      }
    }
  }

  /**
   * Fire event callback on a element.
   * @param elementRef
   * @param type
   * @param data
   * @param domChanges
   */
  public void fireEvent(String elementRef,final String type, final Map<String, Object> data,final Map<String, Object> domChanges){
    WXBridgeManager.getInstance().fireEventOnNode(getInstanceId(),elementRef,type,data,domChanges);
  }

  public void fireEvent(String elementRef,final String type, final Map<String, Object> data){
    fireEvent(elementRef,type,data,null);
  }

  public void fireEvent(String ref, String type){
    fireEvent(ref,type,new HashMap<String, Object>());
  }

  protected void addEventListener(String eventName, String callback) {
    if (TextUtils.isEmpty(eventName) || TextUtils.isEmpty(callback)) {
      return;
    }
    List<String> callbacks = mGlobalEvents.get(eventName);
    if (callbacks == null) {
      callbacks = new ArrayList<>();
      mGlobalEvents.put(eventName, callbacks);
    }
    callbacks.add(callback);
  }
  protected void removeEventListener(String eventName, String callback) {
    if (TextUtils.isEmpty(eventName) || TextUtils.isEmpty(callback)) {
      return;
    }
    List<String> callbacks = mGlobalEvents.get(eventName);
    if (callbacks != null) {
      callbacks.remove(callback);
    }
  }

  protected void removeEventListener(String eventName) {
    if (TextUtils.isEmpty(eventName)) {
      return;
    }
    mGlobalEvents.remove(eventName);
  }

<<<<<<< HEAD
  public WXPerformance getWXPerformance(){
    return mWXPerformance;
  }

=======
  /**
   * module event
   * @return
   */
  public void fireModuleEvent(String callback,Map<String,Object> params,boolean isOnce){
    WXSDKManager.getInstance().callback(getInstanceId(),callback,params,isOnce);
  }


>>>>>>> ad9d088d
  public Map<String, Serializable> getUserTrackParams() {
    return mUserTrackParams;
  }

  public void addUserTrackParameter(String key,Serializable value){
    if(this.mUserTrackParams == null){
      this.mUserTrackParams = new ConcurrentHashMap<>();
    }
    mUserTrackParams.put(key,value);
  }

  public void clearUserTrackParameters(){
    if(this.mUserTrackParams != null){
      this.mUserTrackParams.clear();
    }
  }

  public void removeUserTrackParameter(String key){
    if(this.mUserTrackParams != null){
      this.mUserTrackParams.remove(key);
    }
  }

  public int getMaxDeepLayer() {
    return mMaxDeepLayer;
  }

  public void setMaxDeepLayer(int maxDeepLayer) {
    mMaxDeepLayer = maxDeepLayer;
  }

  /**
   * load bundle js listener
   */
  class WXHttpListener implements IWXHttpAdapter.OnHttpListener {

    private String pageName;
    private Map<String, Object> options;
    private String jsonInitData;
    private WXRenderStrategy flag;
    private long startRequestTime;

    private WXHttpListener(String pageName, Map<String, Object> options, String jsonInitData, WXRenderStrategy flag, long startRequestTime) {
      this.pageName = pageName;
      this.options = options;
      this.jsonInitData = jsonInitData;
      this.flag = flag;
      this.startRequestTime = startRequestTime;
    }


    @Override
    public void onHttpStart() {

    }

    @Override
    public void onHeadersReceived(int statusCode,Map<String,List<String>> headers) {

    }

    @Override
    public void onHttpUploadProgress(int uploadProgress) {

    }

    @Override
    public void onHttpResponseProgress(int loadedLength) {

    }

    @Override
    public void onHttpFinish(WXResponse response) {

      mWXPerformance.networkTime = System.currentTimeMillis() - startRequestTime;
      if(response.extendParams!=null){
        Object actualNetworkTime=response.extendParams.get("actualNetworkTime");
        mWXPerformance.actualNetworkTime=actualNetworkTime instanceof Long?(long)actualNetworkTime:0;
        WXLogUtils.renderPerformanceLog("actualNetworkTime", mWXPerformance.actualNetworkTime);

        Object pureNetworkTime=response.extendParams.get("pureNetworkTime");
        mWXPerformance.pureNetworkTime=pureNetworkTime instanceof Long?(long)pureNetworkTime:0;
        WXLogUtils.renderPerformanceLog("pureNetworkTime", mWXPerformance.pureNetworkTime);

        Object connectionType=response.extendParams.get("connectionType");
        mWXPerformance.connectionType=connectionType instanceof String?(String)connectionType:"";

        Object packageSpendTime=response.extendParams.get("packageSpendTime");
        mWXPerformance.packageSpendTime=packageSpendTime instanceof Long ?(long)packageSpendTime:0;

        Object syncTaskTime=response.extendParams.get("syncTaskTime");
        mWXPerformance.syncTaskTime=syncTaskTime instanceof Long ?(long)syncTaskTime:0;

        Object requestType=response.extendParams.get("requestType");
        mWXPerformance.requestType=requestType instanceof String?(String)requestType:"";
      }
      WXLogUtils.renderPerformanceLog("networkTime", mWXPerformance.networkTime);
      if (response!=null && response.originalData!=null && TextUtils.equals("200", response.statusCode)) {
        String template = new String(response.originalData);
        render(pageName, template, options, jsonInitData, flag);
      } else if (TextUtils.equals(WXRenderErrorCode.WX_USER_INTERCEPT_ERROR, response.statusCode)) {
        WXLogUtils.d("user intercept");
        onRenderError(WXRenderErrorCode.WX_USER_INTERCEPT_ERROR,response.errorMsg);
      } else {
        onRenderError(WXRenderErrorCode.WX_NETWORK_ERROR, response.errorMsg);
      }

    }
  }

  public interface NestedInstanceInterceptor {
    void onCreateNestInstance(WXSDKInstance instance, NestedContainer container);
  }
}<|MERGE_RESOLUTION|>--- conflicted
+++ resolved
@@ -283,10 +283,7 @@
   private boolean isDestroy=false;
   private Map<String,Serializable> mUserTrackParams;
   private NativeInvokeHelper mNativeInvokeHelper;
-<<<<<<< HEAD
-=======
   private boolean isCommit=false;
->>>>>>> ad9d088d
 
   /**
    * Render strategy.
@@ -768,15 +765,6 @@
 
   @Override
   public void onActivityPause() {
-<<<<<<< HEAD
-
-    // module listen Activity onActivityPause
-    WXModuleManager.onActivityPause(getInstanceId());
-    if(mRootComp != null) {
-      mRootComp.onActivityPause();
-    }else{
-      WXLogUtils.w("Warning :Component tree has not build completely,onActivityPause can not be call!");
-=======
     for (IWXActivityStateListener listener : mActivityStateListeners) {
       listener.onActivityPause();
     }
@@ -791,11 +779,9 @@
         mUserTrackAdapter.commit(mContext, null, IWXUserTrackAdapter.LOAD, mWXPerformance, getUserTrackParams());
       }
       isCommit=true;
->>>>>>> ad9d088d
-    }
-
-<<<<<<< HEAD
-=======
+    }
+  }
+
     // module listen Activity onActivityPause
     WXModuleManager.onActivityPause(getInstanceId());
     if(mRootComp != null) {
@@ -804,7 +790,6 @@
       WXLogUtils.w("Warning :Component tree has not build completely,onActivityPause can not be call!");
     }
 
->>>>>>> ad9d088d
     onViewDisappear();
   }
 
@@ -1206,7 +1191,6 @@
   public void onRootCreated(WXComponent root) {
     this.mRootComp = root;
     mRenderContainer.addView(root.getHostView());
-<<<<<<< HEAD
   }
 
   public void addFixedView(View fixedChild){
@@ -1215,16 +1199,6 @@
     }
   }
 
-=======
-  }
-
-  public void addFixedView(View fixedChild){
-    if(mRootComp instanceof WXVContainer){
-      ((WXVContainer)mRootComp).getRealView().addView(fixedChild);
-    }
-  }
-
->>>>>>> ad9d088d
   public void removeFixedView(View fixedChild){
     if(mRootComp instanceof WXVContainer){
       ((WXVContainer)mRootComp).getRealView().removeView(fixedChild);
@@ -1345,12 +1319,6 @@
     mGlobalEvents.remove(eventName);
   }
 
-<<<<<<< HEAD
-  public WXPerformance getWXPerformance(){
-    return mWXPerformance;
-  }
-
-=======
   /**
    * module event
    * @return
@@ -1360,7 +1328,6 @@
   }
 
 
->>>>>>> ad9d088d
   public Map<String, Serializable> getUserTrackParams() {
     return mUserTrackParams;
   }
