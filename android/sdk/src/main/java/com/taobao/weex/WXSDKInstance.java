/**
 *
 *                                  Apache License
 *                            Version 2.0, January 2004
 *                         http://www.apache.org/licenses/
 *
 *    TERMS AND CONDITIONS FOR USE, REPRODUCTION, AND DISTRIBUTION
 *
 *    1. Definitions.
 *
 *       "License" shall mean the terms and conditions for use, reproduction,
 *       and distribution as defined by Sections 1 through 9 of this document.
 *
 *       "Licensor" shall mean the copyright owner or entity authorized by
 *       the copyright owner that is granting the License.
 *
 *       "Legal Entity" shall mean the union of the acting entity and all
 *       other entities that control, are controlled by, or are under common
 *       control with that entity. For the purposes of this definition,
 *       "control" means (i) the power, direct or indirect, to cause the
 *       direction or management of such entity, whether by contract or
 *       otherwise, or (ii) ownership of fifty percent (50%) or more of the
 *       outstanding shares, or (iii) beneficial ownership of such entity.
 *
 *       "You" (or "Your") shall mean an individual or Legal Entity
 *       exercising permissions granted by this License.
 *
 *       "Source" form shall mean the preferred form for making modifications,
 *       including but not limited to software source code, documentation
 *       source, and configuration files.
 *
 *       "Object" form shall mean any form resulting from mechanical
 *       transformation or translation of a Source form, including but
 *       not limited to compiled object code, generated documentation,
 *       and conversions to other media types.
 *
 *       "Work" shall mean the work of authorship, whether in Source or
 *       Object form, made available under the License, as indicated by a
 *       copyright notice that is included in or attached to the work
 *       (an example is provided in the Appendix below).
 *
 *       "Derivative Works" shall mean any work, whether in Source or Object
 *       form, that is based on (or derived from) the Work and for which the
 *       editorial revisions, annotations, elaborations, or other modifications
 *       represent, as a whole, an original work of authorship. For the purposes
 *       of this License, Derivative Works shall not include works that remain
 *       separable from, or merely link (or bind by name) to the interfaces of,
 *       the Work and Derivative Works thereof.
 *
 *       "Contribution" shall mean any work of authorship, including
 *       the original version of the Work and any modifications or additions
 *       to that Work or Derivative Works thereof, that is intentionally
 *       submitted to Licensor for inclusion in the Work by the copyright owner
 *       or by an individual or Legal Entity authorized to submit on behalf of
 *       the copyright owner. For the purposes of this definition, "submitted"
 *       means any form of electronic, verbal, or written communication sent
 *       to the Licensor or its representatives, including but not limited to
 *       communication on electronic mailing lists, source code control systems,
 *       and issue tracking systems that are managed by, or on behalf of, the
 *       Licensor for the purpose of discussing and improving the Work, but
 *       excluding communication that is conspicuously marked or otherwise
 *       designated in writing by the copyright owner as "Not a Contribution."
 *
 *       "Contributor" shall mean Licensor and any individual or Legal Entity
 *       on behalf of whom a Contribution has been received by Licensor and
 *       subsequently incorporated within the Work.
 *
 *    2. Grant of Copyright License. Subject to the terms and conditions of
 *       this License, each Contributor hereby grants to You a perpetual,
 *       worldwide, non-exclusive, no-charge, royalty-free, irrevocable
 *       copyright license to reproduce, prepare Derivative Works of,
 *       publicly display, publicly perform, sublicense, and distribute the
 *       Work and such Derivative Works in Source or Object form.
 *
 *    3. Grant of Patent License. Subject to the terms and conditions of
 *       this License, each Contributor hereby grants to You a perpetual,
 *       worldwide, non-exclusive, no-charge, royalty-free, irrevocable
 *       (except as stated in this section) patent license to make, have made,
 *       use, offer to sell, sell, import, and otherwise transfer the Work,
 *       where such license applies only to those patent claims licensable
 *       by such Contributor that are necessarily infringed by their
 *       Contribution(s) alone or by combination of their Contribution(s)
 *       with the Work to which such Contribution(s) was submitted. If You
 *       institute patent litigation against any entity (including a
 *       cross-claim or counterclaim in a lawsuit) alleging that the Work
 *       or a Contribution incorporated within the Work constitutes direct
 *       or contributory patent infringement, then any patent licenses
 *       granted to You under this License for that Work shall terminate
 *       as of the date such litigation is filed.
 *
 *    4. Redistribution. You may reproduce and distribute copies of the
 *       Work or Derivative Works thereof in any medium, with or without
 *       modifications, and in Source or Object form, provided that You
 *       meet the following conditions:
 *
 *       (a) You must give any other recipients of the Work or
 *           Derivative Works a copy of this License; and
 *
 *       (b) You must cause any modified files to carry prominent notices
 *           stating that You changed the files; and
 *
 *       (c) You must retain, in the Source form of any Derivative Works
 *           that You distribute, all copyright, patent, trademark, and
 *           attribution notices from the Source form of the Work,
 *           excluding those notices that do not pertain to any part of
 *           the Derivative Works; and
 *
 *       (d) If the Work includes a "NOTICE" text file as part of its
 *           distribution, then any Derivative Works that You distribute must
 *           include a readable copy of the attribution notices contained
 *           within such NOTICE file, excluding those notices that do not
 *           pertain to any part of the Derivative Works, in at least one
 *           of the following places: within a NOTICE text file distributed
 *           as part of the Derivative Works; within the Source form or
 *           documentation, if provided along with the Derivative Works; or,
 *           within a display generated by the Derivative Works, if and
 *           wherever such third-party notices normally appear. The contents
 *           of the NOTICE file are for informational purposes only and
 *           do not modify the License. You may add Your own attribution
 *           notices within Derivative Works that You distribute, alongside
 *           or as an addendum to the NOTICE text from the Work, provided
 *           that such additional attribution notices cannot be construed
 *           as modifying the License.
 *
 *       You may add Your own copyright statement to Your modifications and
 *       may provide additional or different license terms and conditions
 *       for use, reproduction, or distribution of Your modifications, or
 *       for any such Derivative Works as a whole, provided Your use,
 *       reproduction, and distribution of the Work otherwise complies with
 *       the conditions stated in this License.
 *
 *    5. Submission of Contributions. Unless You explicitly state otherwise,
 *       any Contribution intentionally submitted for inclusion in the Work
 *       by You to the Licensor shall be under the terms and conditions of
 *       this License, without any additional terms or conditions.
 *       Notwithstanding the above, nothing herein shall supersede or modify
 *       the terms of any separate license agreement you may have executed
 *       with Licensor regarding such Contributions.
 *
 *    6. Trademarks. This License does not grant permission to use the trade
 *       names, trademarks, service marks, or product names of the Licensor,
 *       except as required for reasonable and customary use in describing the
 *       origin of the Work and reproducing the content of the NOTICE file.
 *
 *    7. Disclaimer of Warranty. Unless required by applicable law or
 *       agreed to in writing, Licensor provides the Work (and each
 *       Contributor provides its Contributions) on an "AS IS" BASIS,
 *       WITHOUT WARRANTIES OR CONDITIONS OF ANY KIND, either express or
 *       implied, including, without limitation, any warranties or conditions
 *       of TITLE, NON-INFRINGEMENT, MERCHANTABILITY, or FITNESS FOR A
 *       PARTICULAR PURPOSE. You are solely responsible for determining the
 *       appropriateness of using or redistributing the Work and assume any
 *       risks associated with Your exercise of permissions under this License.
 *
 *    8. Limitation of Liability. In no event and under no legal theory,
 *       whether in tort (including negligence), contract, or otherwise,
 *       unless required by applicable law (such as deliberate and grossly
 *       negligent acts) or agreed to in writing, shall any Contributor be
 *       liable to You for damages, including any direct, indirect, special,
 *       incidental, or consequential damages of any character arising as a
 *       result of this License or out of the use or inability to use the
 *       Work (including but not limited to damages for loss of goodwill,
 *       work stoppage, computer failure or malfunction, or any and all
 *       other commercial damages or losses), even if such Contributor
 *       has been advised of the possibility of such damages.
 *
 *    9. Accepting Warranty or Additional Liability. While redistributing
 *       the Work or Derivative Works thereof, You may choose to offer,
 *       and charge a fee for, acceptance of support, warranty, indemnity,
 *       or other liability obligations and/or rights consistent with this
 *       License. However, in accepting such obligations, You may act only
 *       on Your own behalf and on Your sole responsibility, not on behalf
 *       of any other Contributor, and only if You agree to indemnify,
 *       defend, and hold each Contributor harmless for any liability
 *       incurred by, or claims asserted against, such Contributor by reason
 *       of your accepting any such warranty or additional liability.
 *
 *    END OF TERMS AND CONDITIONS
 *
 *    APPENDIX: How to apply the Apache License to your work.
 *
 *       To apply the Apache License to your work, attach the following
 *       boilerplate notice, with the fields enclosed by brackets "[]"
 *       replaced with your own identifying information. (Don't include
 *       the brackets!)  The text should be enclosed in the appropriate
 *       comment syntax for the file format. We also recommend that a
 *       file or class name and description of purpose be included on the
 *       same "printed page" as the copyright notice for easier
 *       identification within third-party archives.
 *
 *    Copyright 2016 Alibaba Group
 *
 *    Licensed under the Apache License, Version 2.0 (the "License");
 *    you may not use this file except in compliance with the License.
 *    You may obtain a copy of the License at
 *
 *        http://www.apache.org/licenses/LICENSE-2.0
 *
 *    Unless required by applicable law or agreed to in writing, software
 *    distributed under the License is distributed on an "AS IS" BASIS,
 *    WITHOUT WARRANTIES OR CONDITIONS OF ANY KIND, either express or implied.
 *    See the License for the specific language governing permissions and
 *    limitations under the License.
 */
package com.taobao.weex;

import android.content.Context;
import android.content.Intent;
<<<<<<< HEAD
import android.graphics.Color;
=======
>>>>>>> 02b77384
import android.net.Uri;
import android.os.Message;
import android.text.TextUtils;
import android.util.Log;
import android.view.View;
import android.view.ViewGroup;
import android.widget.ScrollView;

import com.alibaba.fastjson.JSONObject;
import com.taobao.weex.adapter.IWXHttpAdapter;
import com.taobao.weex.adapter.IWXImgLoaderAdapter;
import com.taobao.weex.adapter.IWXUserTrackAdapter;
import com.taobao.weex.adapter.URIAdapter;
import com.taobao.weex.bridge.NativeInvokeHelper;
import com.taobao.weex.bridge.WXBridgeManager;
import com.taobao.weex.bridge.WXModuleManager;
import com.taobao.weex.common.Constants;
import com.taobao.weex.common.Destroyable;
import com.taobao.weex.common.OnWXScrollListener;
import com.taobao.weex.common.WXErrorCode;
import com.taobao.weex.common.WXPerformance;
import com.taobao.weex.common.WXRefreshData;
import com.taobao.weex.common.WXRenderStrategy;
import com.taobao.weex.common.WXRequest;
import com.taobao.weex.common.WXResponse;
import com.taobao.weex.dom.DomContext;
import com.taobao.weex.dom.WXDomHandler;
import com.taobao.weex.dom.WXDomObject;
import com.taobao.weex.dom.WXDomTask;
import com.taobao.weex.http.WXHttpUtil;
import com.taobao.weex.ui.component.NestedContainer;
import com.taobao.weex.ui.component.WXComponent;
import com.taobao.weex.ui.component.WXVContainer;
import com.taobao.weex.ui.view.WXScrollView;
import com.taobao.weex.ui.view.WXScrollView.WXScrollViewListener;
import com.taobao.weex.utils.WXFileUtils;
import com.taobao.weex.utils.WXJsonUtils;
import com.taobao.weex.utils.WXLogUtils;
import com.taobao.weex.utils.WXReflectionUtils;
import com.taobao.weex.utils.WXViewUtils;

import java.io.Serializable;
import java.util.ArrayList;
import java.util.HashMap;
import java.util.List;
import java.util.Map;
import java.util.concurrent.ConcurrentHashMap;

import static com.taobao.weex.http.WXHttpUtil.KEY_USER_AGENT;


/**
 * Each instance of WXSDKInstance represents an running weex instance.
 * It can be a pure weex view, or mixed with native view
 */
public class WXSDKInstance implements IWXActivityStateListener,DomContext, View.OnLayoutChangeListener {

  //Performance
  public boolean mEnd = false;
  public static final String BUNDLE_URL = "bundleUrl";
  private IWXUserTrackAdapter mUserTrackAdapter;
  private IWXRenderListener mRenderListener;
  /** package **/ Context mContext;
  private final String mInstanceId;
  private RenderContainer mRenderContainer;
  private WXComponent mRootComp;
  private boolean mRendered;
  private WXRefreshData mLastRefreshData;
  private NestedInstanceInterceptor mNestedInstanceInterceptor;
  private String mBundleUrl = "";
  private boolean isDestroy=false;
  private Map<String,Serializable> mUserTrackParams;
  private NativeInvokeHelper mNativeInvokeHelper;

  /**
   * Render strategy.
   */
  private WXRenderStrategy mRenderStrategy = WXRenderStrategy.APPEND_ASYNC;
  /**
   * Render start time
   */
  private long mRenderStartTime;
  /**
   * Refresh start time
   */
  private long mRefreshStartTime;
  private WXPerformance mWXPerformance;
  private ScrollView mScrollView;
  private WXScrollViewListener mWXScrollViewListener;

  private List<OnWXScrollListener> mWXScrollListeners;

  /**
   * If anchor is created manually(etc. define a layout xml resource ),
   * be aware do not add it to twice when {@link IWXRenderListener#onViewCreated(WXSDKInstance, View)}.
   * @param a
   */
  public void setRenderContainer(RenderContainer a){
    if(a != null) {
      a.setSDKInstance(this);
      a.addOnLayoutChangeListener(this);
    }
    mRenderContainer = a;
  }



  public interface OnInstanceVisibleListener{
    void onAppear();
    void onDisappear();
  }
  private List<OnInstanceVisibleListener> mVisibleListeners = new ArrayList<>();

  public WXSDKInstance(Context context) {
    mInstanceId = WXSDKManager.getInstance().generateInstanceId();
    init(context);
  }

  /**
   * For unittest only.
   */
  WXSDKInstance(Context context,String id) {
    mInstanceId = id;
    init(context);
  }


  public WXComponent getRootComponent() {
    return mRootComp;
  }

  public void setNestedInstanceInterceptor(NestedInstanceInterceptor interceptor){
    mNestedInstanceInterceptor = interceptor;
  }

  public WXSDKInstance createNestedInstance(NestedContainer container){
    WXSDKInstance sdkInstance = new WXSDKInstance(mContext);
    if(mNestedInstanceInterceptor != null){
      mNestedInstanceInterceptor.onCreateNestInstance(sdkInstance,container);
    }
    return sdkInstance;
  }

  public void addOnInstanceVisibleListener(OnInstanceVisibleListener l){
    mVisibleListeners.add(l);
  }

  public void removeOnInstanceVisibleListener(OnInstanceVisibleListener l){
    mVisibleListeners.remove(l);
  }

  public void init(Context context) {
    mContext = context;
    mNativeInvokeHelper = new NativeInvokeHelper(mInstanceId);

    mWXPerformance = new WXPerformance();
    mWXPerformance.WXSDKVersion = WXEnvironment.WXSDK_VERSION;
    mWXPerformance.JSLibInitTime = WXEnvironment.sJSLibInitTime;

    mUserTrackAdapter=WXSDKManager.getInstance().getIWXUserTrackAdapter();
  }

  public NativeInvokeHelper getNativeInvokeHelper() {
    return mNativeInvokeHelper;
  }

  public void setBizType(String bizType) {
    if (!TextUtils.isEmpty(bizType)) {
      mWXPerformance.bizType = bizType;
    }
  }

  public ScrollView getScrollView() {
    return mScrollView;
  }

  public void setRootScrollView(ScrollView scrollView) {
    mScrollView = scrollView;
    if (mWXScrollViewListener != null) {
      ((WXScrollView) mScrollView).addScrollViewListener(mWXScrollViewListener);
    }
  }

  @Deprecated
  public void registerScrollViewListener(WXScrollViewListener scrollViewListener) {
    mWXScrollViewListener = scrollViewListener;
  }

  @Deprecated
  public WXScrollViewListener getScrollViewListener() {
    return mWXScrollViewListener;
  }

  @Deprecated
  public void setIWXUserTrackAdapter(IWXUserTrackAdapter adapter) {
  }

  /**
   * Render template asynchronously, use {@link WXRenderStrategy#APPEND_ASYNC} as render strategy
   * @param template bundle js
   * @param options  os   iphone/android/ipad
   *                 weexversion    Weex version(like 1.0.0)
   *                 appversion     App version(like 1.0.0)
   *                 devid        Device id(like Aqh9z8dRJNBhmS9drLG5BKCmXhecHUXIZoXOctKwFebH)
   *                 sysversion    Device system version(like 5.4.4、7.0.4, should be used with os)
   *                 sysmodel     Device model(like iOS:"MGA82J/A", android:"MI NOTE LTE")
   *                 Time    UNIX timestamp, UTC+08:00
   *                 TTID(Optional)
   *                 MarkertId
   *                 Appname(Optional)  tm,tb,qa
   *                 Bundleurl(Optional)  template url
   * @param jsonInitData Initial data for rendering
   */
  public void render(String template, Map<String, Object> options, String jsonInitData) {
    render(template, options, jsonInitData, WXRenderStrategy.APPEND_ASYNC);
  }

  /**
   * Render template asynchronously
   * @param template bundle js
   * @param options  os   iphone/android/ipad
   *                 weexversion    Weex version(like 1.0.0)
   *                 appversion     App version(like 1.0.0)
   *                 devid        Device id(like Aqh9z8dRJNBhmS9drLG5BKCmXhecHUXIZoXOctKwFebH)
   *                 sysversion    Device system version(like 5.4.4、7.0.4, should be used with os)
   *                 sysmodel     Device model(like iOS:"MGA82J/A", android:"MI NOTE LTE")
   *                 Time    UNIX timestamp, UTC+08:00
   *                 TTID(Optional)
   *                 MarkertId
   *                 Appname(Optional)  tm,tb,qa
   *                 Bundleurl(Optional)  template url
   * @param jsonInitData Initial data for rendering
   * @param flag     RenderStrategy {@link WXRenderStrategy}
   */
  public void render(String template, Map<String, Object> options, String jsonInitData, WXRenderStrategy flag) {
    render(WXPerformance.DEFAULT, template, options, jsonInitData, flag);
  }

  /**
   * Render template asynchronously
   *
   * @param pageName, used for performance log.
   * @param template bundle js
   * @param options  os   iphone/android/ipad
   *                 weexversion    Weex version(like 1.0.0)
   *                 appversion     App version(like 1.0.0)
   *                 devid        Device id(like Aqh9z8dRJNBhmS9drLG5BKCmXhecHUXIZoXOctKwFebH)
   *                 sysversion    Device system version(like 5.4.4、7.0.4, should be used with os)
   *                 sysmodel     Device model(like iOS:"MGA82J/A", android:"MI NOTE LTE")
   *                 Time    UNIX timestamp, UTC+08:00
   *                 TTID(Optional)
   *                 MarkertId
   *                 Appname(Optional)  tm,tb,qa
   *                 Bundleurl(Optional)  template url
   * @param jsonInitData Initial data for rendering
   * @param flag     RenderStrategy {@link WXRenderStrategy}
   */
  public void render(String pageName, String template, Map<String, Object> options, String jsonInitData, WXRenderStrategy flag) {
    renderInternal(pageName,template,options,jsonInitData,flag);
  }

  private void ensureRenderArchor(){
    if(mRenderContainer == null){
      mRenderContainer = new RenderContainer(getContext());
      mRenderContainer.setLayoutParams(new ViewGroup.LayoutParams(ViewGroup.LayoutParams.MATCH_PARENT, ViewGroup.LayoutParams.MATCH_PARENT));
      mRenderContainer.setBackgroundColor(Color.TRANSPARENT);
      mRenderContainer.setSDKInstance(this);
      mRenderContainer.addOnLayoutChangeListener(this);
    }
  }

  private void renderInternal(String pageName,
                              String template,
                              Map<String, Object> options,
                              String jsonInitData,
                              WXRenderStrategy flag){
    if (mRendered || TextUtils.isEmpty(template)) {
      return;
    }

    ensureRenderArchor();

    Map<String, Object> renderOptions = options;
    if (renderOptions == null) {
      renderOptions = new HashMap<>();
    }

    if (WXEnvironment.sDynamicMode && !TextUtils.isEmpty(WXEnvironment.sDynamicUrl) && renderOptions.get("dynamicMode") == null) {
      renderOptions.put("dynamicMode", "true");
      renderByUrl(pageName, WXEnvironment.sDynamicUrl, renderOptions, jsonInitData, flag);
      return;
    }

    mWXPerformance.pageName = pageName;
    mWXPerformance.JSTemplateSize = template.length() / 1024;

    mRenderStartTime = System.currentTimeMillis();
    mRenderStrategy = flag;

    WXSDKManager.getInstance().createInstance(this, template, renderOptions, jsonInitData);
    mRendered = true;

    if (TextUtils.isEmpty(mBundleUrl)) {
      mBundleUrl = pageName;
    }
  }

  private void renderByUrlInternal(String pageName,
                                   final String url,
                                   Map<String, Object> options,
                                   final String jsonInitData,
                                   final WXRenderStrategy flag) {

    ensureRenderArchor();
    pageName = wrapPageName(pageName, url);
    mBundleUrl = url;

    Map<String, Object> renderOptions = options;
    if (renderOptions == null) {
      renderOptions = new HashMap<>();
    }
    if (!renderOptions.containsKey(BUNDLE_URL)) {
      renderOptions.put(BUNDLE_URL, url);
    }

    Uri uri = Uri.parse(url);
    if (uri != null && TextUtils.equals(uri.getScheme(), "file")) {
      render(pageName, WXFileUtils.loadAsset(assembleFilePath(uri), mContext), renderOptions, jsonInitData, flag);
      return;
    }

    IWXHttpAdapter adapter = WXSDKManager.getInstance().getIWXHttpAdapter();

    WXRequest wxRequest = new WXRequest();
    wxRequest.url = rewriteUri(Uri.parse(url),URIAdapter.BUNDLE).toString();
    if (wxRequest.paramMap == null) {
      wxRequest.paramMap = new HashMap<String, String>();
    }
    wxRequest.paramMap.put(KEY_USER_AGENT, WXHttpUtil.assembleUserAgent(mContext,WXEnvironment.getConfig()));
    adapter.sendRequest(wxRequest, new WXHttpListener(pageName, renderOptions, jsonInitData, flag, System.currentTimeMillis()));
  }

  /**
   * Use {@link #render(String, String, Map, String, WXRenderStrategy)} instead.
   * @param pageName
   * @param template
   * @param options
   * @param jsonInitData
   * @param width
   * @param height
   * @param flag
   */
  @Deprecated
  public void render(String pageName, String template, Map<String, Object> options, String jsonInitData, int width, int height, WXRenderStrategy flag) {
    render(pageName,template,options,jsonInitData,flag);
  }

  /**
   * Render template asynchronously, use {@link WXRenderStrategy#APPEND_ASYNC} as render strategy
   * @param template bundle js
   */
  public void render(String template) {
    render(WXPerformance.DEFAULT, template, null, null, mRenderStrategy);
  }

  /**
   * Use {@link #render(String)} instead.
   * @param template
   * @param width
   * @param height
   */
  @Deprecated
  public void render(String template, int width, int height) {
    render(template);
  }

  /**
   * Use {@link #renderByUrl(String, String, Map, String, WXRenderStrategy)} instead.
   * @param pageName
   * @param url
   * @param options
   * @param jsonInitData
   * @param width
   * @param height
   * @param flag
   */
  @Deprecated
  public void renderByUrl(String pageName, final String url, Map<String, Object> options, final String jsonInitData, final int width, final int height, final WXRenderStrategy flag){
    renderByUrl(pageName,url,options,jsonInitData,flag);
  }

  public void renderByUrl(String pageName, final String url, Map<String, Object> options, final String jsonInitData, final WXRenderStrategy flag) {
    renderByUrlInternal(pageName,url,options,jsonInitData,flag);
  }

  private String wrapPageName(String pageName, String url) {
    if(TextUtils.equals(pageName, WXPerformance.DEFAULT)){
      pageName=url;
      try {
        Uri uri=Uri.parse(url);
        if(uri!=null){
          Uri.Builder builder=new Uri.Builder();
          builder.scheme(uri.getScheme());
          builder.authority(uri.getAuthority());
          builder.path(uri.getPath());
          pageName=builder.toString();
        }
      } catch (Exception e) {
      }
    }
    return pageName;
  }

  private String assembleFilePath(Uri uri) {
    if(uri!=null && uri.getPath()!=null){
      return uri.getPath().replaceFirst("/","");
    }
    return "";
  }

  /**
   * Refresh instance asynchronously.
   * @param data the new data
   */
  public void refreshInstance(Map<String, Object> data) {
    if (data == null) {
      return;
    }
    refreshInstance(WXJsonUtils.fromObjectToJSONString(data));
  }

  /**
   * Refresh instance asynchronously.
   * @param jsonData the new data
   */
  public void refreshInstance(String jsonData) {
    if (jsonData == null) {
      return;
    }
    mRefreshStartTime = System.currentTimeMillis();
    //cancel last refresh message
    if (mLastRefreshData != null) {
      mLastRefreshData.isDirty = true;
    }

    mLastRefreshData = new WXRefreshData(jsonData, false);

    WXSDKManager.getInstance().refreshInstance(mInstanceId, mLastRefreshData);
  }

  public WXRenderStrategy getRenderStrategy() {
    return mRenderStrategy;
  }

  @Override
  public Context getUIContext() {
    return mContext;
  }

  public String getInstanceId() {
    return mInstanceId;
  }

  public Context getContext() {
    if(mContext == null){
      WXLogUtils.e("WXSdkInstance mContext == null");
    }
    return mContext;
  }

  public int getWeexHeight() {
    return mRenderContainer == null ? 0: mRenderContainer.getHeight();
  }

  public int getWeexWidth() {
    return mRenderContainer == null ? 0: mRenderContainer.getWidth();
  }


  public IWXImgLoaderAdapter getImgLoaderAdapter() {
    return WXSDKManager.getInstance().getIWXImgLoaderAdapter();
  }

  public URIAdapter getURIAdapter(){
    return WXSDKManager.getInstance().getURIAdapter();
  }

  public Uri rewriteUri(Uri uri,String type){
    return getURIAdapter().rewrite(this,type,uri);
  }

  public IWXHttpAdapter getWXHttpAdapter() {
    return WXSDKManager.getInstance().getIWXHttpAdapter();
  }

  @Deprecated
  public void reloadImages() {
    if (mScrollView == null) {
      return;
    }
  }

  /********************************
   * begin register listener
   ********************************************************/
  public void registerRenderListener(IWXRenderListener listener) {
    mRenderListener = listener;
  }

  @Deprecated
  public void registerActivityStateListener(IWXActivityStateListener listener) {

  }

  /********************************
   * end register listener
   ********************************************************/


  /********************************
   *  begin hook Activity life cycle callback
   ********************************************************/

  @Override
  public void onActivityCreate() {

    // module listen Activity onActivityCreate
    WXModuleManager.onActivityCreate(getInstanceId());

    if(mRootComp != null) {
      mRootComp.onActivityCreate();
    }else{
      WXLogUtils.w("Warning :Component tree has not build completely,onActivityCreate can not be call!");
    }

  }

  @Override
  public void onActivityStart() {

    // module listen Activity onActivityCreate
    WXModuleManager.onActivityStart(getInstanceId());
    if(mRootComp != null) {
      mRootComp.onActivityStart();
    }else{
      WXLogUtils.w("Warning :Component tree has not build completely,onActivityStart can not be call!");
    }

  }

  @Override
  public void onActivityPause() {

    // module listen Activity onActivityPause
    WXModuleManager.onActivityPause(getInstanceId());
    if(mRootComp != null) {
      mRootComp.onActivityPause();
    }else{
      WXLogUtils.w("Warning :Component tree has not build completely,onActivityPause can not be call!");
    }

    onViewDisappear();
  }


  @Override
  public void onActivityResume() {

    // notify onActivityResume callback to module
    WXModuleManager.onActivityResume(getInstanceId());

    if(mRootComp != null) {
      mRootComp.onActivityResume();
    }else{
      WXLogUtils.w("Warning :Component tree has not build completely, onActivityResume can not be call!");
    }

    onViewAppear();
  }

  @Override
  public void onActivityStop() {

    // notify onActivityResume callback to module
    WXModuleManager.onActivityStop(getInstanceId());

    if(mRootComp != null) {
      mRootComp.onActivityStop();
    }else{
      WXLogUtils.w("Warning :Component tree has not build completely, onActivityStop can not be call!");
    }


  }

  @Override
  public void onActivityDestroy() {
    WXModuleManager.onActivityDestroy(getInstanceId());

    if(mRootComp != null) {
      mRootComp.onActivityDestroy();
    }else{
      WXLogUtils.w("Warning :Component tree has not build completely, onActivityDestroy can not be call!");
    }

    destroy();
  }

  @Override
  public boolean onActivityBack() {

    WXModuleManager.onActivityBack(getInstanceId());

    if(mRootComp != null) {
      return mRootComp.onActivityBack();
    }else{
      WXLogUtils.w("Warning :Component tree has not build completely, onActivityBack can not be call!");
    }

    return false;
  }

<<<<<<< HEAD
  public void onActivityResult(int requestCode, int resultCode, Intent data){
    WXModuleManager.onActivityResult(getInstanceId(),requestCode,requestCode,data);

    if(mRootComp != null) {
      mRootComp.onActivityResult(requestCode,requestCode,data);
    }else{
      WXLogUtils.w("Warning :Component tree has not build completely, onActivityResult can not be call!");
    }
  }


  public void onRequestPermissionsResult(int requestCode, String[] permissions, int[] grantResults) {

    WXModuleManager.onRequestPermissionsResult(getInstanceId(),requestCode,permissions,grantResults);

    if(mRootComp != null) {
       mRootComp.onRequestPermissionsResult(requestCode,permissions,grantResults);
    }else{
      WXLogUtils.w("Warning :Component tree has not build completely, onRequestPermissionsResult can not be call!");
    }
  }

  /********************************
   *  end hook Activity life cycle callback
   ********************************************************/

  public void onViewDisappear(){
    WXComponent comp = getRootComponent();
    if(comp != null) {
      WXBridgeManager.getInstance().fireEvent(this.mInstanceId, comp.getRef(), Constants.Event.VIEWDISAPPEAR, null, null);
      //call disappear of nested instances
      for(OnInstanceVisibleListener instance:mVisibleListeners){
        instance.onDisappear();
      }
    }
  }

  public void onViewAppear(){
    WXComponent comp = getRootComponent();
    if(comp != null) {
      WXBridgeManager.getInstance().fireEvent(this.mInstanceId, comp.getRef(), Constants.Event.VIEWAPPEAR,null, null);
      for(OnInstanceVisibleListener instance:mVisibleListeners){
        instance.onAppear();
      }
    }
  }


  public void onCreateFinish() {
    if (mContext != null) {
=======
  /**
   * Bridge the  onActivityResult callback of Activity to Instance;
   * */
  public void onActivityResult(int requestCode, int resultCode, Intent data){
    WXModuleManager.onActivityResult(getInstanceId(),requestCode,resultCode,data);
  }

  public void onViewCreated(final WXComponent component) {
    if (mRenderListener != null && mContext != null) {
>>>>>>> 02b77384
      runOnUiThread(new Runnable() {

        @Override
        public void run() {
          if ( mContext != null) {
            onViewAppear();
            View wxView= mRenderContainer;
            if(WXEnvironment.isApkDebugable() && WXSDKManager.getInstance().getIWXDebugAdapter()!=null){
              wxView = WXSDKManager.getInstance().getIWXDebugAdapter().wrapContainer(WXSDKInstance.this,wxView);
            }
            if(mRenderListener != null) {
              mRenderListener.onViewCreated(WXSDKInstance.this, wxView);
            }
          }
        }
      });
    }
  }

  /**
   * call back when update finish
   */
  public void onUpdateFinish() {
    WXLogUtils.d("Instance onUpdateSuccess");
  }


  public void runOnUiThread(Runnable action) {
    WXSDKManager.getInstance().postOnUiThread(action, 0);
  }

  public void onRenderSuccess(final int width, final int height) {
    firstScreenRenderFinished();

    long time = System.currentTimeMillis() - mRenderStartTime;
    WXLogUtils.renderPerformanceLog("onRenderSuccess", time);
    WXLogUtils.renderPerformanceLog("   invokeCreateInstance",mWXPerformance.communicateTime);
    WXLogUtils.renderPerformanceLog("   TotalCallNativeTime", mWXPerformance.callNativeTime);
    WXLogUtils.renderPerformanceLog("       TotalJsonParseTime", mWXPerformance.parseJsonTime);
    WXLogUtils.renderPerformanceLog("   TotalBatchTime", mWXPerformance.batchTime);
    WXLogUtils.renderPerformanceLog("       TotalCssLayoutTime", mWXPerformance.cssLayoutTime);
    WXLogUtils.renderPerformanceLog("       TotalApplyUpdateTime", mWXPerformance.applyUpdateTime);
    WXLogUtils.renderPerformanceLog("       TotalUpdateDomObjTime", mWXPerformance.updateDomObjTime);


    mWXPerformance.totalTime = time;
    if(mWXPerformance.screenRenderTime<0.001){
      mWXPerformance.screenRenderTime =  time;
    }
    mWXPerformance.componentCount = WXComponent.mComponentNum;
    if(WXEnvironment.isApkDebugable()) {
      WXLogUtils.d(WXLogUtils.WEEX_PERF_TAG, "mComponentNum:" + WXComponent.mComponentNum);
    }
    WXComponent.mComponentNum = 0;
    if (mRenderListener != null && mContext != null) {
      runOnUiThread(new Runnable() {

        @Override
        public void run() {
          if (mRenderListener != null && mContext != null) {
            mRenderListener.onRenderSuccess(WXSDKInstance.this, width, height);

            if (WXEnvironment.isApkDebugable()) {
              WXLogUtils.d(WXLogUtils.WEEX_PERF_TAG, mWXPerformance.toString());
            }
            if (mUserTrackAdapter != null) {
              mUserTrackAdapter.commit(mContext, null, IWXUserTrackAdapter.LOAD, mWXPerformance, getUserTrackParams());
              WXPerformance performance=new WXPerformance();
              performance.errCode=WXErrorCode.WX_SUCCESS.getErrorCode();
              performance.args=getBundleUrl();
              mUserTrackAdapter.commit(mContext,null,IWXUserTrackAdapter.JS_BRIDGE,performance,getUserTrackParams());
            }
          }
        }
      });
    }
    if(!WXEnvironment.isApkDebugable()){
      Log.e("weex_perf",mWXPerformance.getPerfData());
    }
  }

  public void onRefreshSuccess(final int width, final int height) {
    WXLogUtils.renderPerformanceLog("onRefreshSuccess", (System.currentTimeMillis() - mRefreshStartTime));
    if (mRenderListener != null && mContext != null) {
      runOnUiThread(new Runnable() {

        @Override
        public void run() {
          if (mRenderListener != null && mContext != null) {
            mRenderListener.onRefreshSuccess(WXSDKInstance.this, width, height);
          }
        }
      });
    }
  }

  public void onRenderError(final String errCode, final String msg) {
    if (mRenderListener != null && mContext != null) {
      runOnUiThread(new Runnable() {

        @Override
        public void run() {
          if (mRenderListener != null && mContext != null) {
            mRenderListener.onException(WXSDKInstance.this, errCode, msg);
          }
        }
      });
    }
  }

  public void onJSException(final String errCode, final String function, final String exception) {
    if (mRenderListener != null && mContext != null) {
      runOnUiThread(new Runnable() {

        @Override
        public void run() {
          if (mRenderListener != null && mContext != null) {
            StringBuilder builder = new StringBuilder();
            builder.append(function);
            builder.append(exception);
            mRenderListener.onException(WXSDKInstance.this, errCode, builder.toString());
          }
        }
      });
    }
  }


  @Override
  public final void onLayoutChange(View v, int left, int top, int right, int bottom, int oldLeft, int
      oldTop, int oldRight, int oldBottom) {
    if (left != oldLeft || top != oldTop || right != oldRight || bottom != oldBottom) {
      onLayoutChange(v);
    }
  }

  /**
   * Subclass should override this method to get notifications of layout change of GodView.
   * @param godView the godView.
   */
  public void onLayoutChange(View godView) {

  }

  private boolean mCreateInstance =true;
  public void firstScreenCreateInstanceTime(long time) {
    if(mCreateInstance) {
      mWXPerformance.firstScreenJSFExecuteTime = time -mRenderStartTime;
      mCreateInstance =false;
    }
  }

  public void callNativeTime(long time) {
    mWXPerformance.callNativeTime += time;
  }

  public void jsonParseTime(long time) {
    mWXPerformance.parseJsonTime += time;
  }

  public void firstScreenRenderFinished() {
    if(mEnd == true)
       return;

    mEnd = true;
    mWXPerformance.screenRenderTime = System.currentTimeMillis() - mRenderStartTime;
    WXLogUtils.renderPerformanceLog("firstScreenRenderFinished", mWXPerformance.screenRenderTime);
    WXLogUtils.renderPerformanceLog("   firstScreenJSFExecuteTime", mWXPerformance.firstScreenJSFExecuteTime);
    WXLogUtils.renderPerformanceLog("   firstScreenCallNativeTime", mWXPerformance.callNativeTime);
    WXLogUtils.renderPerformanceLog("       firstScreenJsonParseTime", mWXPerformance.parseJsonTime);
    WXLogUtils.renderPerformanceLog("   firstScreenBatchTime", mWXPerformance.batchTime);
    WXLogUtils.renderPerformanceLog("       firstScreenCssLayoutTime", mWXPerformance.cssLayoutTime);
    WXLogUtils.renderPerformanceLog("       firstScreenApplyUpdateTime", mWXPerformance.applyUpdateTime);
    WXLogUtils.renderPerformanceLog("       firstScreenUpdateDomObjTime", mWXPerformance.updateDomObjTime);
  }

  public void batchTime(long time) {
    mWXPerformance.batchTime += time;
  }
  public void cssLayoutTime(long time) {
      mWXPerformance.cssLayoutTime += time;
  }

  public void applyUpdateTime(long time) {
      mWXPerformance.applyUpdateTime += time;
  }

  public void updateDomObjTime(long time) {
      mWXPerformance.updateDomObjTime += time;
    }


  public void createInstanceFinished(long time) {
    if (time > 0) {
      mWXPerformance.communicateTime = time;
    }
  }

  /**
   * UserTrack Log
   */
  public void commitUTStab(final String type, final WXErrorCode errorCode) {
    if (mUserTrackAdapter == null || TextUtils.isEmpty(type) || errorCode==null) {
      return;
    }
    runOnUiThread(new Runnable() {
      @Override
      public void run() {
        WXPerformance performance = new WXPerformance();
        performance.errCode = errorCode.getErrorCode();
        performance.args = errorCode.getArgs();
        if (errorCode != WXErrorCode.WX_SUCCESS) {
          performance.errMsg = errorCode.getErrorMsg();
          if (WXEnvironment.isApkDebugable()) {
            WXLogUtils.d(performance.toString());
          }
        }
        if( mUserTrackAdapter!= null) {
          mUserTrackAdapter.commit(mContext, null, type, performance, getUserTrackParams());
        }
      }
    });
  }

  private void destroyView(View rootView) {
    try {
      if (rootView instanceof ViewGroup) {
        ViewGroup cViewGroup = ((ViewGroup) rootView);
        for (int index = 0; index < cViewGroup.getChildCount(); index++) {
          destroyView(cViewGroup.getChildAt(index));
        }

        cViewGroup.removeViews(0, ((ViewGroup) rootView).getChildCount());
        // Ensure that the viewgroup's status to be normal
        WXReflectionUtils.setValue(rootView, "mChildrenCount", 0);

      }
      if(rootView instanceof Destroyable){
        ((Destroyable)rootView).destroy();
      }
    } catch (Exception e) {
      WXLogUtils.e("WXSDKInstance destroyView Exception: ", e);
    }
  }

  public synchronized void destroy() {
    WXSDKManager.getInstance().destroyInstance(mInstanceId);

    if(mRootComp != null ) {
      mRootComp.destroy();
      destroyView(mRenderContainer);
      mRenderContainer = null;
      mRootComp = null;
    }

    if(mGlobalEvents!=null){
      mGlobalEvents.clear();
    }

    mNestedInstanceInterceptor = null;
    mUserTrackAdapter = null;
    mScrollView = null;
    mContext = null;
    mRenderListener = null;
    isDestroy=true;
  }

  public boolean isDestroy(){
    return isDestroy;
  }

  public String getBundleUrl() {
    return mBundleUrl;
  }

  public View getRootView() {
    return mRootComp.getRealView();
  }

  public View getContainerView() {
    return mRenderContainer;
  }

  public void setBundleUrl(String url){
    mBundleUrl = url;
  }

  public void onRootCreated(WXComponent root) {
    this.mRootComp = root;
    mRenderContainer.addView(root.getHostView());
  }

  public void addFixedView(View fixedChild){
    if(mRootComp instanceof WXVContainer){
      ((WXVContainer)mRootComp).getRealView().addView(fixedChild);
    }
  }

  public void removeFixedView(View fixedChild){
    if(mRootComp instanceof WXVContainer){
      ((WXVContainer)mRootComp).getRealView().removeView(fixedChild);
    }
  }

  public synchronized List<OnWXScrollListener> getWXScrollListeners() {
    return mWXScrollListeners;
  }

  public synchronized void registerOnWXScrollListener(OnWXScrollListener wxScrollListener) {
    if(mWXScrollListeners==null){
      mWXScrollListeners=new ArrayList<>();
    }
    mWXScrollListeners.add(wxScrollListener);
  }

  private void updateRootComponentStyle(JSONObject style) {
    Message message = Message.obtain();
    WXDomTask task = new WXDomTask();
    task.instanceId = getInstanceId();
    if (task.args == null) {
      task.args = new ArrayList<>();
    }
    task.args.add(WXDomObject.ROOT);
    task.args.add(style);
    message.obj = task;
    message.what = WXDomHandler.MsgType.WX_DOM_UPDATE_STYLE;
    WXSDKManager.getInstance().getWXDomManager().sendMessage(message);
  }

  public void setSize(int width, int height) {
    if (width < 0 || height < 0 || isDestroy || !mRendered) {
      return;
    }
    float realWidth = WXViewUtils.getWebPxByWidth(width);
    float realHeight = WXViewUtils.getWebPxByWidth(height);

    View godView = mRenderContainer;
    if (godView != null) {
      ViewGroup.LayoutParams layoutParams = godView.getLayoutParams();
      if (layoutParams != null) {
        if(godView.getWidth() != width || godView.getHeight() != height) {
          layoutParams.width = width;
          layoutParams.height = height;
          godView.setLayoutParams(layoutParams);
        }

        JSONObject style = new JSONObject();
        WXComponent rootComponent = mRootComp;

        if(rootComponent == null){
          return;
        }
        style.put(Constants.Name.DEFAULT_WIDTH, realWidth);
        style.put(Constants.Name.DEFAULT_HEIGHT, realHeight);
        updateRootComponentStyle(style);
      }
    }
  }

  /*Global Event*/
  private HashMap<String, List<String>> mGlobalEvents = new HashMap<>();

  public void fireGlobalEventCallback(String eventName, Map<String,Object> params){
    List<String> callbacks=mGlobalEvents.get(eventName);
    if(callbacks!=null){
      for(String callback:callbacks){
        WXSDKManager.getInstance().callback(mInstanceId,callback,params,true);
      }
    }
  }

  /**
   * Fire event callback on a element.
   * @param elementRef
   * @param type
   * @param data
   * @param domChanges
   */
  public void fireEvent(String elementRef,final String type, final Map<String, Object> data,final Map<String, Object> domChanges){
    WXBridgeManager.getInstance().fireEventOnNode(getInstanceId(),elementRef,type,data,domChanges);
  }

  public void fireEvent(String elementRef,final String type, final Map<String, Object> data){
    fireEvent(elementRef,type,data,null);
  }

  public void fireEvent(String ref, String type){
    fireEvent(ref,type,new HashMap<String, Object>());
  }

  protected void addEventListener(String eventName, String callback) {
    if (TextUtils.isEmpty(eventName) || TextUtils.isEmpty(callback)) {
      return;
    }
    List<String> callbacks = mGlobalEvents.get(eventName);
    if (callbacks == null) {
      callbacks = new ArrayList<>();
      mGlobalEvents.put(eventName, callbacks);
    }
    callbacks.add(callback);
  }
  protected void removeEventListener(String eventName, String callback) {
    if (TextUtils.isEmpty(eventName) || TextUtils.isEmpty(callback)) {
      return;
    }
    List<String> callbacks = mGlobalEvents.get(eventName);
    if (callbacks != null) {
      callbacks.remove(callback);
    }
  }

  protected void removeEventListener(String eventName) {
    if (TextUtils.isEmpty(eventName)) {
      return;
    }
    mGlobalEvents.remove(eventName);
  }

  public WXPerformance getWXPerformance(){
    return mWXPerformance;
  }

  public Map<String, Serializable> getUserTrackParams() {
    return mUserTrackParams;
  }

  public void addUserTrackParameter(String key,Serializable value){
    if(this.mUserTrackParams == null){
      this.mUserTrackParams = new ConcurrentHashMap<>();
    }
    mUserTrackParams.put(key,value);
  }

  public void clearUserTrackParameters(){
    if(this.mUserTrackParams != null){
      this.mUserTrackParams.clear();
    }
  }

  public void removeUserTrackParameter(String key){
    if(this.mUserTrackParams != null){
      this.mUserTrackParams.remove(key);
    }
  }

  /**
   * load bundle js listener
   */
  class WXHttpListener implements IWXHttpAdapter.OnHttpListener {

    private String pageName;
    private Map<String, Object> options;
    private String jsonInitData;
    private WXRenderStrategy flag;
    private long startRequestTime;

    private WXHttpListener(String pageName, Map<String, Object> options, String jsonInitData, WXRenderStrategy flag, long startRequestTime) {
      this.pageName = pageName;
      this.options = options;
      this.jsonInitData = jsonInitData;
      this.flag = flag;
      this.startRequestTime = startRequestTime;
    }


    @Override
    public void onHttpStart() {

    }

    @Override
    public void onHeadersReceived(int statusCode,Map<String,List<String>> headers) {

    }

    @Override
    public void onHttpUploadProgress(int uploadProgress) {

    }

    @Override
    public void onHttpResponseProgress(int loadedLength) {

    }

    @Override
    public void onHttpFinish(WXResponse response) {

      mWXPerformance.networkTime = System.currentTimeMillis() - startRequestTime;
      if(response.extendParams!=null){
        Object actualNetworkTime=response.extendParams.get("actualNetworkTime");
        mWXPerformance.actualNetworkTime=actualNetworkTime instanceof Long?(long)actualNetworkTime:0;
        WXLogUtils.renderPerformanceLog("actualNetworkTime", mWXPerformance.actualNetworkTime);

        Object pureNetworkTime=response.extendParams.get("pureNetworkTime");
        mWXPerformance.pureNetworkTime=pureNetworkTime instanceof Long?(long)pureNetworkTime:0;
        WXLogUtils.renderPerformanceLog("pureNetworkTime", mWXPerformance.pureNetworkTime);

        Object connectionType=response.extendParams.get("connectionType");
        mWXPerformance.connectionType=connectionType instanceof String?(String)connectionType:"";

        Object packageSpendTime=response.extendParams.get("packageSpendTime");
        mWXPerformance.packageSpendTime=packageSpendTime instanceof Long ?(long)packageSpendTime:0;

        Object syncTaskTime=response.extendParams.get("syncTaskTime");
        mWXPerformance.syncTaskTime=syncTaskTime instanceof Long ?(long)syncTaskTime:0;

        Object requestType=response.extendParams.get("requestType");
        mWXPerformance.requestType=requestType instanceof String?(String)requestType:"";
      }
      WXLogUtils.renderPerformanceLog("networkTime", mWXPerformance.networkTime);
      if (response!=null && response.originalData!=null && TextUtils.equals("200", response.statusCode)) {
        String template = new String(response.originalData);
        render(pageName, template, options, jsonInitData, flag);
      } else if (TextUtils.equals(WXRenderErrorCode.WX_USER_INTERCEPT_ERROR, response.statusCode)) {
        WXLogUtils.d("user intercept");
        onRenderError(WXRenderErrorCode.WX_USER_INTERCEPT_ERROR,response.errorMsg);
      } else {
        onRenderError(WXRenderErrorCode.WX_NETWORK_ERROR, response.errorMsg);
      }

    }
  }

  public interface NestedInstanceInterceptor {
    void onCreateNestInstance(WXSDKInstance instance, NestedContainer container);
  }
}<|MERGE_RESOLUTION|>--- conflicted
+++ resolved
@@ -206,10 +206,7 @@
 
 import android.content.Context;
 import android.content.Intent;
-<<<<<<< HEAD
 import android.graphics.Color;
-=======
->>>>>>> 02b77384
 import android.net.Uri;
 import android.os.Message;
 import android.text.TextUtils;
@@ -832,9 +829,8 @@
     return false;
   }
 
-<<<<<<< HEAD
   public void onActivityResult(int requestCode, int resultCode, Intent data){
-    WXModuleManager.onActivityResult(getInstanceId(),requestCode,requestCode,data);
+    WXModuleManager.onActivityResult(getInstanceId(),requestCode,resultCode,data);
 
     if(mRootComp != null) {
       mRootComp.onActivityResult(requestCode,requestCode,data);
@@ -883,17 +879,6 @@
 
   public void onCreateFinish() {
     if (mContext != null) {
-=======
-  /**
-   * Bridge the  onActivityResult callback of Activity to Instance;
-   * */
-  public void onActivityResult(int requestCode, int resultCode, Intent data){
-    WXModuleManager.onActivityResult(getInstanceId(),requestCode,resultCode,data);
-  }
-
-  public void onViewCreated(final WXComponent component) {
-    if (mRenderListener != null && mContext != null) {
->>>>>>> 02b77384
       runOnUiThread(new Runnable() {
 
         @Override
