--- conflicted
+++ resolved
@@ -1107,21 +1107,16 @@
     return mBundleUrl;
   }
 
-<<<<<<< HEAD
   public View getRootView() {
     return mRootComp.getRealView();
   }
 
-  public View getContainerView(){
+  public View getContainerView() {
     return mRenderContainer;
-=======
+  }
+
   public void setBundleUrl(String url){
     mBundleUrl = url;
-  }
-
-  public ViewGroup getRootView() {
-    return rootView;
->>>>>>> 8d11227b
   }
 
   public void onRootCreated(WXComponent root) {
@@ -1173,13 +1168,8 @@
     float realWidth = WXViewUtils.getWebPxByWidth(width);
     float realHeight = WXViewUtils.getWebPxByWidth(height);
 
-<<<<<<< HEAD
     View godView = mRenderContainer;
     if (godView != null) {
-=======
-    View godView;
-    if (mGodCom != null && (godView = mGodCom.getHostView()) != null) {
->>>>>>> 8d11227b
       ViewGroup.LayoutParams layoutParams = godView.getLayoutParams();
       if (layoutParams != null) {
         if(godView.getWidth() != width || godView.getHeight() != height) {
