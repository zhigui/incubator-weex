/**
 *
 *                                  Apache License
 *                            Version 2.0, January 2004
 *                         http://www.apache.org/licenses/
 *
 *    TERMS AND CONDITIONS FOR USE, REPRODUCTION, AND DISTRIBUTION
 *
 *    1. Definitions.
 *
 *       "License" shall mean the terms and conditions for use, reproduction,
 *       and distribution as defined by Sections 1 through 9 of this document.
 *
 *       "Licensor" shall mean the copyright owner or entity authorized by
 *       the copyright owner that is granting the License.
 *
 *       "Legal Entity" shall mean the union of the acting entity and all
 *       other entities that control, are controlled by, or are under common
 *       control with that entity. For the purposes of this definition,
 *       "control" means (i) the power, direct or indirect, to cause the
 *       direction or management of such entity, whether by contract or
 *       otherwise, or (ii) ownership of fifty percent (50%) or more of the
 *       outstanding shares, or (iii) beneficial ownership of such entity.
 *
 *       "You" (or "Your") shall mean an individual or Legal Entity
 *       exercising permissions granted by this License.
 *
 *       "Source" form shall mean the preferred form for making modifications,
 *       including but not limited to software source code, documentation
 *       source, and configuration files.
 *
 *       "Object" form shall mean any form resulting from mechanical
 *       transformation or translation of a Source form, including but
 *       not limited to compiled object code, generated documentation,
 *       and conversions to other media types.
 *
 *       "Work" shall mean the work of authorship, whether in Source or
 *       Object form, made available under the License, as indicated by a
 *       copyright notice that is included in or attached to the work
 *       (an example is provided in the Appendix below).
 *
 *       "Derivative Works" shall mean any work, whether in Source or Object
 *       form, that is based on (or derived from) the Work and for which the
 *       editorial revisions, annotations, elaborations, or other modifications
 *       represent, as a whole, an original work of authorship. For the purposes
 *       of this License, Derivative Works shall not include works that remain
 *       separable from, or merely link (or bind by name) to the interfaces of,
 *       the Work and Derivative Works thereof.
 *
 *       "Contribution" shall mean any work of authorship, including
 *       the original version of the Work and any modifications or additions
 *       to that Work or Derivative Works thereof, that is intentionally
 *       submitted to Licensor for inclusion in the Work by the copyright owner
 *       or by an individual or Legal Entity authorized to submit on behalf of
 *       the copyright owner. For the purposes of this definition, "submitted"
 *       means any form of electronic, verbal, or written communication sent
 *       to the Licensor or its representatives, including but not limited to
 *       communication on electronic mailing lists, source code control systems,
 *       and issue tracking systems that are managed by, or on behalf of, the
 *       Licensor for the purpose of discussing and improving the Work, but
 *       excluding communication that is conspicuously marked or otherwise
 *       designated in writing by the copyright owner as "Not a Contribution."
 *
 *       "Contributor" shall mean Licensor and any individual or Legal Entity
 *       on behalf of whom a Contribution has been received by Licensor and
 *       subsequently incorporated within the Work.
 *
 *    2. Grant of Copyright License. Subject to the terms and conditions of
 *       this License, each Contributor hereby grants to You a perpetual,
 *       worldwide, non-exclusive, no-charge, royalty-free, irrevocable
 *       copyright license to reproduce, prepare Derivative Works of,
 *       publicly display, publicly perform, sublicense, and distribute the
 *       Work and such Derivative Works in Source or Object form.
 *
 *    3. Grant of Patent License. Subject to the terms and conditions of
 *       this License, each Contributor hereby grants to You a perpetual,
 *       worldwide, non-exclusive, no-charge, royalty-free, irrevocable
 *       (except as stated in this section) patent license to make, have made,
 *       use, offer to sell, sell, import, and otherwise transfer the Work,
 *       where such license applies only to those patent claims licensable
 *       by such Contributor that are necessarily infringed by their
 *       Contribution(s) alone or by combination of their Contribution(s)
 *       with the Work to which such Contribution(s) was submitted. If You
 *       institute patent litigation against any entity (including a
 *       cross-claim or counterclaim in a lawsuit) alleging that the Work
 *       or a Contribution incorporated within the Work constitutes direct
 *       or contributory patent infringement, then any patent licenses
 *       granted to You under this License for that Work shall terminate
 *       as of the date such litigation is filed.
 *
 *    4. Redistribution. You may reproduce and distribute copies of the
 *       Work or Derivative Works thereof in any medium, with or without
 *       modifications, and in Source or Object form, provided that You
 *       meet the following conditions:
 *
 *       (a) You must give any other recipients of the Work or
 *           Derivative Works a copy of this License; and
 *
 *       (b) You must cause any modified files to carry prominent notices
 *           stating that You changed the files; and
 *
 *       (c) You must retain, in the Source form of any Derivative Works
 *           that You distribute, all copyright, patent, trademark, and
 *           attribution notices from the Source form of the Work,
 *           excluding those notices that do not pertain to any part of
 *           the Derivative Works; and
 *
 *       (d) If the Work includes a "NOTICE" text file as part of its
 *           distribution, then any Derivative Works that You distribute must
 *           include a readable copy of the attribution notices contained
 *           within such NOTICE file, excluding those notices that do not
 *           pertain to any part of the Derivative Works, in at least one
 *           of the following places: within a NOTICE text file distributed
 *           as part of the Derivative Works; within the Source form or
 *           documentation, if provided along with the Derivative Works; or,
 *           within a display generated by the Derivative Works, if and
 *           wherever such third-party notices normally appear. The contents
 *           of the NOTICE file are for informational purposes only and
 *           do not modify the License. You may add Your own attribution
 *           notices within Derivative Works that You distribute, alongside
 *           or as an addendum to the NOTICE text from the Work, provided
 *           that such additional attribution notices cannot be construed
 *           as modifying the License.
 *
 *       You may add Your own copyright statement to Your modifications and
 *       may provide additional or different license terms and conditions
 *       for use, reproduction, or distribution of Your modifications, or
 *       for any such Derivative Works as a whole, provided Your use,
 *       reproduction, and distribution of the Work otherwise complies with
 *       the conditions stated in this License.
 *
 *    5. Submission of Contributions. Unless You explicitly state otherwise,
 *       any Contribution intentionally submitted for inclusion in the Work
 *       by You to the Licensor shall be under the terms and conditions of
 *       this License, without any additional terms or conditions.
 *       Notwithstanding the above, nothing herein shall supersede or modify
 *       the terms of any separate license agreement you may have executed
 *       with Licensor regarding such Contributions.
 *
 *    6. Trademarks. This License does not grant permission to use the trade
 *       names, trademarks, service marks, or product names of the Licensor,
 *       except as required for reasonable and customary use in describing the
 *       origin of the Work and reproducing the content of the NOTICE file.
 *
 *    7. Disclaimer of Warranty. Unless required by applicable law or
 *       agreed to in writing, Licensor provides the Work (and each
 *       Contributor provides its Contributions) on an "AS IS" BASIS,
 *       WITHOUT WARRANTIES OR CONDITIONS OF ANY KIND, either express or
 *       implied, including, without limitation, any warranties or conditions
 *       of TITLE, NON-INFRINGEMENT, MERCHANTABILITY, or FITNESS FOR A
 *       PARTICULAR PURPOSE. You are solely responsible for determining the
 *       appropriateness of using or redistributing the Work and assume any
 *       risks associated with Your exercise of permissions under this License.
 *
 *    8. Limitation of Liability. In no event and under no legal theory,
 *       whether in tort (including negligence), contract, or otherwise,
 *       unless required by applicable law (such as deliberate and grossly
 *       negligent acts) or agreed to in writing, shall any Contributor be
 *       liable to You for damages, including any direct, indirect, special,
 *       incidental, or consequential damages of any character arising as a
 *       result of this License or out of the use or inability to use the
 *       Work (including but not limited to damages for loss of goodwill,
 *       work stoppage, computer failure or malfunction, or any and all
 *       other commercial damages or losses), even if such Contributor
 *       has been advised of the possibility of such damages.
 *
 *    9. Accepting Warranty or Additional Liability. While redistributing
 *       the Work or Derivative Works thereof, You may choose to offer,
 *       and charge a fee for, acceptance of support, warranty, indemnity,
 *       or other liability obligations and/or rights consistent with this
 *       License. However, in accepting such obligations, You may act only
 *       on Your own behalf and on Your sole responsibility, not on behalf
 *       of any other Contributor, and only if You agree to indemnify,
 *       defend, and hold each Contributor harmless for any liability
 *       incurred by, or claims asserted against, such Contributor by reason
 *       of your accepting any such warranty or additional liability.
 *
 *    END OF TERMS AND CONDITIONS
 *
 *    APPENDIX: How to apply the Apache License to your work.
 *
 *       To apply the Apache License to your work, attach the following
 *       boilerplate notice, with the fields enclosed by brackets "[]"
 *       replaced with your own identifying information. (Don't include
 *       the brackets!)  The text should be enclosed in the appropriate
 *       comment syntax for the file format. We also recommend that a
 *       file or class name and description of purpose be included on the
 *       same "printed page" as the copyright notice for easier
 *       identification within third-party archives.
 *
 *    Copyright 2016 Alibaba Group
 *
 *    Licensed under the Apache License, Version 2.0 (the "License");
 *    you may not use this file except in compliance with the License.
 *    You may obtain a copy of the License at
 *
 *        http://www.apache.org/licenses/LICENSE-2.0
 *
 *    Unless required by applicable law or agreed to in writing, software
 *    distributed under the License is distributed on an "AS IS" BASIS,
 *    WITHOUT WARRANTIES OR CONDITIONS OF ANY KIND, either express or implied.
 *    See the License for the specific language governing permissions and
 *    limitations under the License.
 */
package com.taobao.weex.adapter;

import android.text.TextUtils;

import com.taobao.weex.common.WXRequest;
import com.taobao.weex.common.WXResponse;
import com.taobao.weex.utils.WXLogUtils;

import java.io.*;
import java.net.HttpURLConnection;
import java.net.URL;
import java.util.List;
import java.util.Map;
import java.util.Set;
import java.util.concurrent.ExecutorService;
import java.util.concurrent.Executors;


public class DefaultWXHttpAdapter implements IWXHttpAdapter {

  private ExecutorService mExecutorService;

  private void execute(Runnable runnable){
    if(mExecutorService==null){
      mExecutorService = Executors.newFixedThreadPool(3);
    }
    mExecutorService.execute(runnable);
  }

  @Override
  public void sendRequest(final WXRequest request, final OnHttpListener listener) {
    if (listener != null) {
      listener.onHttpStart();
    }
    execute(new Runnable() {
      @Override
      public void run() {
        WXResponse response = new WXResponse();
        try {
          HttpURLConnection connection = openConnection(request, listener);
          Map<String,List<String>> headers = connection.getHeaderFields();
          int responseCode = connection.getResponseCode();
          if(listener != null){
            listener.onHeadersReceived(responseCode,headers);
          }

          response.statusCode = String.valueOf(responseCode);
          if (responseCode >= 200 && responseCode<=299) {
            response.originalData = readInputStreamAsBytes(connection.getInputStream(), listener);
          } else {
            response.errorMsg = readInputStream(connection.getErrorStream(), listener);
          }
          if (listener != null) {
            listener.onHttpFinish(response);
          }
<<<<<<< HEAD
        } catch (IOException|IllegalArgumentException e) {
          e.printStackTrace();
=======
        } catch (IOException e) {
          WXLogUtils.e("", e);
>>>>>>> 3b70f2c6
          response.statusCode = "-1";
          response.errorCode="-1";
          response.errorMsg=e.getMessage();
          if(listener!=null){
            listener.onHttpFinish(response);
          }
        }
      }
    });
  }


  /**
   * Opens an {@link HttpURLConnection} with parameters.
   *
   * @param request
   * @param listener
   * @return an open connection
   * @throws IOException
   */
  private HttpURLConnection openConnection(WXRequest request, OnHttpListener listener) throws IOException {
    URL url = new URL(request.url);
    HttpURLConnection connection = createConnection(url);
    connection.setConnectTimeout(request.timeoutMs);
    connection.setReadTimeout(request.timeoutMs);
    connection.setUseCaches(false);
    connection.setDoInput(true);

    if (request.paramMap != null) {
      Set<String> keySets = request.paramMap.keySet();
      for (String key : keySets) {
        connection.addRequestProperty(key, request.paramMap.get(key));
      }
    }

    if ("POST".equals(request.method) || "PUT".equals(request.method) || "PATCH".equals(request.method)) {
      connection.setRequestMethod(request.method);
      if (request.body != null) {
        if (listener != null) {
          listener.onHttpUploadProgress(0);
        }
        connection.setDoOutput(true);
        DataOutputStream out = new DataOutputStream(connection.getOutputStream());
        //TODO big stream will cause OOM; Progress callback is meaningless
        out.write(request.body.getBytes());
        out.close();
        if (listener != null) {
          listener.onHttpUploadProgress(100);
        }
      }
    } else if (!TextUtils.isEmpty(request.method)) {
      connection.setRequestMethod(request.method);
    } else {
      connection.setRequestMethod("GET");
    }

    return connection;
  }

  private byte[] readInputStreamAsBytes(InputStream inputStream,OnHttpListener listener) throws IOException{
    if(inputStream == null){
      return null;
    }
    ByteArrayOutputStream buffer = new ByteArrayOutputStream();

    int nRead;
    int readCount = 0;
    byte[] data = new byte[2048];

    while ((nRead = inputStream.read(data, 0, data.length)) != -1) {
      buffer.write(data, 0, nRead);
      readCount += nRead;
      if (listener != null) {
        listener.onHttpResponseProgress(readCount);
      }
    }

    buffer.flush();

    return buffer.toByteArray();
  }

  private String readInputStream(InputStream inputStream, OnHttpListener listener) throws IOException {
    if(inputStream == null){
      return null;
    }
    StringBuilder builder = new StringBuilder();
    BufferedReader localBufferedReader = new BufferedReader(new InputStreamReader(inputStream));
    char[] data = new char[2048];
    int len;
    while ((len = localBufferedReader.read(data)) != -1) {
      builder.append(data, 0, len);
      if (listener != null) {
        listener.onHttpResponseProgress(builder.length());
      }
    }
    localBufferedReader.close();
    return builder.toString();
  }

  /**
   * Create an {@link HttpURLConnection} for the specified {@code url}.
   */
  protected HttpURLConnection createConnection(URL url) throws IOException {
    return (HttpURLConnection) url.openConnection();
  }


}<|MERGE_RESOLUTION|>--- conflicted
+++ resolved
@@ -257,13 +257,8 @@
           if (listener != null) {
             listener.onHttpFinish(response);
           }
-<<<<<<< HEAD
         } catch (IOException|IllegalArgumentException e) {
           e.printStackTrace();
-=======
-        } catch (IOException e) {
-          WXLogUtils.e("", e);
->>>>>>> 3b70f2c6
           response.statusCode = "-1";
           response.errorCode="-1";
           response.errorMsg=e.getMessage();
