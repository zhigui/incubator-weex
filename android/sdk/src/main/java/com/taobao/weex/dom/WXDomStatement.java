--- conflicted
+++ resolved
@@ -512,13 +512,7 @@
 
         @Override
         public void execute() {
-<<<<<<< HEAD
-          mWXRenderManager.createBody(mInstanceId, component);
-        }
-      });
-      mDirty = true;
-      mFlushes.add(domObject.ref);
-=======
+
           WXSDKInstance instance = WXSDKManager.getInstance().getSDKInstance(mInstanceId);
           if (instance == null || instance.getContext() == null) {
             WXLogUtils.e("instance is null or instance is destroy!");
@@ -532,17 +526,13 @@
         }
       });
       mDirty = true;
->>>>>>> 671bc476
 
       if (instance != null) {
         instance.commitUTStab(WXConst.DOM_MODULE, WXErrorCode.WX_SUCCESS);
       }
     }catch (Exception e){
-<<<<<<< HEAD
-      WXLogUtils.e("create body failed."+e.getMessage());
-=======
+
       WXLogUtils.e("create body in dom thread failed." + e.getMessage());
->>>>>>> 671bc476
     }
   }
 
