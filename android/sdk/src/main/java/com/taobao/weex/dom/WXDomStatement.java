/**
 *
 *                                  Apache License
 *                            Version 2.0, January 2004
 *                         http://www.apache.org/licenses/
 *
 *    TERMS AND CONDITIONS FOR USE, REPRODUCTION, AND DISTRIBUTION
 *
 *    1. Definitions.
 *
 *       "License" shall mean the terms and conditions for use, reproduction,
 *       and distribution as defined by Sections 1 through 9 of this document.
 *
 *       "Licensor" shall mean the copyright owner or entity authorized by
 *       the copyright owner that is granting the License.
 *
 *       "Legal Entity" shall mean the union of the acting entity and all
 *       other entities that control, are controlled by, or are under common
 *       control with that entity. For the purposes of this definition,
 *       "control" means (i) the power, direct or indirect, to cause the
 *       direction or management of such entity, whether by contract or
 *       otherwise, or (ii) ownership of fifty percent (50%) or more of the
 *       outstanding shares, or (iii) beneficial ownership of such entity.
 *
 *       "You" (or "Your") shall mean an individual or Legal Entity
 *       exercising permissions granted by this License.
 *
 *       "Source" form shall mean the preferred form for making modifications,
 *       including but not limited to software source code, documentation
 *       source, and configuration files.
 *
 *       "Object" form shall mean any form resulting from mechanical
 *       transformation or translation of a Source form, including but
 *       not limited to compiled object code, generated documentation,
 *       and conversions to other media types.
 *
 *       "Work" shall mean the work of authorship, whether in Source or
 *       Object form, made available under the License, as indicated by a
 *       copyright notice that is included in or attached to the work
 *       (an example is provided in the Appendix below).
 *
 *       "Derivative Works" shall mean any work, whether in Source or Object
 *       form, that is based on (or derived from) the Work and for which the
 *       editorial revisions, annotations, elaborations, or other modifications
 *       represent, as a whole, an original work of authorship. For the purposes
 *       of this License, Derivative Works shall not include works that remain
 *       separable from, or merely link (or bind by name) to the interfaces of,
 *       the Work and Derivative Works thereof.
 *
 *       "Contribution" shall mean any work of authorship, including
 *       the original version of the Work and any modifications or additions
 *       to that Work or Derivative Works thereof, that is intentionally
 *       submitted to Licensor for inclusion in the Work by the copyright owner
 *       or by an individual or Legal Entity authorized to submit on behalf of
 *       the copyright owner. For the purposes of this definition, "submitted"
 *       means any form of electronic, verbal, or written communication sent
 *       to the Licensor or its representatives, including but not limited to
 *       communication on electronic mailing lists, source code control systems,
 *       and issue tracking systems that are managed by, or on behalf of, the
 *       Licensor for the purpose of discussing and improving the Work, but
 *       excluding communication that is conspicuously marked or otherwise
 *       designated in writing by the copyright owner as "Not a Contribution."
 *
 *       "Contributor" shall mean Licensor and any individual or Legal Entity
 *       on behalf of whom a Contribution has been received by Licensor and
 *       subsequently incorporated within the Work.
 *
 *    2. Grant of Copyright License. Subject to the terms and conditions of
 *       this License, each Contributor hereby grants to You a perpetual,
 *       worldwide, non-exclusive, no-charge, royalty-free, irrevocable
 *       copyright license to reproduce, prepare Derivative Works of,
 *       publicly display, publicly perform, sublicense, and distribute the
 *       Work and such Derivative Works in Source or Object form.
 *
 *    3. Grant of Patent License. Subject to the terms and conditions of
 *       this License, each Contributor hereby grants to You a perpetual,
 *       worldwide, non-exclusive, no-charge, royalty-free, irrevocable
 *       (except as stated in this section) patent license to make, have made,
 *       use, offer to sell, sell, import, and otherwise transfer the Work,
 *       where such license applies only to those patent claims licensable
 *       by such Contributor that are necessarily infringed by their
 *       Contribution(s) alone or by combination of their Contribution(s)
 *       with the Work to which such Contribution(s) was submitted. If You
 *       institute patent litigation against any entity (including a
 *       cross-claim or counterclaim in a lawsuit) alleging that the Work
 *       or a Contribution incorporated within the Work constitutes direct
 *       or contributory patent infringement, then any patent licenses
 *       granted to You under this License for that Work shall terminate
 *       as of the date such litigation is filed.
 *
 *    4. Redistribution. You may reproduce and distribute copies of the
 *       Work or Derivative Works thereof in any medium, with or without
 *       modifications, and in Source or Object form, provided that You
 *       meet the following conditions:
 *
 *       (a) You must give any other recipients of the Work or
 *           Derivative Works a copy of this License; and
 *
 *       (b) You must cause any modified files to carry prominent notices
 *           stating that You changed the files; and
 *
 *       (c) You must retain, in the Source form of any Derivative Works
 *           that You distribute, all copyright, patent, trademark, and
 *           attribution notices from the Source form of the Work,
 *           excluding those notices that do not pertain to any part of
 *           the Derivative Works; and
 *
 *       (d) If the Work includes a "NOTICE" text file as part of its
 *           distribution, then any Derivative Works that You distribute must
 *           include a readable copy of the attribution notices contained
 *           within such NOTICE file, excluding those notices that do not
 *           pertain to any part of the Derivative Works, in at least one
 *           of the following places: within a NOTICE text file distributed
 *           as part of the Derivative Works; within the Source form or
 *           documentation, if provided along with the Derivative Works; or,
 *           within a display generated by the Derivative Works, if and
 *           wherever such third-party notices normally appear. The contents
 *           of the NOTICE file are for informational purposes only and
 *           do not modify the License. You may add Your own attribution
 *           notices within Derivative Works that You distribute, alongside
 *           or as an addendum to the NOTICE text from the Work, provided
 *           that such additional attribution notices cannot be construed
 *           as modifying the License.
 *
 *       You may add Your own copyright statement to Your modifications and
 *       may provide additional or different license terms and conditions
 *       for use, reproduction, or distribution of Your modifications, or
 *       for any such Derivative Works as a whole, provided Your use,
 *       reproduction, and distribution of the Work otherwise complies with
 *       the conditions stated in this License.
 *
 *    5. Submission of Contributions. Unless You explicitly state otherwise,
 *       any Contribution intentionally submitted for inclusion in the Work
 *       by You to the Licensor shall be under the terms and conditions of
 *       this License, without any additional terms or conditions.
 *       Notwithstanding the above, nothing herein shall supersede or modify
 *       the terms of any separate license agreement you may have executed
 *       with Licensor regarding such Contributions.
 *
 *    6. Trademarks. This License does not grant permission to use the trade
 *       names, trademarks, service marks, or product names of the Licensor,
 *       except as required for reasonable and customary use in describing the
 *       origin of the Work and reproducing the content of the NOTICE file.
 *
 *    7. Disclaimer of Warranty. Unless required by applicable law or
 *       agreed to in writing, Licensor provides the Work (and each
 *       Contributor provides its Contributions) on an "AS IS" BASIS,
 *       WITHOUT WARRANTIES OR CONDITIONS OF ANY KIND, either express or
 *       implied, including, without limitation, any warranties or conditions
 *       of TITLE, NON-INFRINGEMENT, MERCHANTABILITY, or FITNESS FOR A
 *       PARTICULAR PURPOSE. You are solely responsible for determining the
 *       appropriateness of using or redistributing the Work and assume any
 *       risks associated with Your exercise of permissions under this License.
 *
 *    8. Limitation of Liability. In no event and under no legal theory,
 *       whether in tort (including negligence), contract, or otherwise,
 *       unless required by applicable law (such as deliberate and grossly
 *       negligent acts) or agreed to in writing, shall any Contributor be
 *       liable to You for damages, including any direct, indirect, special,
 *       incidental, or consequential damages of any character arising as a
 *       result of this License or out of the use or inability to use the
 *       Work (including but not limited to damages for loss of goodwill,
 *       work stoppage, computer failure or malfunction, or any and all
 *       other commercial damages or losses), even if such Contributor
 *       has been advised of the possibility of such damages.
 *
 *    9. Accepting Warranty or Additional Liability. While redistributing
 *       the Work or Derivative Works thereof, You may choose to offer,
 *       and charge a fee for, acceptance of support, warranty, indemnity,
 *       or other liability obligations and/or rights consistent with this
 *       License. However, in accepting such obligations, You may act only
 *       on Your own behalf and on Your sole responsibility, not on behalf
 *       of any other Contributor, and only if You agree to indemnify,
 *       defend, and hold each Contributor harmless for any liability
 *       incurred by, or claims asserted against, such Contributor by reason
 *       of your accepting any such warranty or additional liability.
 *
 *    END OF TERMS AND CONDITIONS
 *
 *    APPENDIX: How to apply the Apache License to your work.
 *
 *       To apply the Apache License to your work, attach the following
 *       boilerplate notice, with the fields enclosed by brackets "[]"
 *       replaced with your own identifying information. (Don't include
 *       the brackets!)  The text should be enclosed in the appropriate
 *       comment syntax for the file format. We also recommend that a
 *       file or class name and description of purpose be included on the
 *       same "printed page" as the copyright notice for easier
 *       identification within third-party archives.
 *
 *    Copyright 2016 Alibaba Group
 *
 *    Licensed under the Apache License, Version 2.0 (the "License");
 *    you may not use this file except in compliance with the License.
 *    You may obtain a copy of the License at
 *
 *        http://www.apache.org/licenses/LICENSE-2.0
 *
 *    Unless required by applicable law or agreed to in writing, software
 *    distributed under the License is distributed on an "AS IS" BASIS,
 *    WITHOUT WARRANTIES OR CONDITIONS OF ANY KIND, either express or implied.
 *    See the License for the specific language governing permissions and
 *    limitations under the License.
 */
package com.taobao.weex.dom;

import com.alibaba.fastjson.JSONArray;
import com.alibaba.fastjson.JSONObject;
import com.taobao.weex.WXEnvironment;
import com.taobao.weex.WXSDKInstance;
import com.taobao.weex.WXSDKManager;
import com.taobao.weex.common.WXDomPropConstant;
import com.taobao.weex.common.WXErrorCode;
import com.taobao.weex.dom.flex.CSSLayoutContext;
import com.taobao.weex.dom.flex.CSSNode;
import com.taobao.weex.dom.flex.Spacing;
import com.taobao.weex.ui.IWXRenderTask;
import com.taobao.weex.ui.WXRenderManager;
import com.taobao.weex.ui.component.WXComponent;
import com.taobao.weex.ui.component.WXVContainer;
import com.taobao.weex.utils.WXConst;
import com.taobao.weex.utils.WXLogUtils;
import com.taobao.weex.utils.WXViewUtils;

import java.util.ArrayList;
import java.util.HashMap;
import java.util.HashSet;
import java.util.Iterator;
import java.util.LinkedHashSet;
import java.util.Map;
import java.util.Set;
import java.util.concurrent.ConcurrentHashMap;

/**
 * <p>
 * This class is responsible for creating command object of DOM operation and
 * invoking command of corresponding object.
 * </p>
 * <p>
 * In the command design pattern,
 * this class acts as the <strong>invoker </strong>in the command pattern
 * despite that it is also responsible for creating <strong>Command</strong> object.
 * And,{@link IWXRenderTask} works as the <strong>Command</strong>
 * {@link WXDomManager} works as the <strong>Client</strong>
 * {@link WXRenderManager} works as the <strong>Receiver</strong>.
 * </p>
 * <p>
 * There exists one to one correspondence between WXDomStatement and WXInstance,
 * and {@link WXDomManager} is responsible for manage the relation of correspondence.
 * </p>
 */
class WXDomStatement {

  private final ConcurrentHashMap<String, WXDomObject> mRegistry;
  private String mInstanceId;
  private WXRenderManager mWXRenderManager;
  private ArrayList<IWXRenderTask> mNormalTasks;
  private Set<String> mUpdate;
<<<<<<< HEAD
  private List<String> mFlushViews;
=======
  private Set<String> mFlushes;
>>>>>>> 213c8384
  private CSSLayoutContext mLayoutContext;
  private volatile boolean mDirty;
  private boolean mDestroy;
  private Map<String, AddDomInfo> mAddDom = new HashMap<>();
//  private Map<String,ArrayList<WXDomObject>> mFakeDom;

  /**
   * Create an instance of {@link WXDomStatement},
   * One {@link WXSDKInstance} corresponding to one and only one {@link WXDomStatement}.
   * And all the instance of {@link WXDomManager} share the same {@link WXRenderManager}.
   * @param instanceId the id of the {@link WXSDKInstance}.
   *                   One {@link WXSDKInstance} corresponding to one {@link WXDomStatement},
   *                   and vice versa.
   * @param renderManager This acts as the Receiver of the command pattern
   */
  public WXDomStatement(String instanceId, WXRenderManager renderManager) {
    mDestroy = false;
    mInstanceId = instanceId;
    mLayoutContext = new CSSLayoutContext();
    mRegistry = new ConcurrentHashMap<>();
    mNormalTasks = new ArrayList<>();
    mUpdate = new HashSet<>();
<<<<<<< HEAD
    mFlushViews = new LinkedList<>();
=======
    mFlushes = new LinkedHashSet<>();
>>>>>>> 213c8384
    mWXRenderManager = renderManager;
  }

  /**
   * Put the map info in the JSONObject to the container.
   * This method check for null value in the JSONObject
   * and won't put the null value in the container.
   * As {@link ConcurrentHashMap#putAll(Map)} will throws an exception if the key or value to
   * be put is null, it is necessary to invoke this method as replacement of
   * {@link Map#putAll(Map)}
   * @param container container to contain the JSONObject.
   * @param rawValue jsonObject, contains map info.
   */
  private static void putAll(Map<String, Object> container, JSONObject rawValue) {
    String key;
    Object value;
    for (Map.Entry<String, Object> entry : rawValue.entrySet()) {
      key = entry.getKey();
      value = entry.getValue();
      if (key != null && value != null) {
        container.put(key, value);
      }
    }
  }

  /**
   * Destroy current instance, which occurred when {@link WXSDKInstance#destroy()} is called.
   */
  public void destroy() {
    mDestroy = true;
    mRegistry.clear();
  }

  /**
   * Rebuild the component tree.
   * The purpose of this method is moving fixed components to the root component.
   * This method will be called when {@link #batch()} is executed.
   * @param root root dom
   */
  void rebuildingDomTree(WXDomObject root) {
    if (root != null && root.getFixedStyleRefs() != null) {
      int size = root.getFixedStyleRefs().size();
      for (int i = 0; i < size; i++) {
        String fixedRef = root.getFixedStyleRefs().get(i);
        WXDomObject wxDomObject = mRegistry.get(fixedRef);
        if (wxDomObject!=null && wxDomObject.parent != null) {
          wxDomObject.parent.remove(wxDomObject);
          root.add(wxDomObject, -1);
        }
      }
    }

  }

  /**
   * Batch the execution of command objects and execute all the command objects created other
   * places, e.g. call {@link IWXRenderTask#execute()}.
   * First, it will rebuild the dom tree and do pre layout staff.
   * Then call {@link com.taobao.weex.dom.flex.CSSNode#calculateLayout(CSSLayoutContext)} to
   * start calculate layout.
   * Next, call {@link #applyUpdate(WXDomObject)} to get changed dom and creating
   * corresponding command object.
   * Finally, walk through the queue, e.g. call {@link IWXRenderTask#execute()} for every task
   * in the queue.
   */
  void batch() {
    long start0 = System.currentTimeMillis();
    if (!mDirty || mDestroy) {
      return;
    }

    WXDomObject rootDom = mRegistry.get(WXDomObject.ROOT);
    if (rootDom == null) {
      return;
    }
    rebuildingDomTree(rootDom);
    layoutBefore(rootDom);
    long start = System.currentTimeMillis();
    rootDom.calculateLayout(mLayoutContext);
    if(WXSDKManager.getInstance().getSDKInstance(mInstanceId)!=null) {
      WXSDKManager.getInstance().getSDKInstance(mInstanceId).cssLayoutTime(System.currentTimeMillis() - start);
    }
    //		if (WXEnvironment.isApkDebugable()) {
    //			WXLogUtils.d("csslayout", "------------start------------");
    //			WXLogUtils.d("csslayout", rootDom.toString());
    //			WXLogUtils.d("csslayout", "------------end------------");
    //		}

    layoutAfter(rootDom);

    start = System.currentTimeMillis();
    applyUpdate(rootDom);
    if(WXSDKManager.getInstance().getSDKInstance(mInstanceId)!=null) {
      WXSDKManager.getInstance().getSDKInstance(mInstanceId).applyUpdateTime(System.currentTimeMillis() - start);
    }

    start = System.currentTimeMillis();
    updateDomObj();
    if(WXSDKManager.getInstance().getSDKInstance(mInstanceId)!=null) {
      WXSDKManager.getInstance().getSDKInstance(mInstanceId).updateDomObjTime(System.currentTimeMillis() - start);
    }
    int count = mNormalTasks.size();
    for (int i = 0; i < count && !mDestroy; ++i) {
      mWXRenderManager.runOnThread(mInstanceId, mNormalTasks.get(i));
    }
<<<<<<< HEAD
    for(String ref: mFlushViews){
      mWXRenderManager.flushView(mInstanceId,ref);
    }
    mFlushViews.clear();
=======
    for(String ref: mFlushes){
      mWXRenderManager.flushView(mInstanceId,ref);
    }
    mFlushes.clear();
>>>>>>> 213c8384
    mNormalTasks.clear();
    mAddDom.clear();
    mUpdate.clear();
    mDirty = false;
    if(WXSDKManager.getInstance().getSDKInstance(mInstanceId)!=null) {
      WXSDKManager.getInstance().getSDKInstance(mInstanceId).batchTime(System.currentTimeMillis() - start0);
    }

  }

  /**
   * Calling given dom and its children's {@link WXDomObject#layoutBefore()}
   * @param dom the root domObject for recursive call
   */
  private void layoutBefore(WXDomObject dom) {
    if (dom == null || !dom.hasUpdate() || mDestroy) {
      return;
    }
    dom.layoutBefore();
    int count = dom.childCount();
    for (int i = 0; i < count; ++i) {
      layoutBefore(dom.getChild(i));
    }
  }

  private void layoutAfter(WXDomObject dom){
    if (dom == null || !dom.hasUpdate() || mDestroy) {
      return;
    }
    dom.layoutAfter();
    int count = dom.childCount();
    for (int i = 0; i < count; ++i) {
      layoutAfter(dom.getChild(i));
    }
  }

  /**
   * Walk through the dom tree and create command object of re-calculating
   * {@link android.view.ViewGroup.LayoutParams} for dom that is old.
   * @param dom the root dom of the walk through.
   */
  private void applyUpdate(WXDomObject dom) {
    if (dom == null) {
      return;
    }
    if (dom.hasUpdate()) {
      dom.markUpdateSeen();
      mUpdate.add(dom.ref);
      if (!dom.isYoung()) {
        final WXDomObject copy = dom.clone();
        if (copy == null) {
          return;
        }
        mNormalTasks.add(new IWXRenderTask() {

          @Override
          public void execute() {
            mWXRenderManager.setLayout(mInstanceId, copy.ref, copy);
          }
        });
        if (dom.getExtra() != null) {
          mNormalTasks.add(new IWXRenderTask() {

            @Override
            public void execute() {
              mWXRenderManager.setExtra(mInstanceId, copy.ref, copy.getExtra());
            }
          });
        }
      }
    }
    int count = dom.childCount();
    for (int i = 0; i < count; ++i) {
      applyUpdate(dom.getChild(i));
    }
  }

  /**
   * Create command object for creating body according to the JSONObject. And put the command
   * object in the queue.
   * @param element the jsonObject according to which to create command object.
   */
  void createBody(JSONObject element) {
    if (mDestroy) {
      return;
    }
    WXSDKInstance instance = WXSDKManager.getInstance().getSDKInstance(mInstanceId);
    if (element == null) {
      if (instance != null) {
        instance.commitUTStab(WXConst.DOM_MODULE, WXErrorCode.WX_ERR_DOM_CREATEBODY);
      }
      return;
    }

    WXDomObject domObject = parseInner(element);
    Map<String, Object> style = new HashMap<>(5);
    if (domObject.style == null || !domObject.style.containsKey(WXDomPropConstant.WX_FLEXDIRECTION)) {
      style.put(WXDomPropConstant.WX_FLEXDIRECTION, "column");
    }
    if (domObject.style == null || !domObject.style.containsKey(WXDomPropConstant.WX_BACKGROUNDCOLOR)) {
      style.put(WXDomPropConstant.WX_BACKGROUNDCOLOR, "#ffffff");
    }
    //If there is height or width in JS, then that value will override value here.
    if (domObject.style == null || !domObject.style.containsKey(WXDomPropConstant.WX_WIDTH)) {
      style.put(WXDomPropConstant.WX_WIDTH, WXViewUtils.getWebPxByWidth(WXViewUtils.getWeexWidth(mInstanceId)));
    }
    if (domObject.style == null || !domObject.style.containsKey(WXDomPropConstant.WX_HEIGHT)) {
      style.put(WXDomPropConstant.WX_HEIGHT, WXViewUtils.getWebPxByWidth(WXViewUtils.getWeexHeight(mInstanceId)));
    }
    domObject.ref = WXDomObject.ROOT;
    domObject.updateStyle(style);
    transformStyle(domObject, true);
    final WXComponent component = mWXRenderManager.createBodyOnDomThread(mInstanceId, domObject);
    AddDomInfo addDomInfo = new AddDomInfo();
    addDomInfo.component = component;
    mAddDom.put(domObject.ref, addDomInfo);

    mNormalTasks.add(new IWXRenderTask() {

      @Override
      public void execute() {
        mWXRenderManager.createBody(mInstanceId, component);
      }
    });
    mDirty = true;
<<<<<<< HEAD
    mFlushViews.add(domObject.ref);
=======
    mFlushes.add(domObject.ref);
>>>>>>> 213c8384

    if (instance != null) {
      instance.commitUTStab(WXConst.DOM_MODULE, WXErrorCode.WX_SUCCESS);
    }
  }

  /**
   * Update all components' dom info stored in {@link #mAddDom}
   */
  private void updateDomObj() {
    long start = System.currentTimeMillis();
    Iterator<Map.Entry<String, AddDomInfo>> iterator = mAddDom.entrySet().iterator();
    Map.Entry<String, AddDomInfo> entry;
    AddDomInfo value;
    while (iterator.hasNext()) {
      entry = iterator.next();
      value = entry.getValue();
      updateDomObj(value.component);
    }
    if (WXEnvironment.isApkDebugable()) {
      WXLogUtils.d("updateDomObj", "time:" + (System.currentTimeMillis() - start));
    }
  }

  /**
   * Update the specified component's dom and mark it as old.
   * @param component the component to be updated
   */
  private void updateDomObj(WXComponent component) {
    if (component == null) {
      return;
    }
    WXDomObject domObject = mRegistry.get(component.getRef());
    if (domObject == null) {
      return;
    }
    domObject.old();
    component.updateDom(domObject.clone());
    if (component instanceof WXVContainer) {
      WXVContainer container = (WXVContainer) component;
      int count = container.childCount();
      for (int i = 0; i < count; ++i) {
        updateDomObj(container.getChild(i));
      }
    }
  }

  /**
   * Create a command object for adding a dom node to its parent in a specific location.
   * If dom's parent doesn't exist or the dom has been added in current {@link WXSDKInstance},
   * this method will return.
   * If the above request is met, then put the command object in the queue.
   * @param dom the dom object in the form of JSONObject
   * @param parentRef parent to which the dom is added.
   * @param index the location of which the dom is added.
   */
  void addDom(JSONObject dom, final String parentRef, final int index) {
    if (mDestroy) {
      return;
    }
    WXDomObject parent = mRegistry.get(parentRef);
    WXSDKInstance instance = WXSDKManager.getInstance().getSDKInstance(mInstanceId);

    if (parent == null) {
      if (instance != null) {
        instance.commitUTStab(WXConst.DOM_MODULE, WXErrorCode.WX_ERR_DOM_ADDELEMENT);
      }
      return;
    }
    WXDomObject domObject = parseInner(dom);

    if (domObject == null || mRegistry.containsKey(domObject.ref)) {
      if (WXEnvironment.isApkDebugable()) {
        WXLogUtils.e("[WXDomStatement] addDom error!!");
      }
      if (instance != null) {
        instance.commitUTStab(WXConst.DOM_MODULE, WXErrorCode.WX_ERR_DOM_ADDELEMENT);
      }
      return;
    }

    transformStyle(domObject, true);

    if (domObject.isFixed()) {
      WXDomObject rootDom = mRegistry.get(WXDomObject.ROOT);
      if (rootDom == null) {
        return;
      }
      rootDom.add2FixedDomList(domObject.ref);

    }
    parent.add(domObject, index);

    //Create component in dom thread
    final WXComponent component = mWXRenderManager.createComponentOnDomThread(mInstanceId, domObject, parentRef, index);
    AddDomInfo addDomInfo = new AddDomInfo();
    addDomInfo.component = component;
    mAddDom.put(domObject.ref, addDomInfo);

    mNormalTasks.add(new IWXRenderTask() {

      @Override
      public void execute() {
        mWXRenderManager.addComponent(mInstanceId, component, parentRef, index);
      }
    });

    mDirty = true;
<<<<<<< HEAD
    mFlushViews.add(domObject.ref);
=======
    mFlushes.add(domObject.ref);
>>>>>>> 213c8384

    if (instance != null) {
      instance.commitUTStab(WXConst.DOM_MODULE, WXErrorCode.WX_SUCCESS);
    }
  }

  /**
   * Create a command object for moving the specific {@link WXDomObject} to a new parent.
   * If any of the following situation is met,
   * <ul>
   * <li> dom to be moved is null </li>
   * <li> dom's parent is null </li>
   * <li> new parent is null </li>
   * <li> parent is under {@link CSSNode#hasNewLayout()} </li>
   * </ul>
   * this method will return. Otherwise, put the command object in the queue.
   * @param ref {@link WXDomObject#ref} of the dom to be moved.
   * @param parentRef {@link WXDomObject#ref} of the new parent DOM node
   * @param index the index of the dom to be inserted in the new parent.
   */
  void moveDom(final String ref, final String parentRef, final int index) {
    if (mDestroy) {
      return;
    }
    WXSDKInstance instance = WXSDKManager.getInstance().getSDKInstance(mInstanceId);
    WXDomObject domObject = mRegistry.get(ref);
    WXDomObject parentObject = mRegistry.get(parentRef);
    if (domObject == null || domObject.parent == null
        || parentObject == null || parentObject.hasNewLayout()) {
      if (instance != null) {
        instance.commitUTStab(WXConst.DOM_MODULE, WXErrorCode.WX_ERR_DOM_MOVEELEMENT);
      }
      return;
    }
    domObject.parent.remove(domObject);
    parentObject.add(domObject, index);

    mNormalTasks.add(new IWXRenderTask() {

      @Override
      public void execute() {
        mWXRenderManager.moveComponent(mInstanceId, ref, parentRef, index);
      }
    });

    mDirty = true;
    mFlushViews.add(ref);
    if (instance != null) {
      instance.commitUTStab(WXConst.DOM_MODULE, WXErrorCode.WX_SUCCESS);
    }
  }

  /**
   * Create a command object for removing the specified {@link WXDomObject}.
   * If the domObject is null or its parent is null, this method returns directly.
   * Otherwise, put the command object in the queue.
   * @param ref {@link WXDomObject#ref} of the dom.
   */
  void removeDom(final String ref) {
    if (mDestroy) {
      return;
    }
    WXSDKInstance instance = WXSDKManager.getInstance().getSDKInstance(mInstanceId);
    WXDomObject domObject = mRegistry.get(ref);
    if (domObject == null) {
      if (instance != null) {
        instance.commitUTStab(WXConst.DOM_MODULE, WXErrorCode.WX_ERR_DOM_REMOVEELEMENT);
      }
      return;
    }
    WXDomObject parent = domObject.parent;
    if (parent == null) {
      if (instance != null) {
        instance.commitUTStab(WXConst.DOM_MODULE, WXErrorCode.WX_ERR_DOM_REMOVEELEMENT);
      }
      return;
    }
    clearRegistryForDom(domObject);
    parent.remove(domObject);

    mNormalTasks.add(new IWXRenderTask() {

      @Override
      public void execute() {
        mWXRenderManager.removeComponent(mInstanceId, ref);
      }
    });

    mDirty = true;
    if (instance != null) {
      instance.commitUTStab(WXConst.DOM_MODULE, WXErrorCode.WX_SUCCESS);
    }
  }

  /**
   * Clear the mapping relationship between {@link WXDomObject#ref} and {@link WXDomObject}.
   * The mapping info is stored in {@link #mRegistry}.
   * @param domObject
   */
  private void clearRegistryForDom(WXDomObject domObject) {
    int count = domObject.childCount();
    mRegistry.remove(domObject.ref);
    for (int i = count - 1; i >= 0; --i) {
      clearRegistryForDom(domObject.getChild(i));
    }
  }

  /**
   * Update the {@link WXDomObject#attr} according to the given attribute. Then creating a
   * command object for updating corresponding view and put the command object in the queue.
   * @param ref {@link WXDomObject#ref} of the dom.
   * @param attrs the new style. This style is only a part of the full attribute set, and will be
   *              merged into {@link WXDomObject#attr}
   * @see #updateStyle(String, JSONObject)
   */
  void updateAttrs(String ref, final JSONObject attrs) {
    if (mDestroy) {
      return;
    }
    WXSDKInstance instance = WXSDKManager.getInstance().getSDKInstance(mInstanceId);
    final WXDomObject domObject = mRegistry.get(ref);
    if (domObject == null) {
      if (instance != null) {
        instance.commitUTStab(WXConst.DOM_MODULE, WXErrorCode.WX_ERR_DOM_UPDATEATTRS);
      }
      return;
    }

    domObject.updateAttr(attrs);

    mNormalTasks.add(new IWXRenderTask() {

      @Override
      public void execute() {
        mWXRenderManager.updateAttrs(mInstanceId, domObject.ref, attrs);
      }
    });
    mDirty = true;
<<<<<<< HEAD
    mFlushViews.add(ref);
=======
    mFlushes.add(ref);
>>>>>>> 213c8384

    if (instance != null) {
      instance.commitUTStab(WXConst.DOM_MODULE, WXErrorCode.WX_SUCCESS);
    }
  }

  /**
   * Update the {@link WXDomObject#style} according to the given style. Then creating a
   * command object for updating corresponding view and put the command object in the queue.
   * @param ref {@link WXDomObject#ref} of the dom.
   * @param style the new style. This style is only a part of the full style, and will be merged
   *              into {@link WXDomObject#style}
   * @see #updateAttrs(String, JSONObject)
   */
  void updateStyle(String ref, JSONObject style) {
    if (mDestroy) {
      return;
    }
    WXSDKInstance instance = WXSDKManager.getInstance().getSDKInstance(mInstanceId);
    WXDomObject domObject = mRegistry.get(ref);
    if (domObject == null) {
      if (instance != null) {
        instance.commitUTStab(WXConst.DOM_MODULE, WXErrorCode.WX_ERR_DOM_UPDATESTYLE);
      }
      return;
    }

    domObject.updateStyle(style);
    transformStyle(domObject, false);

    updateStyle(domObject, style);
    mDirty = true;
<<<<<<< HEAD
    mFlushViews.add(ref);
=======
    mFlushes.add(ref);
>>>>>>> 213c8384

    if (instance != null) {
      instance.commitUTStab(WXConst.DOM_MODULE, WXErrorCode.WX_SUCCESS);
    }
  }

  /**
   * Create the command object for updating style and put it the queue. If the given style
   * contains border-width and padding that will affect layout, then a command object for reset
   * padding will also be created.
   * @param domObject the given dom object
   * @param update the given style.
   */
  private void updateStyle(final WXDomObject domObject, final Map<String, Object> update) {
    mNormalTasks.add(new IWXRenderTask() {

      @Override
      public void execute() {
        mWXRenderManager.updateStyle(mInstanceId, domObject.ref, update);
      }
    });
    if (update.containsKey("padding") || update.containsKey("paddingTop") ||
        update.containsKey("paddingLeft") ||
        update.containsKey("paddingRight") ||
        update.containsKey("paddingBottom") || update.containsKey("borderWidth")) {
      mNormalTasks.add(new IWXRenderTask() {

        @Override
        public void execute() {
          Spacing padding = domObject.getPadding();
          Spacing border = domObject.getBorder();
          mWXRenderManager.setPadding(mInstanceId, domObject.ref, padding, border);
        }
      });
    }
  }

  /**
   * Create a command object for adding a default event listener to the corresponding {@link
   * WXDomObject} and put the command object in the queue.
   * When the event is triggered, the eventListener will call {@link WXSDKManager#fireEvent
   * (String, String, String)}, and the JS will handle all the operations from there.
   *
   * @param ref {@link WXDomObject#ref} of the dom.
   * @param type the type of the event, this may be a plain event defined in
   * {@link com.taobao.weex.ui.component.WXEventType} or a gesture defined in {@link com.taobao
   * .weex.ui.view.gesture.WXGestureType}
   */
  void addEvent(final String ref, final String type) {
    if (mDestroy) {
      return;
    }
    WXSDKInstance instance = WXSDKManager.getInstance().getSDKInstance(mInstanceId);
    WXDomObject domObject = mRegistry.get(ref);
    if (domObject == null) {
      if (instance != null) {
        instance.commitUTStab(WXConst.DOM_MODULE, WXErrorCode.WX_ERR_DOM_ADDEVENT);
      }
      return;
    }
    domObject.addEvent(type);
    mNormalTasks.add(new IWXRenderTask() {

      @Override
      public void execute() {
        mWXRenderManager.addEvent(mInstanceId, ref, type);
      }
    });

    mDirty = true;
    if (instance != null) {
      instance.commitUTStab(WXConst.DOM_MODULE, WXErrorCode.WX_SUCCESS);
    }
  }

  /**
   * Create a command object for removing the event listener of the corresponding {@link
   * WXDomObject} and put the command event in the queue.
   * @param ref {@link WXDomObject#ref} of the dom.
   * @param type the type of the event, this may be a plain event defined in
   * {@link com.taobao.weex.ui.component.WXEventType} or a gesture defined in {@link com.taobao
   * .weex.ui.view.gesture.WXGestureType}
   */
  void removeEvent(final String ref, final String type) {
    if (mDestroy) {
      return;
    }
    WXSDKInstance instance = WXSDKManager.getInstance().getSDKInstance(mInstanceId);
    WXDomObject domObject = mRegistry.get(ref);
    if (domObject == null) {
      if (instance != null) {
        instance.commitUTStab(WXConst.DOM_MODULE, WXErrorCode.WX_ERR_DOM_REMOVEEVENT);
      }
      return;
    }
    domObject.removeEvent(type);
    mNormalTasks.add(new IWXRenderTask() {

      @Override
      public void execute() {
        mWXRenderManager.removeEvent(mInstanceId, ref, type);
      }
    });

    mDirty = true;
    if (instance != null) {
      instance.commitUTStab(WXConst.DOM_MODULE, WXErrorCode.WX_SUCCESS);
    }
  }

  /**
   * Create a command object for scroll the given view to the specified position.
   * @param ref {@link WXDomObject#ref} of the dom.
   * @param options the specified position
   */
  void scrollToDom(final String ref, final JSONObject options) {
    if (mDestroy) {
      return;
    }
    WXSDKInstance instance = WXSDKManager.getInstance().getSDKInstance(mInstanceId);

    mNormalTasks.add(new IWXRenderTask() {

      @Override
      public void execute() {
        mWXRenderManager.scrollToComponent(mInstanceId, ref, options);
      }
    });

    mDirty = true;
    if (instance != null) {
      instance.commitUTStab(WXConst.DOM_MODULE, WXErrorCode.WX_SUCCESS);
    }
  }

  /**
   * Create a command object for notifying {@link WXRenderManager} that the process of creating
   * given view is finished, and put the command object in the queue.
   */
  void createFinish() {
    if (mDestroy) {
      return;
    }

    final WXDomObject root = mRegistry.get(WXDomObject.ROOT);
    mNormalTasks.add(new IWXRenderTask() {

      @Override
      public void execute() {
        mWXRenderManager.createFinish(mInstanceId,
                                      (int) root.getLayoutWidth(),
                                      (int) root.getLayoutHeight());
      }
    });

    mDirty = true;
    WXSDKInstance instance = WXSDKManager.getInstance().getSDKInstance(mInstanceId);
    if (instance != null) {
      instance.commitUTStab(WXConst.DOM_MODULE, WXErrorCode.WX_SUCCESS);
    }
  }

  /**
   * Create a command object for notifying {@link WXRenderManager} that the process of refreshing
   * given view is finished, and put the command object in the queue.
   */
  void refreshFinish() {
    if (mDestroy) {
      return;
    }
    final WXDomObject root = mRegistry.get(WXDomObject.ROOT);
    mNormalTasks.add(new IWXRenderTask() {

      @Override
      public void execute() {
        int realWidth = (int) root.getLayoutWidth();
        int realHeight = (int) root.getLayoutHeight();
        mWXRenderManager.refreshFinish(mInstanceId, realWidth, realHeight);
      }
    });

    mDirty = true;
    WXSDKInstance instance = WXSDKManager.getInstance().getSDKInstance(mInstanceId);
    if (instance != null) {
      instance.commitUTStab(WXConst.DOM_MODULE, WXErrorCode.WX_SUCCESS);
    }
  }

  /**
   * Create a command object for notifying {@link WXRenderManager} that the process of update
   * given view is finished, and put the command object in the queue.
   */
  void updateFinish() {
    if (mDestroy) {
      return;
    }
    mNormalTasks.add(new IWXRenderTask() {

      @Override
      public void execute() {
        mWXRenderManager.updateFinish(mInstanceId);
      }
    });

    mDirty = true;
    WXSDKInstance instance = WXSDKManager.getInstance().getSDKInstance(mInstanceId);
    if (instance != null) {
      instance.commitUTStab(WXConst.DOM_MODULE, WXErrorCode.WX_SUCCESS);
    }
  }


  /**
   * Parse the jsonObject to {@link WXDomObject} recursively
   * @param map the original JSONObject
   * @return Dom Object corresponding to the JSONObject.
   */
  private WXDomObject parseInner(JSONObject map) {
    if (map == null || map.size() <= 0) {
      return null;
    }

    String type = (String) map.get("type");
    WXDomObject domObject = WXDomObjectFactory.newInstance(type);
    //        if (WXBasicComponentType.isText(type)) {
    //            domObject = new WXTextDomObject();
    //        } else {
    //            domObject = new WXDomObject();
    //        }

    domObject.type = type;
    domObject.ref = (String) map.get("ref");
    Object style = map.get("style");
    if (style != null && style instanceof JSONObject) {
      domObject.style = new WXStyle();
      putAll(domObject.style, (JSONObject) style);
    }
    Object attr = map.get("attr");
    if (attr != null && attr instanceof JSONObject) {
      domObject.attr = new WXAttr();
      putAll(domObject.attr, (JSONObject) attr);
    }
    Object event = map.get("event");
    if (event != null && event instanceof JSONArray) {
      domObject.event = new WXEvent();
      JSONArray eventArray = (JSONArray) event;
      int count = eventArray.size();
      for (int i = 0; i < count; ++i) {
        domObject.event.add(eventArray.getString(i));
      }
    }
    Object children = map.get("children");
    if (children != null && children instanceof JSONArray) {
      domObject.children = new ArrayList<>();
      JSONArray childrenArray = (JSONArray) children;
      int count = childrenArray.size();
      for (int i = 0; i < count; ++i) {
        domObject.children.add(parseInner(childrenArray.getJSONObject(i)));
      }
    }

    return domObject;
  }

  /**
   * Creating the mapping between {@link WXDomObject#ref} to {@link WXDomObject}
   * and store the mapping in {@link #mRegistry}.
   * Then, parse and copy style
   * from {@link WXDomObject#style} to {@link com.taobao.weex.dom.flex.CSSNode}.
   * Finally, {@link WXDomObject#children} is also added to
   * {@link com.taobao.weex.dom.flex.CSSNode#mChildren} if added is true.
   * The above procedure will be done recursively.
   * @param dom the original DOM Object
   * @param isAdd true for adding children of
   * {@link WXDomObject} {@link com.taobao.weex.dom.flex.CSSNode#mChildren} and parsing style,
   *              false for only parsing style.
   */
  private void transformStyle(WXDomObject dom, boolean isAdd) {
    if (dom == null) {
      return;
    }

    if (isAdd) {
      dom.young();
      mRegistry.put(dom.ref, dom);
    }

    if (dom.style != null && dom.style.size() > 0) {
      CSSTransformFromStyle.transformStyle(dom);
    }

    int count = dom.childCount();
    WXDomObject child;
    for (int i = 0; i < count; ++i) {
      child = dom.getChild(i);
      if (isAdd) {
        dom.add2Dom(child, i);
      }
      transformStyle(child, isAdd);
    }
  }

  static class AddDomInfo {

    public WXComponent component;
  }
}<|MERGE_RESOLUTION|>--- conflicted
+++ resolved
@@ -256,16 +256,11 @@
   private WXRenderManager mWXRenderManager;
   private ArrayList<IWXRenderTask> mNormalTasks;
   private Set<String> mUpdate;
-<<<<<<< HEAD
-  private List<String> mFlushViews;
-=======
   private Set<String> mFlushes;
->>>>>>> 213c8384
   private CSSLayoutContext mLayoutContext;
   private volatile boolean mDirty;
   private boolean mDestroy;
   private Map<String, AddDomInfo> mAddDom = new HashMap<>();
-//  private Map<String,ArrayList<WXDomObject>> mFakeDom;
 
   /**
    * Create an instance of {@link WXDomStatement},
@@ -283,11 +278,7 @@
     mRegistry = new ConcurrentHashMap<>();
     mNormalTasks = new ArrayList<>();
     mUpdate = new HashSet<>();
-<<<<<<< HEAD
-    mFlushViews = new LinkedList<>();
-=======
     mFlushes = new LinkedHashSet<>();
->>>>>>> 213c8384
     mWXRenderManager = renderManager;
   }
 
@@ -354,7 +345,7 @@
    * in the queue.
    */
   void batch() {
-    long start0 = System.currentTimeMillis();
+
     if (!mDirty || mDestroy) {
       return;
     }
@@ -363,55 +354,33 @@
     if (rootDom == null) {
       return;
     }
+
     rebuildingDomTree(rootDom);
+
     layoutBefore(rootDom);
-    long start = System.currentTimeMillis();
+
     rootDom.calculateLayout(mLayoutContext);
-    if(WXSDKManager.getInstance().getSDKInstance(mInstanceId)!=null) {
-      WXSDKManager.getInstance().getSDKInstance(mInstanceId).cssLayoutTime(System.currentTimeMillis() - start);
-    }
     //		if (WXEnvironment.isApkDebugable()) {
     //			WXLogUtils.d("csslayout", "------------start------------");
     //			WXLogUtils.d("csslayout", rootDom.toString());
     //			WXLogUtils.d("csslayout", "------------end------------");
     //		}
 
-    layoutAfter(rootDom);
-
-    start = System.currentTimeMillis();
     applyUpdate(rootDom);
-    if(WXSDKManager.getInstance().getSDKInstance(mInstanceId)!=null) {
-      WXSDKManager.getInstance().getSDKInstance(mInstanceId).applyUpdateTime(System.currentTimeMillis() - start);
-    }
-
-    start = System.currentTimeMillis();
+
     updateDomObj();
-    if(WXSDKManager.getInstance().getSDKInstance(mInstanceId)!=null) {
-      WXSDKManager.getInstance().getSDKInstance(mInstanceId).updateDomObjTime(System.currentTimeMillis() - start);
-    }
     int count = mNormalTasks.size();
     for (int i = 0; i < count && !mDestroy; ++i) {
       mWXRenderManager.runOnThread(mInstanceId, mNormalTasks.get(i));
     }
-<<<<<<< HEAD
-    for(String ref: mFlushViews){
-      mWXRenderManager.flushView(mInstanceId,ref);
-    }
-    mFlushViews.clear();
-=======
     for(String ref: mFlushes){
       mWXRenderManager.flushView(mInstanceId,ref);
     }
     mFlushes.clear();
->>>>>>> 213c8384
     mNormalTasks.clear();
     mAddDom.clear();
     mUpdate.clear();
     mDirty = false;
-    if(WXSDKManager.getInstance().getSDKInstance(mInstanceId)!=null) {
-      WXSDKManager.getInstance().getSDKInstance(mInstanceId).batchTime(System.currentTimeMillis() - start0);
-    }
-
   }
 
   /**
@@ -426,17 +395,6 @@
     int count = dom.childCount();
     for (int i = 0; i < count; ++i) {
       layoutBefore(dom.getChild(i));
-    }
-  }
-
-  private void layoutAfter(WXDomObject dom){
-    if (dom == null || !dom.hasUpdate() || mDestroy) {
-      return;
-    }
-    dom.layoutAfter();
-    int count = dom.childCount();
-    for (int i = 0; i < count; ++i) {
-      layoutAfter(dom.getChild(i));
     }
   }
 
@@ -529,11 +487,7 @@
       }
     });
     mDirty = true;
-<<<<<<< HEAD
-    mFlushViews.add(domObject.ref);
-=======
     mFlushes.add(domObject.ref);
->>>>>>> 213c8384
 
     if (instance != null) {
       instance.commitUTStab(WXConst.DOM_MODULE, WXErrorCode.WX_SUCCESS);
@@ -642,11 +596,7 @@
     });
 
     mDirty = true;
-<<<<<<< HEAD
-    mFlushViews.add(domObject.ref);
-=======
     mFlushes.add(domObject.ref);
->>>>>>> 213c8384
 
     if (instance != null) {
       instance.commitUTStab(WXConst.DOM_MODULE, WXErrorCode.WX_SUCCESS);
@@ -693,7 +643,6 @@
     });
 
     mDirty = true;
-    mFlushViews.add(ref);
     if (instance != null) {
       instance.commitUTStab(WXConst.DOM_MODULE, WXErrorCode.WX_SUCCESS);
     }
@@ -785,11 +734,7 @@
       }
     });
     mDirty = true;
-<<<<<<< HEAD
-    mFlushViews.add(ref);
-=======
     mFlushes.add(ref);
->>>>>>> 213c8384
 
     if (instance != null) {
       instance.commitUTStab(WXConst.DOM_MODULE, WXErrorCode.WX_SUCCESS);
@@ -822,11 +767,7 @@
 
     updateStyle(domObject, style);
     mDirty = true;
-<<<<<<< HEAD
-    mFlushViews.add(ref);
-=======
     mFlushes.add(ref);
->>>>>>> 213c8384
 
     if (instance != null) {
       instance.commitUTStab(WXConst.DOM_MODULE, WXErrorCode.WX_SUCCESS);
@@ -1014,30 +955,6 @@
       instance.commitUTStab(WXConst.DOM_MODULE, WXErrorCode.WX_SUCCESS);
     }
   }
-
-  /**
-   * Create a command object for notifying {@link WXRenderManager} that the process of update
-   * given view is finished, and put the command object in the queue.
-   */
-  void updateFinish() {
-    if (mDestroy) {
-      return;
-    }
-    mNormalTasks.add(new IWXRenderTask() {
-
-      @Override
-      public void execute() {
-        mWXRenderManager.updateFinish(mInstanceId);
-      }
-    });
-
-    mDirty = true;
-    WXSDKInstance instance = WXSDKManager.getInstance().getSDKInstance(mInstanceId);
-    if (instance != null) {
-      instance.commitUTStab(WXConst.DOM_MODULE, WXErrorCode.WX_SUCCESS);
-    }
-  }
-
 
   /**
    * Parse the jsonObject to {@link WXDomObject} recursively
