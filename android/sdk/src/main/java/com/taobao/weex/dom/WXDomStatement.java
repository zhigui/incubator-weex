--- conflicted
+++ resolved
@@ -360,8 +360,7 @@
 
 
     rootDom.calculateLayout(mLayoutContext);
-<<<<<<< HEAD
-=======
+
     if(WXSDKManager.getInstance().getSDKInstance(mInstanceId)!=null) {
       WXSDKManager.getInstance().getSDKInstance(mInstanceId).cssLayoutTime(System.currentTimeMillis() - start);
     }
@@ -371,21 +370,14 @@
     //			WXLogUtils.d("csslayout", rootDom.toString());
     //			WXLogUtils.d("csslayout", "------------end------------");
     //		}
->>>>>>> 840b7ec8
+
 
     layoutAfter(rootDom);
 
     start = System.currentTimeMillis();
     applyUpdate(rootDom);
-<<<<<<< HEAD
-    if (WXEnvironment.isApkDebugable()) {
-      WXLogUtils.d("csslayout", "------------start------------");
-      WXLogUtils.d("csslayout", rootDom.toString());
-      WXLogUtils.d("csslayout", "------------end------------");
-=======
     if(WXSDKManager.getInstance().getSDKInstance(mInstanceId)!=null) {
       WXSDKManager.getInstance().getSDKInstance(mInstanceId).applyUpdateTime(System.currentTimeMillis() - start);
->>>>>>> 840b7ec8
     }
 
     start = System.currentTimeMillis();
