--- conflicted
+++ resolved
@@ -206,10 +206,7 @@
 
 import android.content.Context;
 import android.content.res.Resources;
-<<<<<<< HEAD
 import android.graphics.RectF;
-=======
->>>>>>> 8d11227b
 import android.net.Uri;
 import android.os.Build;
 import android.support.annotation.NonNull;
@@ -275,55 +272,30 @@
     return view;
   }
 
-<<<<<<< HEAD
-  @Override
-  protected boolean setProperty(String key, Object param) {
-    switch (key) {
-      case Constants.Name.RESIZE_MODE:
-        String resize_mode = WXUtils.getString(param, null);
-        if (resize_mode != null) {
-          setResizeMode(resize_mode);
-=======
     @Override
     protected boolean setProperty(String key, Object param) {
-        switch (key) {
-            case Constants.Name.RESIZE_MODE:
-                String resize_mode = WXUtils.getString(param,null);
-                if (resize_mode != null)
-                    setResizeMode(resize_mode);
-                return true;
-            case Constants.Name.RESIZE:
-                String resize = WXUtils.getString(param,null);
-                if (resize != null)
-                    setResize(resize);
-                return true;
-            case Constants.Name.SRC:
-                String src = WXUtils.getString(param,null);
-                if (src != null)
-                    setSrc(src);
-                return true;
-            case Constants.Name.IMAGE_QUALITY:
-                return true;
-            case Constants.Name.BLUR:
-                return true;
->>>>>>> 8d11227b
-        }
-        return true;
-      case Constants.Name.RESIZE:
-        String resize = WXUtils.getString(param, null);
-        if (resize != null) {
-          setResize(resize);
-        }
-        return true;
-      case Constants.Name.SRC:
-        String src = WXUtils.getString(param, null);
-        if (src != null) {
-          setSrc(src);
-        }
-        return true;
-      case Constants.Name.IMAGE_QUALITY:
-        return true;
-    }
+      switch (key) {
+        case Constants.Name.RESIZE_MODE:
+          String resize_mode = WXUtils.getString(param, null);
+          if (resize_mode != null)
+            setResizeMode(resize_mode);
+          return true;
+        case Constants.Name.RESIZE:
+          String resize = WXUtils.getString(param, null);
+          if (resize != null)
+            setResize(resize);
+          return true;
+        case Constants.Name.SRC:
+          String src = WXUtils.getString(param, null);
+          if (src != null)
+            setSrc(src);
+          return true;
+        case Constants.Name.IMAGE_QUALITY:
+          return true;
+        case Constants.Name.BLUR:
+          return true;
+
+      }
     return super.setProperty(key, param);
   }
 
@@ -401,67 +373,43 @@
 
   private void setRemoteSrc(Uri rewrited) {
 
-<<<<<<< HEAD
-    WXImageStrategy imageStrategy = new WXImageStrategy();
-    imageStrategy.isClipping = true;
-
-    WXImageSharpen imageSharpen = getDomObject().getAttrs().getImageSharpen();
-    imageStrategy.isSharpen = imageSharpen == WXImageSharpen.SHARPEN;
-
-    imageStrategy.setImageListener(new WXImageStrategy.ImageListener() {
-      @Override
-      public void onImageFinish(String url, ImageView imageView, boolean result, Map extra) {
-        if (!result && imageView != null) {
-          imageView.setImageDrawable(null);
-=======
-        imageStrategy.blurRadius = Math.max(0,getDomObject().getAttrs().getImageBlurRadius());
-        imageStrategy.blurRadius = Math.min(10,imageStrategy.blurRadius);
-
-        imageStrategy.setImageListener(new WXImageStrategy.ImageListener() {
-            @Override
-            public void onImageFinish(String url,ImageView imageView, boolean result, Map extra) {
-                if(!result && imageView!=null){
-                    imageView.setImageDrawable(null);
-                }
-                if(getDomObject()!=null && getDomObject().containsEvent(Constants.Event.ONLOAD)){
-                    Map<String,Object> params=new HashMap<String, Object>();
-                    params.put("success",result);
-                    getInstance().fireEvent(getDomObject().getRef(), Constants.Event.ONLOAD,params);
-                }
-            }
-        });
-
-        String placeholder=null;
-        if(getDomObject().getAttrs().containsKey(Constants.Name.PLACEHOLDER)){
-            placeholder= (String) getDomObject().getAttrs().get(Constants.Name.PLACEHOLDER);
-        }else if(getDomObject().getAttrs().containsKey(Constants.Name.PLACE_HOLDER)){
-            placeholder=(String)getDomObject().getAttrs().get(Constants.Name.PLACE_HOLDER);
+      WXImageStrategy imageStrategy = new WXImageStrategy();
+      imageStrategy.isClipping = true;
+
+      WXImageSharpen imageSharpen = getDomObject().getAttrs().getImageSharpen();
+      imageStrategy.isSharpen = imageSharpen == WXImageSharpen.SHARPEN;
+
+      int radius = getDomObject().getAttrs().getImageBlurRadius();
+      radius = Math.max(0, radius);
+      imageStrategy.blurRadius = Math.min(10, radius);
+
+      imageStrategy.setImageListener(new WXImageStrategy.ImageListener() {
+        @Override
+        public void onImageFinish(String url, ImageView imageView, boolean result, Map extra) {
+          if (!result && imageView != null) {
+            imageView.setImageDrawable(null);
+          }
+          if (getDomObject() != null && containsEvent(Constants.Event.ONLOAD)) {
+            Map<String, Object> params = new HashMap<>();
+            params.put("success", result);
+            fireEvent(Constants.Event.ONLOAD, params);
+          }
         }
-        if(placeholder!=null){
-            imageStrategy.placeHolder = instance.rewriteUri(Uri.parse(placeholder),URIAdapter.IMAGE).toString();
->>>>>>> 8d11227b
-        }
-        if (getDomObject() != null && containsEvent(Constants.Event.ONLOAD)) {
-          Map<String, Object> params = new HashMap<>();
-          params.put("success", result);
-          fireEvent(Constants.Event.ONLOAD, params);
+      });
+
+      WXSDKInstance instance = getInstance();
+      if (getDomObject().getAttrs().containsKey(Constants.Name.PLACE_HOLDER)) {
+        String attr = (String) getDomObject().getAttrs().get(Constants.Name.PLACE_HOLDER);
+        if (TextUtils.isEmpty(attr)) {
+          imageStrategy.placeHolder = instance.rewriteUri(Uri.parse(attr), URIAdapter.IMAGE).toString();
         }
       }
-    });
-
-    WXSDKInstance instance = getInstance();
-    if (getDomObject().getAttrs().containsKey(Constants.Name.PLACE_HOLDER)) {
-      String attr = (String) getDomObject().getAttrs().get(Constants.Name.PLACE_HOLDER);
-      if(TextUtils.isEmpty(attr)){
-        imageStrategy.placeHolder = instance.rewriteUri(Uri.parse(attr),URIAdapter.IMAGE).toString();
+
+      IWXImgLoaderAdapter imgLoaderAdapter = getInstance().getImgLoaderAdapter();
+      if (imgLoaderAdapter != null) {
+        imgLoaderAdapter.setImage(rewrited.toString(), getHostView(),
+            getDomObject().getAttrs().getImageQuality(), imageStrategy);
       }
-    }
-
-    IWXImgLoaderAdapter imgLoaderAdapter = getInstance().getImgLoaderAdapter();
-    if (imgLoaderAdapter != null) {
-      imgLoaderAdapter.setImage(rewrited.toString(), getHostView(),
-                                getDomObject().getAttrs().getImageQuality(), imageStrategy);
-    }
   }
 
   @Override
