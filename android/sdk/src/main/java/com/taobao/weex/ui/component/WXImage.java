--- conflicted
+++ resolved
@@ -239,42 +239,22 @@
 @Component(lazyload = false)
 public class WXImage extends WXComponent<ImageView> {
 
-<<<<<<< HEAD
   public static class Ceator implements ComponentCreator {
-
-    public WXComponent createInstance(WXSDKInstance instance, WXDomObject node, WXVContainer parent, boolean lazy) throws IllegalAccessException, InvocationTargetException, InstantiationException {
-      return new WXImage(instance, node, parent, lazy);
-=======
-    public static class Ceator implements ComponentCreator {
-        public WXComponent createInstance(WXSDKInstance instance, WXDomObject node, WXVContainer parent) throws IllegalAccessException, InvocationTargetException, InstantiationException {
-            return new WXImage(instance,node,parent);
-        }
->>>>>>> d756db8b
-    }
-  }
-
-
-<<<<<<< HEAD
+    public WXComponent createInstance(WXSDKInstance instance, WXDomObject node, WXVContainer parent) throws IllegalAccessException, InvocationTargetException, InstantiationException {
+        return new WXImage(instance,node,parent);
+    }
+  }
+
+
   @Deprecated
   public WXImage(WXSDKInstance instance, WXDomObject dom, WXVContainer parent, String instanceId, boolean isLazy) {
-    this(instance, dom, parent, isLazy);
+      this(instance,dom,parent);
   }
 
   public WXImage(WXSDKInstance instance, WXDomObject node,
-                 WXVContainer parent, boolean lazy) {
-    super(instance, node, parent, lazy);
-  }
-=======
-    @Deprecated
-    public WXImage(WXSDKInstance instance, WXDomObject dom, WXVContainer parent, String instanceId, boolean isLazy) {
-        this(instance,dom,parent);
-    }
-
-    public WXImage(WXSDKInstance instance, WXDomObject node,
-                   WXVContainer parent) {
-        super(instance, node, parent);
-    }
->>>>>>> d756db8b
+                  WXVContainer parent) {
+      super(instance, node, parent);
+  }
 
   @Override
   protected ImageView initComponentHostView(@NonNull Context context) {
