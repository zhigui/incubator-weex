--- conflicted
+++ resolved
@@ -385,25 +385,18 @@
       imageStrategy.setImageListener(new WXImageStrategy.ImageListener() {
         @Override
         public void onImageFinish(String url, ImageView imageView, boolean result, Map extra) {
-          if (!result && imageView != null) {
-            imageView.setImageDrawable(null);
-          }
-
-<<<<<<< HEAD
+          imageStrategy.setImageListener(new WXImageStrategy.ImageListener() {
+              @Override
+              public void onImageFinish(String url,ImageView imageView, boolean result, Map extra) {
+                  if(getDomObject()!=null && getDomObject().containsEvent(Constants.Event.ONLOAD)){
+                      Map<String,Object> params=new HashMap<String, Object>();
+                      params.put("success",result);
+                      getInstance().fireEvent(getDomObject().getRef(), Constants.Event.ONLOAD,params);
+                  }
+              }
+          });
+
           Map<String, Object> size = new HashMap<>(2);
-=======
-        imageStrategy.setImageListener(new WXImageStrategy.ImageListener() {
-            @Override
-            public void onImageFinish(String url,ImageView imageView, boolean result, Map extra) {
-                if(getDomObject()!=null && getDomObject().containsEvent(Constants.Event.ONLOAD)){
-                    Map<String,Object> params=new HashMap<String, Object>();
-                    params.put("success",result);
-                    getInstance().fireEvent(getDomObject().getRef(), Constants.Event.ONLOAD,params);
-                }
-            }
-        });
->>>>>>> 4c0405f9
-
           if (imageView != null && imageView.getDrawable() != null && imageView.getDrawable() instanceof ImageDrawable) {
             size.put("naturalWidth", ((ImageDrawable) imageView.getDrawable()).getBitmapWidth());
             size.put("naturalHeight", ((ImageDrawable) imageView.getDrawable()).getBitmapHeight());
