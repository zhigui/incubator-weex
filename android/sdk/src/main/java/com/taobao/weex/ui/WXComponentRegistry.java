--- conflicted
+++ resolved
@@ -219,15 +219,8 @@
  */
 public class WXComponentRegistry {
 
-<<<<<<< HEAD
   private static Map<String, IFComponentHolder> sTypeComponentMap = new HashMap<>();
   private static ArrayList<Map<String, String>> sComponentInfos=new ArrayList<>();
-=======
-  private static Map<String, ComponentHolder> sTypeComponentMap = new HashMap<>();
-  private static Map<String, String> sClassTypeMap = new HashMap<>();
-  private static ArrayList<Map<String, String>> sComponentInfos=new ArrayList<>();
-
->>>>>>> 3dd661ec
 
   public static boolean registerComponent(final String type, final IFComponentHolder holder, final Map<String, String> componentInfo) throws WXException {
     if (holder == null || TextUtils.isEmpty(type)) {
@@ -243,10 +236,6 @@
           registerNativeComponent(type, holder);
           registerJSComponent(componentInfo);
           sComponentInfos.add(componentInfo);
-<<<<<<< HEAD
-=======
-
->>>>>>> 3dd661ec
         } catch (WXException e) {
           e.printStackTrace();
         }
