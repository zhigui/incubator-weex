--- conflicted
+++ resolved
@@ -273,12 +273,7 @@
         return false;
       }
     }
-<<<<<<< HEAD
-
-    if (sComponent.containsKey(type)) {
-=======
     if (sTypeComponentMap.containsKey(type)) {
->>>>>>> d1eb5274
       if (WXEnvironment.isApkDebugable()) {
         throw new WXException("Exist duplicate component:" + type);
       } else {
