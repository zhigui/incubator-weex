### Weex devtools

Weex devtools is a custom devtools for weex that implements [Chrome Debugging Protocol](https://developer.chrome.com/devtools/docs/debugger-protocol) inspired by [Stetho](https://github.com/facebook/stetho), it is designed to help you quickly inspect your app and debug your JS bundle source in a chrome web page.At present The devtools consist of two part : `Inspector` and `Debugger`. If you want it work well, you must install a `weex-devtool` as debug server.

- Inspector
 Inspector can be used to show your `Element` \ `NetWork` \ `Console log` \ `ScreenCast` \ `BoxModel` \ `Native View` and so on.

- Debugger
 Debugger can be used to debug your bundle js source, you can set `Breakpoint` \ watch `CallStack`.

##### How to install and launch devtools server
Open your terminal then type `npm install -g weex-devtool` and run.Launch it just type and run the command `weex-devtool`, then a Chrome web page will be opened.

##### How to use on an android device or emulator

- gradle dependency on inspector.
````
dependencies {
        compile(:inspector)
}
````

- initialize in your XXXApplication file.
````
    public class MyApplication extends Application {
      public void onCreate() {
      super.onCreate();
      initDebugEnvironment(true, "xxx.xxx.xxx.xxx"/*"DEBUG_SERVER_HOST"*/);
      }
      private void initDebugEnvironment(boolean enable, String host) {
        WXEnvironment.sRemoteDebugMode = enable;
        WXEnvironment.sRemoteDebugProxyUrl = "ws://" + host + ":8088/debugProxy/native";
      }
}
````

- set your remote bundle server ip.

    For example, in the playground it is in the `IndexActivity.java`, you need to change the value of `DEFAULT_IP` in IndexActivity.java from `"your_current_IP"` to a server ip like `"30.30.30.150"`:
````
    private static final String DEFAULT_IP = "30.30.30.150"; // "your_current_IP";
````

- enable network inspection.
````
OkHttpClient client = new OkHttpClient();
client.networkInterceptors().add(new OkHttpInterceptor());
````

- notice
  The network inspection only support OKHttpClient right now!!! If you want to use the network inspection to catch your bundle request, you must change your bundle server ip to the real server ip.
 
- ship it
<<<<<<< HEAD
  1. you must launch your bundle server firstly. in your weex dir, run command "./start";
  2. then launch your remote debug server. run command `weex-devtool`, chrome will open a web page show a simply guidance;
  3. if your app launched, you will see a device list in the chrome web page opened by last step, each device item have two button, `open debugger` and `open inspector`;
  4. once you click the button "open inspector" chrome will open a page show the inspector view, on the other side, click the button `open debugger` chrome will open a new page to show the debug view;
=======
  1.you must launch your bundle server firstly. in your weex dir, run command "./start";
  2.then launch your remote debug server. run command `weex-devtool`, chrome will open a web page show a simply guidance;
  3.if your app launched, you will see a device list in the chrome web page opened by last step, each device item have two button, `open debugger` and `open inspector`;
  4.once you click the button "open inspector" chrome will open a page show the inspector view, on the other side, click the button `open debugger` chrome will open a new page to show the debug view;
>>>>>>> 5e007302
<|MERGE_RESOLUTION|>--- conflicted
+++ resolved
@@ -51,14 +51,7 @@
   The network inspection only support OKHttpClient right now!!! If you want to use the network inspection to catch your bundle request, you must change your bundle server ip to the real server ip.
  
 - ship it
-<<<<<<< HEAD
   1. you must launch your bundle server firstly. in your weex dir, run command "./start";
   2. then launch your remote debug server. run command `weex-devtool`, chrome will open a web page show a simply guidance;
   3. if your app launched, you will see a device list in the chrome web page opened by last step, each device item have two button, `open debugger` and `open inspector`;
-  4. once you click the button "open inspector" chrome will open a page show the inspector view, on the other side, click the button `open debugger` chrome will open a new page to show the debug view;
-=======
-  1.you must launch your bundle server firstly. in your weex dir, run command "./start";
-  2.then launch your remote debug server. run command `weex-devtool`, chrome will open a web page show a simply guidance;
-  3.if your app launched, you will see a device list in the chrome web page opened by last step, each device item have two button, `open debugger` and `open inspector`;
-  4.once you click the button "open inspector" chrome will open a page show the inspector view, on the other side, click the button `open debugger` chrome will open a new page to show the debug view;
->>>>>>> 5e007302
+  4. once you click the button "open inspector" chrome will open a page show the inspector view, on the other side, click the button `open debugger` chrome will open a new page to show the debug view;