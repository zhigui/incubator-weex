--- conflicted
+++ resolved
@@ -239,16 +239,9 @@
     super.onCreate(savedInstanceState);
     createWeexInstance();
     mInstance.onActivityCreate();
-    
     mWxAnalyzerDelegate = new WXAnalyzerDelegate(this);
     mWxAnalyzerDelegate.onCreate();
     getWindow().setFormat(PixelFormat.TRANSLUCENT);
-<<<<<<< HEAD
-
-    mWxAnalyzerDelegate = new WXAnalyzerDelegate(this);
-    mWxAnalyzerDelegate.onCreate();
-=======
->>>>>>> c76e60bb
   }
 
   protected final void setContainer(ViewGroup container){
