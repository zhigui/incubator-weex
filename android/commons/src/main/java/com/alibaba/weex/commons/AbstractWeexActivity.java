--- conflicted
+++ resolved
@@ -239,13 +239,10 @@
     super.onCreate(savedInstanceState);
     createWeexInstance();
     mInstance.onActivityCreate();
-<<<<<<< HEAD
     getWindow().setFormat(PixelFormat.TRANSLUCENT);
 
-=======
     mWxAnalyzerDelegate = new WXAnalyzerDelegate(this);
     mWxAnalyzerDelegate.onCreate();
->>>>>>> e76564c0
   }
 
   protected final void setContainer(ViewGroup container){
