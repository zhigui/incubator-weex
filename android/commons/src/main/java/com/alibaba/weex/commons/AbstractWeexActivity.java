/**
 *
 *                                  Apache License
 *                            Version 2.0, January 2004
 *                         http://www.apache.org/licenses/
 *
 *    TERMS AND CONDITIONS FOR USE, REPRODUCTION, AND DISTRIBUTION
 *
 *    1. Definitions.
 *
 *       "License" shall mean the terms and conditions for use, reproduction,
 *       and distribution as defined by Sections 1 through 9 of this document.
 *
 *       "Licensor" shall mean the copyright owner or entity authorized by
 *       the copyright owner that is granting the License.
 *
 *       "Legal Entity" shall mean the union of the acting entity and all
 *       other entities that control, are controlled by, or are under common
 *       control with that entity. For the purposes of this definition,
 *       "control" means (i) the power, direct or indirect, to cause the
 *       direction or management of such entity, whether by contract or
 *       otherwise, or (ii) ownership of fifty percent (50%) or more of the
 *       outstanding shares, or (iii) beneficial ownership of such entity.
 *
 *       "You" (or "Your") shall mean an individual or Legal Entity
 *       exercising permissions granted by this License.
 *
 *       "Source" form shall mean the preferred form for making modifications,
 *       including but not limited to software source code, documentation
 *       source, and configuration files.
 *
 *       "Object" form shall mean any form resulting from mechanical
 *       transformation or translation of a Source form, including but
 *       not limited to compiled object code, generated documentation,
 *       and conversions to other media types.
 *
 *       "Work" shall mean the work of authorship, whether in Source or
 *       Object form, made available under the License, as indicated by a
 *       copyright notice that is included in or attached to the work
 *       (an example is provided in the Appendix below).
 *
 *       "Derivative Works" shall mean any work, whether in Source or Object
 *       form, that is based on (or derived from) the Work and for which the
 *       editorial revisions, annotations, elaborations, or other modifications
 *       represent, as a whole, an original work of authorship. For the purposes
 *       of this License, Derivative Works shall not include works that remain
 *       separable from, or merely link (or bind by name) to the interfaces of,
 *       the Work and Derivative Works thereof.
 *
 *       "Contribution" shall mean any work of authorship, including
 *       the original version of the Work and any modifications or additions
 *       to that Work or Derivative Works thereof, that is intentionally
 *       submitted to Licensor for inclusion in the Work by the copyright owner
 *       or by an individual or Legal Entity authorized to submit on behalf of
 *       the copyright owner. For the purposes of this definition, "submitted"
 *       means any form of electronic, verbal, or written communication sent
 *       to the Licensor or its representatives, including but not limited to
 *       communication on electronic mailing lists, source code control systems,
 *       and issue tracking systems that are managed by, or on behalf of, the
 *       Licensor for the purpose of discussing and improving the Work, but
 *       excluding communication that is conspicuously marked or otherwise
 *       designated in writing by the copyright owner as "Not a Contribution."
 *
 *       "Contributor" shall mean Licensor and any individual or Legal Entity
 *       on behalf of whom a Contribution has been received by Licensor and
 *       subsequently incorporated within the Work.
 *
 *    2. Grant of Copyright License. Subject to the terms and conditions of
 *       this License, each Contributor hereby grants to You a perpetual,
 *       worldwide, non-exclusive, no-charge, royalty-free, irrevocable
 *       copyright license to reproduce, prepare Derivative Works of,
 *       publicly display, publicly perform, sublicense, and distribute the
 *       Work and such Derivative Works in Source or Object form.
 *
 *    3. Grant of Patent License. Subject to the terms and conditions of
 *       this License, each Contributor hereby grants to You a perpetual,
 *       worldwide, non-exclusive, no-charge, royalty-free, irrevocable
 *       (except as stated in this section) patent license to make, have made,
 *       use, offer to sell, sell, import, and otherwise transfer the Work,
 *       where such license applies only to those patent claims licensable
 *       by such Contributor that are necessarily infringed by their
 *       Contribution(s) alone or by combination of their Contribution(s)
 *       with the Work to which such Contribution(s) was submitted. If You
 *       institute patent litigation against any entity (including a
 *       cross-claim or counterclaim in a lawsuit) alleging that the Work
 *       or a Contribution incorporated within the Work constitutes direct
 *       or contributory patent infringement, then any patent licenses
 *       granted to You under this License for that Work shall terminate
 *       as of the date such litigation is filed.
 *
 *    4. Redistribution. You may reproduce and distribute copies of the
 *       Work or Derivative Works thereof in any medium, with or without
 *       modifications, and in Source or Object form, provided that You
 *       meet the following conditions:
 *
 *       (a) You must give any other recipients of the Work or
 *           Derivative Works a copy of this License; and
 *
 *       (b) You must cause any modified files to carry prominent notices
 *           stating that You changed the files; and
 *
 *       (c) You must retain, in the Source form of any Derivative Works
 *           that You distribute, all copyright, patent, trademark, and
 *           attribution notices from the Source form of the Work,
 *           excluding those notices that do not pertain to any part of
 *           the Derivative Works; and
 *
 *       (d) If the Work includes a "NOTICE" text file as part of its
 *           distribution, then any Derivative Works that You distribute must
 *           include a readable copy of the attribution notices contained
 *           within such NOTICE file, excluding those notices that do not
 *           pertain to any part of the Derivative Works, in at least one
 *           of the following places: within a NOTICE text file distributed
 *           as part of the Derivative Works; within the Source form or
 *           documentation, if provided along with the Derivative Works; or,
 *           within a display generated by the Derivative Works, if and
 *           wherever such third-party notices normally appear. The contents
 *           of the NOTICE file are for informational purposes only and
 *           do not modify the License. You may add Your own attribution
 *           notices within Derivative Works that You distribute, alongside
 *           or as an addendum to the NOTICE text from the Work, provided
 *           that such additional attribution notices cannot be construed
 *           as modifying the License.
 *
 *       You may add Your own copyright statement to Your modifications and
 *       may provide additional or different license terms and conditions
 *       for use, reproduction, or distribution of Your modifications, or
 *       for any such Derivative Works as a whole, provided Your use,
 *       reproduction, and distribution of the Work otherwise complies with
 *       the conditions stated in this License.
 *
 *    5. Submission of Contributions. Unless You explicitly state otherwise,
 *       any Contribution intentionally submitted for inclusion in the Work
 *       by You to the Licensor shall be under the terms and conditions of
 *       this License, without any additional terms or conditions.
 *       Notwithstanding the above, nothing herein shall supersede or modify
 *       the terms of any separate license agreement you may have executed
 *       with Licensor regarding such Contributions.
 *
 *    6. Trademarks. This License does not grant permission to use the trade
 *       names, trademarks, service marks, or product names of the Licensor,
 *       except as required for reasonable and customary use in describing the
 *       origin of the Work and reproducing the content of the NOTICE file.
 *
 *    7. Disclaimer of Warranty. Unless required by applicable law or
 *       agreed to in writing, Licensor provides the Work (and each
 *       Contributor provides its Contributions) on an "AS IS" BASIS,
 *       WITHOUT WARRANTIES OR CONDITIONS OF ANY KIND, either express or
 *       implied, including, without limitation, any warranties or conditions
 *       of TITLE, NON-INFRINGEMENT, MERCHANTABILITY, or FITNESS FOR A
 *       PARTICULAR PURPOSE. You are solely responsible for determining the
 *       appropriateness of using or redistributing the Work and assume any
 *       risks associated with Your exercise of permissions under this License.
 *
 *    8. Limitation of Liability. In no event and under no legal theory,
 *       whether in tort (including negligence), contract, or otherwise,
 *       unless required by applicable law (such as deliberate and grossly
 *       negligent acts) or agreed to in writing, shall any Contributor be
 *       liable to You for damages, including any direct, indirect, special,
 *       incidental, or consequential damages of any character arising as a
 *       result of this License or out of the use or inability to use the
 *       Work (including but not limited to damages for loss of goodwill,
 *       work stoppage, computer failure or malfunction, or any and all
 *       other commercial damages or losses), even if such Contributor
 *       has been advised of the possibility of such damages.
 *
 *    9. Accepting Warranty or Additional Liability. While redistributing
 *       the Work or Derivative Works thereof, You may choose to offer,
 *       and charge a fee for, acceptance of support, warranty, indemnity,
 *       or other liability obligations and/or rights consistent with this
 *       License. However, in accepting such obligations, You may act only
 *       on Your own behalf and on Your sole responsibility, not on behalf
 *       of any other Contributor, and only if You agree to indemnify,
 *       defend, and hold each Contributor harmless for any liability
 *       incurred by, or claims asserted against, such Contributor by reason
 *       of your accepting any such warranty or additional liability.
 *
 *    END OF TERMS AND CONDITIONS
 *
 *    APPENDIX: How to apply the Apache License to your work.
 *
 *       To apply the Apache License to your work, attach the following
 *       boilerplate notice, with the fields enclosed by brackets "[]"
 *       replaced with your own identifying information. (Don't include
 *       the brackets!)  The text should be enclosed in the appropriate
 *       comment syntax for the file format. We also recommend that a
 *       file or class name and description of purpose be included on the
 *       same "printed page" as the copyright notice for easier
 *       identification within third-party archives.
 *
 *    Copyright 2016 Alibaba Group
 *
 *    Licensed under the Apache License, Version 2.0 (the "License");
 *    you may not use this file except in compliance with the License.
 *    You may obtain a copy of the License at
 *
 *        http://www.apache.org/licenses/LICENSE-2.0
 *
 *    Unless required by applicable law or agreed to in writing, software
 *    distributed under the License is distributed on an "AS IS" BASIS,
 *    WITHOUT WARRANTIES OR CONDITIONS OF ANY KIND, either express or implied.
 *    See the License for the specific language governing permissions and
 *    limitations under the License.
 */
package com.alibaba.weex.commons;

import android.graphics.PixelFormat;
import android.graphics.Rect;
import android.os.Bundle;
import android.support.annotation.CallSuper;
import android.support.annotation.Nullable;
import android.support.v7.app.AppCompatActivity;
import android.view.KeyEvent;
import android.view.View;
import android.view.ViewGroup;

import com.alibaba.weex.commons.util.AssertUtil;
import com.alibaba.weex.commons.util.ScreenUtil;
import com.taobao.weex.IWXRenderListener;
import com.taobao.weex.WXSDKInstance;
import com.taobao.weex.common.WXRenderStrategy;

import java.util.HashMap;
import java.util.Map;

/**
 * Created by sospartan on 5/30/16.
 */
public abstract class AbstractWeexActivity extends AppCompatActivity implements IWXRenderListener {
  private static final String TAG = "AbstractWeexActivity";

  private ViewGroup mContainer;
  private WXSDKInstance mInstance;

  protected WXAnalyzerDelegate mWxAnalyzerDelegate;

  @Override
  protected void onCreate(@Nullable Bundle savedInstanceState) {
    super.onCreate(savedInstanceState);
    createWeexInstance();
    mInstance.onActivityCreate();
<<<<<<< HEAD
=======
    
>>>>>>> d1d396e9
    mWxAnalyzerDelegate = new WXAnalyzerDelegate(this);
    mWxAnalyzerDelegate.onCreate();
    getWindow().setFormat(PixelFormat.TRANSLUCENT);
  }

  protected final void setContainer(ViewGroup container){
    mContainer = container;
  }

  protected final ViewGroup getContainer(){
    return mContainer;
  }

  protected void destoryWeexInstance(){
    if(mInstance != null){
      mInstance.registerRenderListener(null);
      mInstance.destroy();
      mInstance = null;
    }
  }

  protected void createWeexInstance(){
    destoryWeexInstance();

    Rect outRect = new Rect();
    getWindow().getDecorView().getWindowVisibleDisplayFrame(outRect);

    mInstance = new WXSDKInstance(this);
    mInstance.registerRenderListener(this);
  }

  protected void renderPage(String template,String source){
    renderPage(template,source,null);
  }

  protected void renderPage(String template,String source,String jsonInitData){
    AssertUtil.throwIfNull(mContainer,new RuntimeException("Can't render page, container is null"));
    Map<String, Object> options = new HashMap<>();
    options.put(WXSDKInstance.BUNDLE_URL, source);
    mInstance.setTrackComponent(true);
    mInstance.render(
      getPageName(),
      template,
      options,
      jsonInitData,
      ScreenUtil.getDisplayWidth(this),
      ScreenUtil.getDisplayHeight(this),
      WXRenderStrategy.APPEND_ASYNC);
  }

  protected void renderPageByURL(String url){
    renderPageByURL(url,null);
  }

  protected void renderPageByURL(String url,String jsonInitData){
    AssertUtil.throwIfNull(mContainer,new RuntimeException("Can't render page, container is null"));
    Map<String, Object> options = new HashMap<>();
    options.put(WXSDKInstance.BUNDLE_URL, url);
    mInstance.setTrackComponent(true);
    mInstance.renderByUrl(
      getPageName(),
      url,
      options,
      jsonInitData,
      ScreenUtil.getDisplayWidth(this),
      ScreenUtil.getDisplayHeight(this),
      WXRenderStrategy.APPEND_ASYNC);
  }

  protected String getPageName(){
    return TAG;
  }

  @Override
  public void onStart() {
    super.onStart();
    if(mInstance!=null){
      mInstance.onActivityStart();
    }
    if(mWxAnalyzerDelegate != null){
      mWxAnalyzerDelegate.onStart();
    }
  }

  @Override
  public void onResume() {
    super.onResume();
    if(mInstance!=null){
      mInstance.onActivityResume();
    }
    if(mWxAnalyzerDelegate != null){
      mWxAnalyzerDelegate.onResume();
    }
  }

  @Override
  public void onPause() {
    super.onPause();
    if(mInstance!=null){
      mInstance.onActivityPause();
    }
    if(mWxAnalyzerDelegate != null){
      mWxAnalyzerDelegate.onPause();
    }
  }

  @Override
  public void onStop() {
    super.onStop();
    if(mInstance!=null){
      mInstance.onActivityStop();
    }
    if(mWxAnalyzerDelegate != null){
      mWxAnalyzerDelegate.onStop();
    }
  }

  @Override
  public void onDestroy() {
    super.onDestroy();
    if(mInstance!=null){
      mInstance.onActivityDestroy();
    }
    if(mWxAnalyzerDelegate != null){
      mWxAnalyzerDelegate.onDestroy();
    }
  }

  @Override
  public void onViewCreated(WXSDKInstance wxsdkInstance, View view) {
    View wrappedView = null;
    if(mWxAnalyzerDelegate != null){
      wrappedView = mWxAnalyzerDelegate.onWeexViewCreated(wxsdkInstance,view);
    }
    if(wrappedView != null){
      view = wrappedView;
    }
    if (mContainer != null) {
      mContainer.removeAllViews();
      mContainer.addView(view);
    }
  }



  @Override
  public void onRefreshSuccess(WXSDKInstance wxsdkInstance, int i, int i1) {

  }

  @Override
  @CallSuper
  public void onRenderSuccess(WXSDKInstance instance, int width, int height) {
    if(mWxAnalyzerDelegate  != null){
      mWxAnalyzerDelegate.onWeexRenderSuccess(instance);
    }
  }

  @Override
  @CallSuper
  public void onException(WXSDKInstance instance, String errCode, String msg) {
    if(mWxAnalyzerDelegate != null){
      mWxAnalyzerDelegate.onException(instance,errCode,msg);
    }
  }

  @Override
  @CallSuper
  public boolean onKeyUp(int keyCode, KeyEvent event) {
    return (mWxAnalyzerDelegate != null && mWxAnalyzerDelegate.onKeyUp(keyCode,event)) || super.onKeyUp(keyCode, event);
  }
}<|MERGE_RESOLUTION|>--- conflicted
+++ resolved
@@ -239,10 +239,7 @@
     super.onCreate(savedInstanceState);
     createWeexInstance();
     mInstance.onActivityCreate();
-<<<<<<< HEAD
-=======
-    
->>>>>>> d1d396e9
+
     mWxAnalyzerDelegate = new WXAnalyzerDelegate(this);
     mWxAnalyzerDelegate.onCreate();
     getWindow().setFormat(PixelFormat.TRANSLUCENT);
