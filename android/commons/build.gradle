buildscript {
    repositories {
        mavenCentral()
        jcenter()
    }
    dependencies {
        classpath 'com.android.tools.build:gradle:1.2.3'
        classpath files('../sdk/license/license-gradle-plugin-0.12.1.jar')
        classpath files('../sdk/license/maven-license-plugin-1.10.b1.jar')
        classpath files('../sdk/license/plexus-utils-3.0.24.jar')
    }
}
apply plugin: 'com.android.library'
apply plugin: 'com.github.hierynomus.license'

repositories {
    jcenter()
}

android {
    compileSdkVersion 23
    buildToolsVersion "23.0.2"
    resourcePrefix "weexcomm"

    defaultConfig {
        minSdkVersion 14
        targetSdkVersion 23
        versionCode 1
        versionName "1.0"
    }

    compileOptions {
        sourceCompatibility JavaVersion.VERSION_1_7
        targetCompatibility JavaVersion.VERSION_1_7
    }
    buildTypes {
        release {
            minifyEnabled false
            proguardFiles getDefaultProguardFile('proguard-android.txt'), 'proguard-rules.pro'
        }
    }
}

dependencies {
    compile fileTree(dir: 'libs', include: ['*.jar'])
    compile 'com.android.support:support-v4:23.1.1'
    compile 'com.android.support:appcompat-v7:23.1.1'
    compile project(':weex_sdk')
    compile 'com.squareup.picasso:picasso:2.5.2'
    compile 'com.facebook.fresco:fresco:0.10.0'

    provided 'com.taobao.android:weex_analyzer:0.1.0.5'
<<<<<<< HEAD
=======
    provided 'com.squareup.okhttp:okhttp:2.3.0'
    provided 'com.squareup.okhttp:okhttp-ws:2.3.0'
>>>>>>> 3a485aa0

    testCompile 'junit:junit:4.12'
    testCompile 'org.hamcrest:hamcrest-core:1.3'
    testCompile 'org.javassist:javassist:3.20.0-GA'
    testCompile 'org.mockito:mockito-core:1.10.19'
    testCompile 'org.objenesis:objenesis:2.1'
    testCompile 'org.powermock:powermock-core:1.6.4'
    testCompile 'org.powermock:powermock-api-mockito:1.6.4'
    testCompile 'org.powermock:powermock-module-junit4-common:1.6.4'
    testCompile 'org.powermock:powermock-module-junit4:1.6.4'
    testCompile 'org.powermock:powermock-module-junit4-legacy:1.6.4'
    testCompile 'org.powermock:powermock-module-testng:1.6.4'
    testCompile 'org.robolectric:robolectric:3.0-rc3'
}

license{
    header=file('../sdk/license/LICENSE')
    excludes ([])
}

preBuild.dependsOn licenseFormat

task wrapper(type: Wrapper) {
    gradleVersion = '2.10'
}<|MERGE_RESOLUTION|>--- conflicted
+++ resolved
@@ -50,11 +50,8 @@
     compile 'com.facebook.fresco:fresco:0.10.0'
 
     provided 'com.taobao.android:weex_analyzer:0.1.0.5'
-<<<<<<< HEAD
-=======
     provided 'com.squareup.okhttp:okhttp:2.3.0'
     provided 'com.squareup.okhttp:okhttp-ws:2.3.0'
->>>>>>> 3a485aa0
 
     testCompile 'junit:junit:4.12'
     testCompile 'org.hamcrest:hamcrest-core:1.3'
