--- conflicted
+++ resolved
@@ -52,27 +52,12 @@
     "watch": "gazeer -p 'examples/*.we' -p 'test/*.we' -c 'transformer \"$filepath\" -o \"$dirname/build\"'",
     "ci:js-framework": "cd ./src/js-framework && npm run ci && cd ../../",
     "ci:h5-render": "cd ./src/h5-render && npm run ci && cd ../../",
-<<<<<<< HEAD
     "ci": "npm run ci:js-framework && npm run ci:h5-render"
-=======
-    "ci": "npm run ci:js-framework && npm run ci:h5-render",
-    "precommit": "bin/precommit.sh"
->>>>>>> 9fc28419
   },
   "dependencies": {},
   "devDependencies": {
     "gazeer": "^0.1.1",
-    "pre-commit": "^1.1.2",
     "serve": "^1.4.0",
-<<<<<<< HEAD
-    "watch-cli": "^0.2.1"
+    "weex-transformer": "^0.1.8"
   }
-=======
-    "weex-transformer": "^0.1.8"
-  },
-  "precommit": [
-    "precommit"
-  ],
-  "precommit.silent": true
->>>>>>> 9fc28419
 }