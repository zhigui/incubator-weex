--- conflicted
+++ resolved
@@ -33,16 +33,6 @@
   "scripts": {
     "install:js-framework": "cd ./src/js-framework && npm install && cd ../../",
     "install:h5-render": "cd ./src/h5-render && npm install && cd ../../",
-<<<<<<< HEAD
-    "install:githooks": "/bin/sh ./bin/install-hooks.sh",
-    "postinstall": "npm run install:js-framework && npm run install:h5-render && npm run install:githooks",
-    "clean:examples": "echo \"\\033[36;1m[Clean]\\033[0m \\033[33mexamples\\033[0m\" && rm -vf examples/build/*",
-    "clean:test": "echo \"\\033[36;1m[Clean]\\033[0m \\033[33mtest\\033[0m\" && rm -vf test/build/*",
-    "clean": "npm run clean:examples && npm run clean:test",
-    "transform:examples": "transformer examples/*.we -o examples/build",
-    "transform:test": "transformer examples/*.we -o test/build",
-    "transform": "npm run transform:examples && npm run transform:test",
-=======
     "install:githooks": "bash ./bin/install-hooks.sh",
     "install:components": "bash ./bin/install-components.sh",
     "postinstall": "npm run install:js-framework && npm run install:h5-render && npm run install:githooks && npm run install:components",
@@ -54,27 +44,18 @@
     "dev": "npm run clean && npm run transform",
     "watch": "webpack --watch --config webpack.config.js",
     "serve": "serve ./ -p 12580",
->>>>>>> b16d726f
     "build:js-framework": "cd ./src/js-framework && npm run build && cd ../../",
     "build:h5-render": "cd ./src/h5-render && npm run build && cd ../../",
     "build": "npm run build:js-framework && npm run build:h5-render",
     "copy:js-framework": "cp -vf ./src/js-framework/dist/index.js ./android/sdk/assets/main.js",
     "copy:examples": "cp -vf ./examples/build/*.js ./android/playground/app/src/main/assets/",
     "copy": "npm run copy:js-framework && npm run copy:examples",
-    "dev": "npm run clean && npm run transform",
-    "serve": "npm run dev && npm run build && serve ./ -p 12580",
-    "watch": "gazeer -p 'examples/*.we' -p 'test/*.we' -c 'transformer \"$filepath\" -o \"$dirname/build\"'",
     "ci:js-framework": "cd ./src/js-framework && npm run ci && cd ../../",
     "ci:h5-render": "cd ./src/h5-render && npm run ci && cd ../../",
     "ci": "npm run ci:js-framework && npm run ci:h5-render"
   },
   "dependencies": {},
   "devDependencies": {
-<<<<<<< HEAD
-    "gazeer": "^0.1.1",
-    "serve": "^1.4.0",
-    "weex-transformer": "^0.1.8"
-=======
     "npmlog": "^2.0.3",
     "serve": "^1.4.0",
     "webpack": "^1.13.0",
@@ -84,6 +65,5 @@
     "weex-templater": "^0.2.1",
     "weex-transformer": "^0.3.1",
     "yargs": "^4.7.0"
->>>>>>> b16d726f
   }
 }