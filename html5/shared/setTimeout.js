--- conflicted
+++ resolved
@@ -7,18 +7,6 @@
  * accessed by JS Bundle code (The timer APIs polyfill for JS Bundle is in
  * `html5/default/app/ctrl.js`).
  */
-<<<<<<< HEAD
-
-const originalSetTimeout = global.setTimeout
-const setTimeoutNative = global.setTimeoutNative
-
-/**
- * Set up native timer
- */
-/* istanbul ignore next */
-export function setNativeTimer () {
-  if (typeof setTimeout === 'undefined' &&
-=======
 
 const {
   setTimeout,
@@ -27,27 +15,19 @@
 
 /* istanbul ignore if */
 if (typeof setTimeout === 'undefined' &&
->>>>>>> ad9d088d
   typeof setTimeoutNative === 'function') {
-    const timeoutMap = {}
-    let timeoutId = 0
+  const timeoutMap = {}
+  let timeoutId = 0
 
-    global.setTimeout = (cb, time) => {
-      timeoutMap[++timeoutId] = cb
-      setTimeoutNative(timeoutId.toString(), time)
-    }
+  global.setTimeout = (cb, time) => {
+    timeoutMap[++timeoutId] = cb
+    setTimeoutNative(timeoutId.toString(), time)
+  }
 
-    global.setTimeoutCallback = (id) => {
-      if (typeof timeoutMap[id] === 'function') {
-        timeoutMap[id]()
-        delete timeoutMap[id]
-      }
+  global.setTimeoutCallback = (id) => {
+    if (typeof timeoutMap[id] === 'function') {
+      timeoutMap[id]()
+      delete timeoutMap[id]
     }
   }
-}
-
-/* istanbul ignore next */
-export function resetNativeTimer () {
-  global.setTimeout = originalSetTimeout
-  global.setTimeoutCallback = null
 }