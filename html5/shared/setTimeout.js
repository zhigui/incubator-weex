--- conflicted
+++ resolved
@@ -3,12 +3,6 @@
   setTimeoutNative
 } = global
 
-<<<<<<< HEAD
-const MSG = 'Use "global.setTimeout"  is unexpected, ' +
-              'please use require("@weex-module/timer").setTimeout instead.'
-
-=======
->>>>>>> e9c66c23
 // fix no setTimeout on Android V8
 /* istanbul ignore if */
 if (typeof setTimeout === 'undefined' &&
