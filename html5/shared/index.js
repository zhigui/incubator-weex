import './arrayFrom'
import './objectAssign'
import './objectSetPrototypeOf'
<<<<<<< HEAD

// import promise hack and polyfills
import './promise'
import 'core-js/modules/es6.object.to-string'
import 'core-js/modules/es6.string.iterator'
import 'core-js/modules/web.dom.iterable'
import 'core-js/modules/es6.promise'
=======
import './arrayFrom'
>>>>>>> ad9d088d

export * from './console'
export * from './setTimeout'
export * from './freeze'<|MERGE_RESOLUTION|>--- conflicted
+++ resolved
@@ -1,18 +1,17 @@
-import './arrayFrom'
+import './setTimeout'
+import './promise'
+import './console'
 import './objectAssign'
 import './objectSetPrototypeOf'
-<<<<<<< HEAD
+import './arrayFrom'
 
-// import promise hack and polyfills
-import './promise'
-import 'core-js/modules/es6.object.to-string'
-import 'core-js/modules/es6.string.iterator'
-import 'core-js/modules/web.dom.iterable'
-import 'core-js/modules/es6.promise'
-=======
-import './arrayFrom'
->>>>>>> ad9d088d
-
-export * from './console'
-export * from './setTimeout'
-export * from './freeze'+export {
+  extend,
+  def,
+  remove,
+  hasOwn,
+  bind,
+  toArray,
+  isObject,
+  isPlainObject
+} from './utils'