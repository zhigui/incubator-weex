/**
 * @fileOverview
 * A simple virtual dom implementation
 */
export { instanceMap } from './helper'

<<<<<<< HEAD
import Document from './document'
import Element from './element'
import Comment from './comment'

export { Document, Element, Comment }
=======
import Listener from './listener'
import { extend } from '../shared'

const DEFAULT_TAG_NAME = 'div'

export const instanceMap = {}
let nextNodeRef = 1

export function Document (id, url, handler) {
  id = id ? id.toString() : ''
  this.id = id
  this.URL = url

  instanceMap[id] = this
  this.nodeMap = {}
  this.listener = new Listener(id, handler || genCallTasks(id))
  this.createDocumentElement()
}

function genCallTasks (id) {
  return (tasks) => {
    if (!Array.isArray(tasks)) {
      tasks = [tasks]
    }
    return callNative(id, tasks, '-1')
  }
}

Document.prototype.destroy = function () {
  delete this.listener
  delete this.nodeMap
  delete instanceMap[this.id]
}

Document.prototype.open = function () {
  this.listener.batched = false
}

Document.prototype.close = function () {
  this.listener.batched = true
}

Document.prototype.createDocumentElement = function () {
  if (!this.documentElement) {
    const el = new Element('document')
    el.docId = this.id
    el.ownerDocument = this
    el.role = 'documentElement'
    el.depth = 0
    el.ref = '_documentElement'
    this.nodeMap._documentElement = el
    this.documentElement = el
    el.appendChild = (node) => {
      appendBody(this, node)
    }
    el.insertBefore = (node, before) => {
      appendBody(this, node, before)
    }
  }

  return this.documentElement
}

function appendBody (doc, node, before) {
  const { documentElement } = doc

  if (documentElement.pureChildren.length > 0 || node.parentNode) {
    return
  }
  const children = documentElement.children
  const beforeIndex = children.indexOf(before)
  if (beforeIndex < 0) {
    children.push(node)
  }
  else {
    children.splice(beforeIndex, 0, node)
  }

  if (node.nodeType === 1) {
    if (node.role === 'body') {
      node.docId = doc.id
      node.ownerDocument = doc
      node.parentNode = documentElement
    }
    else {
      node.children.forEach(child => {
        child.parentNode = node
      })
      setBody(doc, node)
      node.docId = doc.id
      node.ownerDocument = doc
      linkParent(node, documentElement)
      delete doc.nodeMap[node.nodeId]
    }
    documentElement.pureChildren.push(node)
    doc.listener.createBody(node)
  }
  else {
    node.parentNode = documentElement
    doc.nodeMap[node.ref] = node
  }
}

function setBody (doc, el) {
  el.role = 'body'
  el.depth = 1
  delete doc.nodeMap[el.nodeId]
  el.ref = '_root'
  doc.nodeMap._root = el
  doc.body = el
}

Document.prototype.createBody = function (type, props) {
  if (!this.body) {
    const el = new Element(type, props)
    setBody(this, el)
  }

  return this.body
}

Document.prototype.createElement = function (tagName, props) {
  return new Element(tagName, props)
}

Document.prototype.createComment = function (text) {
  return new Comment(text)
}

Document.prototype.fireEvent = function (el, type, e, domChanges) {
  if (!el) {
    return
  }
  e = e || {}
  e.type = type
  e.target = el
  e.timestamp = Date.now()
  if (domChanges) {
    updateElement(el, domChanges)
  }
  return el.fireEvent(type, e)
}

Document.prototype.getRef = function (ref) {
  return this.nodeMap[ref]
}

function updateElement (el, changes) {
  const attrs = changes.attrs || {}
  for (const name in attrs) {
    el.setAttr(name, attrs[name], true)
  }
  const style = changes.style || {}
  for (const name in style) {
    el.setStyle(name, style[name], true)
  }
}

export function Node () {
  this.nodeId = (nextNodeRef++).toString()
  this.ref = this.nodeId
  this.children = []
  this.pureChildren = []
  this.parentNode = null
  this.nextSibling = null
  this.previousSibling = null
}

Node.prototype.destroy = function () {
  const doc = instanceMap[this.docId]
  if (doc) {
    delete this.docId
    delete doc.nodeMap[this.nodeId]
  }
  this.children.forEach(child => {
    child.destroy()
  })
}

export function Element (type = DEFAULT_TAG_NAME, props) {
  props = props || {}
  this.nodeType = 1
  this.nodeId = (nextNodeRef++).toString()
  this.ref = this.nodeId
  this.type = type
  this.attr = props.attr || {}
  this.classStyle = props.classStyle || {}
  this.style = props.style || {}
  this.event = {}
  this.children = []
  this.pureChildren = []
}

Element.prototype = new Node()

Element.prototype.appendChild = function (node) {
  if (node.parentNode && node.parentNode !== this) {
    return
  }
  if (!node.parentNode) {
    linkParent(node, this)
    insertIndex(node, this.children, this.children.length, true)
    if (this.docId) {
      registerNode(this.docId, node)
    }
    if (node.nodeType === 1) {
      insertIndex(node, this.pureChildren, this.pureChildren.length)
      if (this.docId) {
        const listener = instanceMap[this.docId].listener
        return listener.addElement(node, this.ref, -1)
      }
    }
  }
  else {
    moveIndex(node, this.children, this.children.length, true)
    if (node.nodeType === 1) {
      const index = moveIndex(node, this.pureChildren, this.pureChildren.length)
      if (this.docId && index >= 0) {
        const listener = instanceMap[this.docId].listener
        return listener.moveElement(node.ref, this.ref, index)
      }
    }
  }
}

Element.prototype.insertBefore = function (node, before) {
  if (node.parentNode && node.parentNode !== this) {
    return
  }
  if (node === before || node.nextSibling === before) {
    return
  }
  if (!node.parentNode) {
    linkParent(node, this)
    insertIndex(node, this.children, this.children.indexOf(before), true)
    if (this.docId) {
      registerNode(this.docId, node)
    }
    if (node.nodeType === 1) {
      const pureBefore = nextElement(before)
      const index = insertIndex(
        node,
        this.pureChildren,
        pureBefore
          ? this.pureChildren.indexOf(pureBefore)
          : this.pureChildren.length
      )
      if (this.docId) {
        const listener = instanceMap[this.docId].listener
        return listener.addElement(node, this.ref, index)
      }
    }
  }
  else {
    moveIndex(node, this.children, this.children.indexOf(before), true)
    if (node.nodeType === 1) {
      const pureBefore = nextElement(before)
      const index = moveIndex(
        node,
        this.pureChildren,
        pureBefore
          ? this.pureChildren.indexOf(pureBefore)
          : this.pureChildren.length
      )
      if (this.docId && index >= 0) {
        const listener = instanceMap[this.docId].listener
        return listener.moveElement(node.ref, this.ref, index)
      }
    }
  }
}

Element.prototype.insertAfter = function (node, after) {
  if (node.parentNode && node.parentNode !== this) {
    return
  }
  if (node === after || node.previousSibling === after) {
    return
  }
  if (!node.parentNode) {
    linkParent(node, this)
    insertIndex(node, this.children, this.children.indexOf(after) + 1, true)
    if (this.docId) {
      registerNode(this.docId, node)
    }
    if (node.nodeType === 1) {
      const index = insertIndex(
        node,
        this.pureChildren,
        this.pureChildren.indexOf(previousElement(after)) + 1
      )
      if (this.docId) {
        const listener = instanceMap[this.docId].listener
        return listener.addElement(node, this.ref, index)
      }
    }
  }
  else {
    moveIndex(node, this.children, this.children.indexOf(after) + 1, true)
    if (node.nodeType === 1) {
      const index = moveIndex(
        node,
        this.pureChildren,
        this.pureChildren.indexOf(previousElement(after)) + 1
      )
      if (this.docId && index >= 0) {
        const listener = instanceMap[this.docId].listener
        return listener.moveElement(node.ref, this.ref, index)
      }
    }
  }
}

Element.prototype.removeChild = function (node, preserved) {
  if (node.parentNode) {
    removeIndex(node, this.children, true)
    if (node.nodeType === 1) {
      removeIndex(node, this.pureChildren)
      if (this.docId) {
        const listener = instanceMap[this.docId].listener
        listener.removeElement(node.ref)
      }
    }
  }
  if (!preserved) {
    node.destroy()
  }
}

Element.prototype.clear = function () {
  if (this.docId) {
    const listener = instanceMap[this.docId].listener
    this.pureChildren.forEach(node => {
      listener.removeElement(node.ref)
    })
  }
  this.children.forEach(node => {
    node.destroy()
  })
  this.children.length = 0
  this.pureChildren.length = 0
}

function nextElement (node) {
  while (node) {
    if (node.nodeType === 1) {
      return node
    }
    node = node.nextSibling
  }
}

function previousElement (node) {
  while (node) {
    if (node.nodeType === 1) {
      return node
    }
    node = node.previousSibling
  }
}

function linkParent (node, parent) {
  node.parentNode = parent
  if (parent.docId) {
    node.docId = parent.docId
    node.ownerDocument = parent.ownerDocument
    node.ownerDocument.nodeMap[node.nodeId] = node
    node.depth = parent.depth + 1
  }
  node.children.forEach(child => {
    linkParent(child, node)
  })
}

function registerNode (docId, node) {
  const doc = instanceMap[docId]
  doc.nodeMap[node.nodeId] = node
}

function insertIndex (target, list, newIndex, changeSibling) {
  if (newIndex < 0) {
    newIndex = 0
  }
  const before = list[newIndex - 1]
  const after = list[newIndex]
  list.splice(newIndex, 0, target)
  if (changeSibling) {
    before && (before.nextSibling = target)
    target.previousSibling = before
    target.nextSibling = after
    after && (after.previousSibling = target)
  }
  return newIndex
}

function moveIndex (target, list, newIndex, changeSibling) {
  const index = list.indexOf(target)
  if (index < 0) {
    return -1
  }
  if (changeSibling) {
    const before = list[index - 1]
    const after = list[index + 1]
    before && (before.nextSibling = after)
    after && (after.previousSibling = before)
  }
  list.splice(index, 1)
  let newIndexAfter = newIndex
  if (index <= newIndex) {
    newIndexAfter = newIndex - 1
  }
  const beforeNew = list[newIndexAfter - 1]
  const afterNew = list[newIndexAfter]
  list.splice(newIndexAfter, 0, target)
  if (changeSibling) {
    beforeNew && (beforeNew.nextSibling = target)
    target.previousSibling = beforeNew
    target.nextSibling = afterNew
    afterNew && (afterNew.previousSibling = target)
  }
  if (index === newIndexAfter) {
    return -1
  }
  return newIndex
}

function removeIndex (target, list, changeSibling) {
  const index = list.indexOf(target)
  if (index < 0) {
    return
  }
  if (changeSibling) {
    const before = list[index - 1]
    const after = list[index + 1]
    before && (before.nextSibling = after)
    after && (after.previousSibling = before)
  }
  list.splice(index, 1)
}

Element.prototype.setAttr = function (key, value, silent) {
  if (this.attr[key] === value) {
    return
  }
  this.attr[key] = value
  if (!silent && this.docId) {
    const listener = instanceMap[this.docId].listener
    listener.setAttr(this.ref, key, value)
  }
}

Element.prototype.setStyle = function (key, value, silent) {
  if (this.style[key] === value) {
    return
  }
  this.style[key] = value
  if (!silent && this.docId) {
    const listener = instanceMap[this.docId].listener
    listener.setStyle(this.ref, key, value)
  }
}

Element.prototype.setClassStyle = function (classStyle) {
  this.classStyle = classStyle
  if (this.docId) {
    const listener = instanceMap[this.docId].listener
    listener.setStyles(this.ref, this.toStyle())
  }
}

Element.prototype.addEvent = function (type, handler) {
  if (!this.event[type]) {
    this.event[type] = handler
    if (this.docId) {
      const listener = instanceMap[this.docId].listener
      listener.addEvent(this.ref, type)
    }
  }
}

Element.prototype.removeEvent = function (type) {
  if (this.event[type]) {
    delete this.event[type]
    if (this.docId) {
      const listener = instanceMap[this.docId].listener
      listener.removeEvent(this.ref, type)
    }
  }
}

Element.prototype.fireEvent = function (type, e) {
  const handler = this.event[type]
  if (handler) {
    return handler.call(this, e)
  }
}

Element.prototype.toStyle = function () {
  return extend({}, this.classStyle, this.style)
}

Element.prototype.toJSON = function () {
  const result = {
    ref: this.ref.toString(),
    type: this.type,
    attr: this.attr,
    style: this.toStyle()
  }
  const event = Object.keys(this.event)
  if (event.length) {
    result.event = event
  }
  if (this.pureChildren.length) {
    result.children = this.pureChildren.map((child) => child.toJSON())
  }
  return result
}

Element.prototype.toString = function () {
  return '<' + this.type +
    ' attr=' + JSON.stringify(this.attr) +
    ' style=' + JSON.stringify(this.toStyle()) + '>' +
    this.pureChildren.map((child) => child.toString()).join('') +
    '</' + this.type + '>'
}

export function Comment (value) {
  this.nodeType = 8
  this.nodeId = (nextNodeRef++).toString()
  this.ref = this.nodeId
  this.type = 'comment'
  this.value = value
  this.children = []
  this.pureChildren = []
}

Comment.prototype = new Node()

Comment.prototype.toString = function () {
  return '<!-- ' + this.value + ' -->'
}
>>>>>>> e9c66c23
<|MERGE_RESOLUTION|>--- conflicted
+++ resolved
@@ -4,13 +4,6 @@
  */
 export { instanceMap } from './helper'
 
-<<<<<<< HEAD
-import Document from './document'
-import Element from './element'
-import Comment from './comment'
-
-export { Document, Element, Comment }
-=======
 import Listener from './listener'
 import { extend } from '../shared'
 
@@ -551,5 +544,4 @@
 
 Comment.prototype.toString = function () {
   return '<!-- ' + this.value + ' -->'
-}
->>>>>>> e9c66c23
+}