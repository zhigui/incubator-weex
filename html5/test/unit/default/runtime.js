--- conflicted
+++ resolved
@@ -6,26 +6,11 @@
 } = chai
 chai.use(sinonChai)
 
-<<<<<<< HEAD
-import runtime from '../../../runtime'
-import frameworks from '../../../frameworks'
-import defaultConfig from '../../../frameworks/legacy/config'
-
-const { init, config } = runtime
-config.frameworks = frameworks
-runtime.setNativeConsole()
-
-import Vm from '../../../frameworks/legacy/vm'
-import { clearModules, getModule } from '../../../frameworks/legacy/app/register'
-
-const framework = init(config)
-=======
 import framework from '../../../runtime'
 import frameworks from '../../../runtime/config'
 import config from '../../../default/config'
 import Vm from '../../../default/vm'
 import { clearModules, getModule } from '../../../default/app/register'
->>>>>>> ad9d088d
 
 function clearRefs (json) {
   delete json.ref
@@ -52,11 +37,7 @@
         }])
       }
     }
-<<<<<<< HEAD
-    config.Document.handler = global.callNative
-=======
-
->>>>>>> ad9d088d
+
     global.callAddElement = (name, id, ref, json, index, callbackId) => {
       callAddElementSpy(name, ref, json, index, callbackId)
       /* istanbul ignore if */
@@ -75,10 +56,6 @@
   })
 
   after(() => {
-<<<<<<< HEAD
-    config.Document.handler = function () {}
-=======
->>>>>>> ad9d088d
     global.callNative = oriCallNative
     global.callAddElement = oriCallAddElement
   })
@@ -186,35 +163,10 @@
       expect(frameworks.xxx.createInstance.firstCall.args).eql([
         instanceId + '~',
         code,
-        { bundleVersion: '0.3.1', env: {}},
+        { bundleVersion: '0.3.1' },
         undefined
       ])
 
-      // also support spaces in JSON string
-      // also ignore spaces between double-slash and JSON string
-      code = `//{ "framework":"xxx" }
-      'This is a piece of JavaScript from a third-party Framework...'`
-      framework.createInstance(instanceId + '~~', code)
-      expect(frameworks.xxx.createInstance.callCount).equal(2)
-      expect(frameworks.yyy.createInstance.callCount).equal(0)
-      expect(frameworks.Weex.createInstance.callCount).equal(0)
-
-      // also support non-strict JSON format
-      code = `// {framework:"xxx",'version':"0.3.1"}
-      'This is a piece of JavaScript from a third-party Framework...'`
-      framework.createInstance(instanceId + '~~~', code)
-      expect(frameworks.xxx.createInstance.callCount).equal(2)
-      expect(frameworks.yyy.createInstance.callCount).equal(0)
-      expect(frameworks.Weex.createInstance.callCount).equal(1)
-      expect(frameworks.Weex.createInstance.firstCall.args).eql([
-        instanceId + '~~~',
-        code,
-        { bundleVersion: undefined, env: {}},
-        undefined
-      ])
-
-<<<<<<< HEAD
-=======
       // also support spaces in JSON string
       // also ignore spaces between double-slash and JSON string
       code = `//{ "framework":"xxx" }
@@ -238,7 +190,6 @@
         undefined
       ])
 
->>>>>>> ad9d088d
       // test framework yyy
       /* eslint-disable */
       code = `
@@ -256,11 +207,7 @@
       expect(frameworks.yyy.createInstance.firstCall.args).eql([
         instanceId + '~~~~',
         code,
-<<<<<<< HEAD
-        { bundleVersion: undefined, env: {}},
-=======
         { bundleVersion: undefined },
->>>>>>> ad9d088d
         undefined
       ])
 
@@ -273,11 +220,7 @@
       expect(frameworks.Weex.createInstance.secondCall.args).eql([
         instanceId + '~~~~~',
         code,
-<<<<<<< HEAD
-        { bundleVersion: undefined, env: {}},
-=======
         { bundleVersion: undefined },
->>>>>>> ad9d088d
         undefined
       ])
 
@@ -290,11 +233,7 @@
       expect(frameworks.Weex.createInstance.thirdCall.args).eql([
         instanceId + '~~~~~~',
         code,
-<<<<<<< HEAD
-        { bundleVersion: undefined, env: {}},
-=======
         { bundleVersion: undefined },
->>>>>>> ad9d088d
         undefined
       ])
 
@@ -332,10 +271,6 @@
   })
 
   describe('callJS', () => {
-    it('fireEvent with no params', () => {
-      framework.callJS()
-    })
-
     it('fireEvent with a exist instanceId', () => {
       framework.callJS(instanceId, [{
         method: 'fireEvent',
@@ -398,10 +333,6 @@
   })
 
   describe('destroyInstance', () => {
-    it('with no params', () => {
-      framework.destroyInstance()
-    })
-
     it('with a exist instanceId', () => {
       const result = framework.destroyInstance(instanceId)
       expect(result[instanceId]).to.be.undefined
@@ -416,7 +347,7 @@
   describe('registerComponents', () => {
     it('with old format', () => {
       framework.registerComponents(['a', 'b', 'c'])
-      expect(defaultConfig.nativeComponentMap).to.contain.keys('a', 'b', 'c')
+      expect(config.nativeComponentMap).to.contain.keys('a', 'b', 'c')
     })
 
     it('with new format', () => {
@@ -424,8 +355,8 @@
         type: 'd',
         append: 'tree'
       }])
-      expect(defaultConfig.nativeComponentMap).to.contain.keys('d')
-      expect(defaultConfig.nativeComponentMap['d']).to.be.deep.equal({
+      expect(config.nativeComponentMap).to.contain.keys('d')
+      expect(config.nativeComponentMap['d']).to.be.deep.equal({
         type: 'd',
         append: 'tree'
       })
@@ -435,7 +366,7 @@
       framework.registerComponents({
         type: 'e'
       })
-      expect(defaultConfig.nativeComponentMap).not.contain.keys('e')
+      expect(config.nativeComponentMap).not.contain.keys('e')
     })
   })
 
@@ -465,41 +396,5 @@
       expect(Vm.prototype.a).a.function
       delete Vm.prototype.a
     })
-<<<<<<< HEAD
-  })
-})
-
-describe('config', () => {
-  it('config is an object', () => {
-    init({})
-  })
-})
-
-describe.skip('freeze the prototypes of vdom', function () {
-  const { Document, Element, Comment, Listener } = config
-
-  before(() => {
-    runtime.freezePrototype()
-  })
-
-  it('Document.prototype', () => {
-    expect(Document.prototype).to.be.frozen
-  })
-
-  it('Element & Element.prototype', () => {
-    expect(Element).to.be.frozen
-    expect(Element.prototype).to.be.frozen
-  })
-
-  it('Comment & Comment.prototype', () => {
-    expect(Comment).to.be.frozen
-    expect(Comment.prototype).to.be.frozen
-  })
-
-  it('Listener & Listener.prototype', () => {
-    expect(Listener).to.be.frozen
-    expect(Listener.prototype).to.be.frozen
-=======
->>>>>>> ad9d088d
   })
 })