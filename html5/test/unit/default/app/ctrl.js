import chai from 'chai'
import sinon from 'sinon'
import sinonChai from 'sinon-chai'
const { expect } = chai
chai.use(sinonChai)

global.callNative = function () {}
global.callAddElement = function () {}

import * as ctrl from '../../../../frameworks/legacy/app/ctrl'
import Differ from '../../../../frameworks/legacy/app/differ'
import { Document } from '../../../../runtime/vdom'
import Listener from '../../../../runtime/listener'

describe('the api of app', () => {
  let app
  let spy1
  let spy2

  function createApp () {
    const id = Date.now()

    const app = {
      id: id,
      customComponentMap: {},
      registerComponent: function () {},
      // define: sinon.spy(),
      // bootstrap: sinon.stub(),
      callbacks: {
        1: spy2
      },
      vm: {},
      differ: new Differ(id)
    }

    app.doc = new Document(id, '', spy1, Listener)
    app.doc.createBody('div')
    // app.bootstrap.returns()

    return app
  }

  before(() => {
    spy1 = sinon.spy()
    spy2 = sinon.spy()
    app = createApp()
    !console.debug && (console.debug = function () {})
  })

  afterEach(() => {
    spy1.reset()
    // spy2.reset()
  })

  describe('init', () => {
    before(() => {
      global.transformerVersion = '0.1.3'
    })

    after(() => {
      global.transformerVersion = undefined
    })

    it('a simple bundle', () => {
      app.requireModule = () => {}
      ctrl.init(app, `
        define('main', function (r, e, m) {
          e.template = {
            "type": "container",
            "children": [{
              "type": "text",
              "attr": {
                "value": "Hello World"
              }
            }]
          }
        })

        bootstrap('main')
      `)

      // expect(app.define.calledOnce).to.be.true
      // expect(app.bootstrap.calledOnce).to.be.true

      const task = spy1.lastCall.args[0][0]
      expect(task.module).to.be.equal('dom')
      expect(task.method).to.be.equal('createFinish')
      expect(task.args.length).to.be.equal(0)
    })
  })

  describe('getRootElement', () => {
    it('from a simple', () => {
      const json = ctrl.getRootElement(app)
      expect(json.ref).eql('_root')
      expect(json.type).eql('div')
      expect(json.children.length).eql(1)
<<<<<<< HEAD
    })
    it('from empty object', () => {
      expect(ctrl.getRootElement({})).to.deep.equal({})
=======
>>>>>>> ad9d088d
    })
  })

  describe('fireEvent', () => {
    it('click on root', () => {
      ctrl.fireEvent(app, '_root', 'click')
      const task = spy1.lastCall.args[0][0]
      expect(task.module).to.be.equal('dom')
      expect(task.method).to.be.equal('updateFinish')
      expect(task.args.length).to.be.equal(0)
    })

    it('error', () => {
      const result = ctrl.fireEvent(app, '_rootTest', 'click')
      expect(result).to.be.an.instanceof(Error)
    })

    it('click on both root & _rootTest', () => {
      ctrl.fireEvent(app, ['_root', '_rootTest'], 'click')
      const task = spy1.lastCall.args[0][0]
      expect(task.module).to.be.equal('dom')
      expect(task.method).to.be.equal('updateFinish')
      expect(task.args.length).to.be.equal(0)
    })
  })

  describe('callback', () => {
    it('with a simple data', () => {
      const data = { a: 'b' }
      ctrl.callback(app, '1', data, true)
      expect(spy2.calledOnce).to.be.true
      expect(spy2.args[0][0]).to.deep.equal(data)
      expect(app.callbacks[1]).to.be.a('function')

      const task = spy1.firstCall.args[0][0]
      expect(task.module).to.be.equal('dom')
      expect(task.method).to.be.equal('updateFinish')
      expect(task.args.length).to.be.equal(0)
    })

    it('multiple called', () => {
      const data = { a: 'b' }
      ctrl.callback(app, '1', data, true)
      expect(spy2.calledTwice).to.be.true
      expect(spy2.args[0][0]).to.deep.equal(data)
      expect(app.callbacks[1]).to.be.a('function')

      ctrl.callback(app, '1', data, false)
      expect(spy2.calledThrice).to.be.true
      expect(spy2.args[0][0]).to.deep.equal(data)
      expect(app.callbacks[1]).to.be.undefined
    })

    it('error', () => {
      const data = null
      const result = ctrl.callback(app, '1', data, true)
      expect(result).to.be.an.instanceof(Error)
    })
  })

  describe('updateActions', () => {
    let originalCallNative

    before(() => {
      originalCallNative = global.callNative
      global.callNative = function () {}
    })

    after(() => {
      global.callNative = originalCallNative
    })

    it('update actions in listener', () => {
      app.doc.listener.updates = [
        {
          method () {},
          args: [undefined, null, /\.x/i, new Date(), 2, '3', true, ['']]
        }
      ]
      ctrl.updateActions(app)

      expect(app.doc.listener.updates).to.deep.equal([])
    })
  })

  describe('refreshData', () => {
    it('a simple data', () => {
      const data = { b: 'c' }
      ctrl.refresh(app, data)
      expect(app.vm.b).to.deep.equal(data.b)

      const task = spy1.lastCall.args[0][0]
      expect(task.module).to.be.equal('dom')
      expect(task.method).to.be.equal('refreshFinish')
      expect(task.args.length).to.be.equal(0)
    })

    it('call refresh with refreshData function', () => {
      app.vm.refreshData = function () {
        app.vm.data = 'hello'
      }
      const data = { b: 'c' }
      ctrl.refresh(app, data)
      expect(app.vm.data).to.equal('hello')
    })

    it('error', () => {
      const data = null
      const result = ctrl.refresh(app, data)
      expect(result).to.be.an.instanceof(Error)
    })
  })

  describe('destory', () => {
    it('the simple data', () => {
      ctrl.destroy(app)
      expect(app.id).to.be.empty
      expect(app.blocks).to.be.null
      expect(app.vm).to.be.null
      expect(app.doc).to.be.null
      expect(app.customComponentMap).to.be.null
      expect(app.callbacks).to.be.null
    })
    it('the incomplete data', () => {
      const appx = createApp()
      delete appx.vm
      ctrl.destroy(appx)
      expect(appx.id).to.be.empty
      expect(appx.blocks).to.be.null
      expect(appx.vm).to.be.null
      expect(appx.doc).to.be.null
      expect(appx.customComponentMap).to.be.null
      expect(appx.callbacks).to.be.null
    })
    it('clear vms', () => {
      const appy = createApp()
      appy.vm = {
        $emit () {},
        _watchers: [{ teardown () {} }],
        _childrenVms: [{ $emit () {} }]
      }
      ctrl.destroy(appy)
      expect(appy.id).to.be.empty
      expect(appy.blocks).to.be.null
      expect(appy.vm).to.be.null
      expect(appy.doc).to.be.null
      expect(appy.customComponentMap).to.be.null
      expect(appy.callbacks).to.be.null
    })
  })
})<|MERGE_RESOLUTION|>--- conflicted
+++ resolved
@@ -7,10 +7,10 @@
 global.callNative = function () {}
 global.callAddElement = function () {}
 
-import * as ctrl from '../../../../frameworks/legacy/app/ctrl'
-import Differ from '../../../../frameworks/legacy/app/differ'
-import { Document } from '../../../../runtime/vdom'
-import Listener from '../../../../runtime/listener'
+import * as ctrl from '../../../../default/app/ctrl'
+import Differ from '../../../../default/app/differ'
+import { Document } from '../../../../vdom'
+import Listener from '../../../../vdom/listener'
 
 describe('the api of app', () => {
   let app
@@ -95,12 +95,6 @@
       expect(json.ref).eql('_root')
       expect(json.type).eql('div')
       expect(json.children.length).eql(1)
-<<<<<<< HEAD
-    })
-    it('from empty object', () => {
-      expect(ctrl.getRootElement({})).to.deep.equal({})
-=======
->>>>>>> ad9d088d
     })
   })
 
@@ -116,14 +110,6 @@
     it('error', () => {
       const result = ctrl.fireEvent(app, '_rootTest', 'click')
       expect(result).to.be.an.instanceof(Error)
-    })
-
-    it('click on both root & _rootTest', () => {
-      ctrl.fireEvent(app, ['_root', '_rootTest'], 'click')
-      const task = spy1.lastCall.args[0][0]
-      expect(task.module).to.be.equal('dom')
-      expect(task.method).to.be.equal('updateFinish')
-      expect(task.args.length).to.be.equal(0)
     })
   })
 
@@ -161,31 +147,6 @@
     })
   })
 
-  describe('updateActions', () => {
-    let originalCallNative
-
-    before(() => {
-      originalCallNative = global.callNative
-      global.callNative = function () {}
-    })
-
-    after(() => {
-      global.callNative = originalCallNative
-    })
-
-    it('update actions in listener', () => {
-      app.doc.listener.updates = [
-        {
-          method () {},
-          args: [undefined, null, /\.x/i, new Date(), 2, '3', true, ['']]
-        }
-      ]
-      ctrl.updateActions(app)
-
-      expect(app.doc.listener.updates).to.deep.equal([])
-    })
-  })
-
   describe('refreshData', () => {
     it('a simple data', () => {
       const data = { b: 'c' }
@@ -196,15 +157,6 @@
       expect(task.module).to.be.equal('dom')
       expect(task.method).to.be.equal('refreshFinish')
       expect(task.args.length).to.be.equal(0)
-    })
-
-    it('call refresh with refreshData function', () => {
-      app.vm.refreshData = function () {
-        app.vm.data = 'hello'
-      }
-      const data = { b: 'c' }
-      ctrl.refresh(app, data)
-      expect(app.vm.data).to.equal('hello')
     })
 
     it('error', () => {
@@ -224,31 +176,5 @@
       expect(app.customComponentMap).to.be.null
       expect(app.callbacks).to.be.null
     })
-    it('the incomplete data', () => {
-      const appx = createApp()
-      delete appx.vm
-      ctrl.destroy(appx)
-      expect(appx.id).to.be.empty
-      expect(appx.blocks).to.be.null
-      expect(appx.vm).to.be.null
-      expect(appx.doc).to.be.null
-      expect(appx.customComponentMap).to.be.null
-      expect(appx.callbacks).to.be.null
-    })
-    it('clear vms', () => {
-      const appy = createApp()
-      appy.vm = {
-        $emit () {},
-        _watchers: [{ teardown () {} }],
-        _childrenVms: [{ $emit () {} }]
-      }
-      ctrl.destroy(appy)
-      expect(appy.id).to.be.empty
-      expect(appy.blocks).to.be.null
-      expect(appy.vm).to.be.null
-      expect(appy.doc).to.be.null
-      expect(appy.customComponentMap).to.be.null
-      expect(appy.callbacks).to.be.null
-    })
   })
 })