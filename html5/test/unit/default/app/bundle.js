--- conflicted
+++ resolved
@@ -7,19 +7,11 @@
 global.callNative = function () {}
 global.callAddElement = function () {}
 
-<<<<<<< HEAD
-import * as bundle from '../../../../frameworks/legacy/app/bundle'
-import * as register from '../../../../frameworks/legacy/app/register'
-import { removeWeexPrefix } from '../../../../frameworks/legacy/util'
-import { Document } from '../../../../runtime/vdom'
-import Listener from '../../../../runtime/listener'
-=======
 import * as bundle from '../../../../default/app/bundle'
 import * as register from '../../../../default/app/register'
 import { removeWeexPrefix } from '../../../../default/util'
 import { Document } from '../../../../vdom'
 import Listener from '../../../../vdom/listener'
->>>>>>> 4c0405f9
 
 describe('parsing a bundle file', () => {
   const componentTemplate = {
