/**
 * @fileOverview
 * instance controls from native
 *
 * - init bundle
 * - fire event
 * - callback
 * - destroy
 *
 * corresponded with the API of instance manager (framework.js)
 */

<<<<<<< HEAD
import { extend, bind } from '../util'
=======
import * as _ from '../util'
import {
  define,
  bootstrap,
  register
} from './bundle'
>>>>>>> d971680a

export function updateActions () {
  this.differ.flush()
  const tasks = []
  if (this.doc && this.doc.listener && this.doc.listener.updates.length) {
    tasks.push(...this.doc.listener.updates)
    this.doc.listener.updates = []
  }
  if (tasks.length) {
    return this.callTasks(tasks)
  }
}

export function init (code, data) {
  console.debug('[JS Framework] Intialize an instance with:\n', data)

  let result
  // @see: lib/app/bundle.js
<<<<<<< HEAD
  const define = bind(this.define, this)
  const bootstrap = (name, config, _data) => {
    result = this.bootstrap(name, config, _data || data)
=======
  const bundleDefine = _.bind(define, this)
  const bundleBootstrap = (name, config, _data) => {
    result = bootstrap(this, name, config, _data || data)
>>>>>>> d971680a
    this.updateActions()
    this.doc.listener.createFinish()
    console.debug(`[JS Framework] After intialized an instance(${this.id})`)
  }

  // backward(register/render)
<<<<<<< HEAD
  const register = bind(this.register, this)
  const render = (name, _data) => {
    result = this.bootstrap(name, {}, _data)
=======
  const bundleRegister = _.bind(register, this)
  const bundleRender = (name, _data) => {
    result = bootstrap(this, name, {}, _data)
>>>>>>> d971680a
  }

  const bundleRequire = name => _data => {
    result = bootstrap(this, name, {}, _data)
  }

  const bundleDocument = this.doc

  let functionBody
  /* istanbul ignore if */
  if (typeof code === 'function') {
    // `function () {...}` -> `{...}`
    // not very strict
    functionBody = code.toString().substr(12)
  }
  else if (code) {
    functionBody = code.toString()
  }

  const { WXEnvironment } = global
  if (WXEnvironment && WXEnvironment.platform !== 'Web') {
    const timer = this.requireModule('timer')
    const timerAPIs = {
      setTimeout: (...args) => {
        const handler = function () {
          args[0](...args.slice(2))
        }
        timer.setTimeout(handler, args[1])
        return this.uid.toString()
      },
      setInterval: (...args) => {
        const handler = function () {
          args[0](...args.slice(2))
        }
        timer.setInterval(handler, args[1])
        return this.uid.toString()
      },
      clearTimeout: (n) => {
        timer.clearTimeout(n)
      },
      clearInterval: (n) => {
        timer.clearInterval(n)
      }
    }

    const fn = new Function(
      'define',
      'require',
      'document',
      'bootstrap',
      'register',
      'render',
      '__weex_define__', // alias for define
      '__weex_bootstrap__', // alias for bootstrap
      'setTimeout',
      'setInterval',
      'clearTimeout',
      'clearInterval',
      functionBody
    )

    fn(
      bundleDefine,
      bundleRequire,
      bundleDocument,
      bundleBootstrap,
      bundleRegister,
      bundleRender,
      bundleDefine,
      bundleBootstrap,
      timerAPIs.setTimeout,
      timerAPIs.setInterval,
      timerAPIs.clearTimeout,
      timerAPIs.clearInterval)
  }
  else {
    const fn = new Function(
      'define',
      'require',
      'document',
      'bootstrap',
      'register',
      'render',
      '__weex_define__', // alias for define
      '__weex_bootstrap__', // alias for bootstrap
      functionBody
    )

    fn(
      bundleDefine,
      bundleRequire,
      bundleDocument,
      bundleBootstrap,
      bundleRegister,
      bundleRender,
      bundleDefine,
      bundleBootstrap)
  }

  return result
}

export function destroy () {
  console.debug(`[JS Framework] Destory an instance(${this.id})`)

  this.id = ''
  this.options = null
  this.blocks = null
  this.vm = null
  this.doc = null
  this.customComponentMap = null
  this.callbacks = null
}

export function getRootElement () {
  const doc = this.doc || {}
  const body = doc.body || {}
  return body.toJSON ? body.toJSON() : {}
}

export function fireEvent (ref, type, e, domChanges) {
  console.debug(`[JS Framework] Fire a "${type}" event on an element(${ref}) in instance(${this.id})`)
  if (Array.isArray(ref)) {
    ref.some((ref) => {
      return this.fireEvent(ref, type, e) !== false
    })
    return
  }

  const el = this.doc.getRef(ref)

  if (el) {
    this.doc.close()
    const result = this.doc.fireEvent(el, type, e, domChanges)
    this.updateActions()
    this.doc.listener.updateFinish()
    this.doc.open()
    return result
  }

  return new Error(`invalid element reference "${ref}"`)
}

export function callback (callbackId, data, ifKeepAlive) {
  console.debug(`[JS Framework] Invoke a callback(${callbackId}) with`, data,
            `in instance(${this.id})`)

  const callback = this.callbacks[callbackId]

  if (typeof callback === 'function') {
    this.doc.close()
    callback(data) // data is already a object, @see: lib/runtime/index.js

    if (typeof ifKeepAlive === 'undefined' || ifKeepAlive === false) {
      this.callbacks[callbackId] = undefined
    }

    this.updateActions()
    this.doc.listener.updateFinish()
    this.doc.open()
    return
  }

  return new Error(`invalid callback id "${callbackId}"`)
}

export function refreshData (data) {
  console.debug(`[JS Framework] Refresh with`, data,
            `in instance[${this.id}]`)

  const vm = this.vm

  if (vm && data) {
    this.doc.close()
    if (typeof vm.refreshData === 'function') {
      vm.refreshData(data)
    }
    else {
      extend(vm, data)
    }
    this.updateActions()
    this.doc.listener.refreshFinish()
    this.doc.open()
    return
  }

  return new Error(`invalid data "${data}"`)
}<|MERGE_RESOLUTION|>--- conflicted
+++ resolved
@@ -10,16 +10,12 @@
  * corresponded with the API of instance manager (framework.js)
  */
 
-<<<<<<< HEAD
 import { extend, bind } from '../util'
-=======
-import * as _ from '../util'
 import {
   define,
   bootstrap,
   register
 } from './bundle'
->>>>>>> d971680a
 
 export function updateActions () {
   this.differ.flush()
@@ -38,30 +34,18 @@
 
   let result
   // @see: lib/app/bundle.js
-<<<<<<< HEAD
-  const define = bind(this.define, this)
-  const bootstrap = (name, config, _data) => {
-    result = this.bootstrap(name, config, _data || data)
-=======
-  const bundleDefine = _.bind(define, this)
+  const bundleDefine = bind(define, this)
   const bundleBootstrap = (name, config, _data) => {
     result = bootstrap(this, name, config, _data || data)
->>>>>>> d971680a
     this.updateActions()
     this.doc.listener.createFinish()
     console.debug(`[JS Framework] After intialized an instance(${this.id})`)
   }
 
   // backward(register/render)
-<<<<<<< HEAD
-  const register = bind(this.register, this)
-  const render = (name, _data) => {
-    result = this.bootstrap(name, {}, _data)
-=======
-  const bundleRegister = _.bind(register, this)
+  const bundleRegister = bind(register, this)
   const bundleRender = (name, _data) => {
     result = bootstrap(this, name, {}, _data)
->>>>>>> d971680a
   }
 
   const bundleRequire = name => _data => {
