--- conflicted
+++ resolved
@@ -318,11 +318,7 @@
       const listener = function (e) {
         const evt = utils.extend({}, e)
         evt.target = component.data
-<<<<<<< HEAD
-        sender.fireEvent(ref, type, func, evt)
-=======
         sender.fireEvent(ref, type, func || {}, evt)
->>>>>>> 3dd661ec
       }
       component.node.addEventListener(type, listener, false, false)
       let listeners = component._listeners
