--- conflicted
+++ resolved
@@ -1,84 +1,8 @@
 'use strict'
 
-<<<<<<< HEAD
 // require('../native')
-=======
+
 require('../native')
-
-require('./styles/base.css')
-
-require('./polyfill')
-
-const config = require('./config')
-const Loader = require('./loader')
-const utils = require('./utils')
-const protocol = require('./protocol')
-const ComponentManager = require('./componentManager')
-import Component from './components/component'
-const Sender = require('./bridge/sender')
-const receiver = require('./bridge/receiver')
-
-// Components and apis.
-const components = require('./components')
-const api = require('./api')
-require('envd')
-require('httpurl')
-
-// gesture
-require('./gesture')
-
-const WEAPP_STYLE_ID = 'weapp-style'
-
-const DEFAULT_DESIGN_WIDTH = 750
-const DEFAULT_SCALE = window.innerWidth / DEFAULT_DESIGN_WIDTH
-const DEFAULT_ROOT_ID = 'weex'
-const DEFAULT_JSONP_CALLBACK_NAME = 'weexJsonpCallback'
-
-window.WXEnvironment = {
-  weexVersion: config.weexVersion,
-  appName: lib.env.aliapp ? lib.env.aliapp.appname : null,
-  appVersion: lib.env.aliapp ? lib.env.aliapp.version.val : null,
-  platform: 'Web',
-  osName: lib.env.browser ? lib.env.browser.name : null,
-  osVersion: lib.env.browser ? lib.env.browser.version.val : null,
-  deviceWidth: DEFAULT_DESIGN_WIDTH,
-  deviceHeight: window.innerHeight / DEFAULT_SCALE
-}
-
-const _instanceMap = {}
-const _downgrades = {}
-
-const downgradable = ['list', 'scroller']
-
-function initializeWithUrlParams () {
-  // in casperjs the protocol is file.
-  if (location.protocol.match(/file/)) {
-    return
-  }
-
-  const params = lib.httpurl(location.href).params
-  for (const k in params) {
-    // Get global _downgrades from url's params.
-    const match = k.match(/downgrade_(\w+)/)
-    if (!match || !match[1]) {
-      continue
-    }
-    if (params[k] !== true && params[k] !== 'true') {
-      continue
-    }
-    const downk = match[1]
-    if (downk && (downgradable.indexOf(downk) !== -1)) {
-      _downgrades[downk] = true
-    }
-  }
-
-  // set global 'debug' config to true if there's a debug flag in current url.
-  const debug = params['debug']
-  if (debug === true || debug === 'true') {
-    config.debug = true
-  }
-}
->>>>>>> 5f9994b4
 
 import '../shared'
 import runtime from '../runtime'
