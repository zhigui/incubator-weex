--- conflicted
+++ resolved
@@ -35,18 +35,7 @@
   },
 
   fireEvent: function (ref, type, func, event) {
-<<<<<<< HEAD
-    if (event._alreadyFired) {
-      // stop bubbling up in virtual dom tree.
-      return
-    }
-    // do not prevent default, otherwise the touchstart
-    // event will no longer trigger a click event
-    event._alreadyFired = true
     func.extra && extend(event, func.extra())
-=======
-    func.extra && utils.extend(event, func.extra())
->>>>>>> e9c66c23
     _send(this.instanceId, {
       method: 'fireEvent',
       args: [ref, type, event, func.updator && func.updator()]
