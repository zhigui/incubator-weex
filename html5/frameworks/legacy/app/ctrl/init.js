--- conflicted
+++ resolved
@@ -50,7 +50,6 @@
   /* istanbul ignore next */
   const bundleRequireModule = name => app.requireModule(removeWeexPrefix(name))
 
-<<<<<<< HEAD
   const appBroadcastChannel = name => {
     const channel = new BroadcastChannel(name)
     if (app.channels) {
@@ -59,7 +58,6 @@
     return channel
   }
 
-=======
   const weexGlobalObject = {
     config: app.options,
     define: bundleDefine,
@@ -71,7 +69,6 @@
 
   Object.freeze(weexGlobalObject)
 
->>>>>>> 901df676
   // prepare code
   let functionBody
   /* istanbul ignore if */
@@ -128,11 +125,8 @@
       '__weex_document__', // alias for bootstrap
       '__weex_require__',
       '__weex_viewmodel__',
-<<<<<<< HEAD
       'BroadcastChannel',
-=======
       'weex',
->>>>>>> 901df676
       'setTimeout',
       'setInterval',
       'clearTimeout',
@@ -151,11 +145,8 @@
       bundleDocument,
       bundleRequireModule,
       bundleVm,
-<<<<<<< HEAD
       appBroadcastChannel,
-=======
       weexGlobalObject,
->>>>>>> 901df676
       timerAPIs.setTimeout,
       timerAPIs.setInterval,
       timerAPIs.clearTimeout,
@@ -173,11 +164,8 @@
       '__weex_document__', // alias for bootstrap
       '__weex_require__',
       '__weex_viewmodel__',
-<<<<<<< HEAD
       'BroadcastChannel',
-=======
       'weex',
->>>>>>> 901df676
       functionBody
     )
 
@@ -192,11 +180,8 @@
       bundleDocument,
       bundleRequireModule,
       bundleVm,
-<<<<<<< HEAD
-      BroadcastChannel)
-=======
+      BroadcastChannel,
       weexGlobalObject)
->>>>>>> 901df676
   }
 
   return result
