<<<<<<< HEAD
=======
import frameworks from './config'

>>>>>>> e9c66c23
import { Document, Element, Comment } from '../vdom'

import init from './init'

const config = {
  Document, Element, Comment,
  sendTasks (...args) {
    return global.callNative(...args)
  }
}

<<<<<<< HEAD
const methods = init(config)
=======
for (const name in frameworks) {
  const framework = frameworks[name]
  framework.init(config)
}

const versionRegExp = /^\/\/ *(\{[^\}]*\}) *\r?\n/

function checkVersion (code) {
  let info
  const result = versionRegExp.exec(code)
  if (result) {
    try {
      info = JSON.parse(result[1])
    }
    catch (e) {}
  }
  return info
}

const instanceMap = {}

export function createInstance (id, code, config, data) {
  let info = instanceMap[id]
  if (!info) {
    info = checkVersion(code) || {}
    if (!frameworks[info.framework]) {
      info.framework = 'Weex'
    }
    instanceMap[id] = info
    config = config || {}
    config.bundleVersion = info.version
    console.debug(`[JS Framework] create an ${info.framework}@${config.bundleVersion} instance from ${config.bundleVersion}`)
    return frameworks[info.framework].createInstance(id, code, config, data)
  }
  return new Error(`invalid instance id "${id}"`)
}

const methods = {
  createInstance
}

function genInit (methodName) {
  methods[methodName] = function (...args) {
    for (const name in frameworks) {
      const framework = frameworks[name]
      if (framework && framework[methodName]) {
        framework[methodName](...args)
      }
    }
  }
}

['registerComponents', 'registerModules', 'registerMethods'].forEach(genInit)

function genInstance (methodName) {
  methods[methodName] = function (...args) {
    const id = args[0]
    const info = instanceMap[id]
    if (info && frameworks[info.framework]) {
      return frameworks[info.framework][methodName](...args)
    }
    return new Error(`invalid instance id "${id}"`)
  }
}

['destroyInstance', 'refreshInstance', 'receiveTasks', 'getRoot'].forEach(genInstance)

function adaptInstance (methodName, nativeMethodName) {
  methods[nativeMethodName] = function (...args) {
    const id = args[0]
    const info = instanceMap[id]
    if (info && frameworks[info.framework]) {
      return frameworks[info.framework][methodName](...args)
    }
    return new Error(`invalid instance id "${id}"`)
  }
}

adaptInstance('receiveTasks', 'callJS')
>>>>>>> e9c66c23

export default methods<|MERGE_RESOLUTION|>--- conflicted
+++ resolved
@@ -1,8 +1,3 @@
-<<<<<<< HEAD
-=======
-import frameworks from './config'
-
->>>>>>> e9c66c23
 import { Document, Element, Comment } from '../vdom'
 
 import init from './init'
@@ -14,88 +9,6 @@
   }
 }
 
-<<<<<<< HEAD
 const methods = init(config)
-=======
-for (const name in frameworks) {
-  const framework = frameworks[name]
-  framework.init(config)
-}
-
-const versionRegExp = /^\/\/ *(\{[^\}]*\}) *\r?\n/
-
-function checkVersion (code) {
-  let info
-  const result = versionRegExp.exec(code)
-  if (result) {
-    try {
-      info = JSON.parse(result[1])
-    }
-    catch (e) {}
-  }
-  return info
-}
-
-const instanceMap = {}
-
-export function createInstance (id, code, config, data) {
-  let info = instanceMap[id]
-  if (!info) {
-    info = checkVersion(code) || {}
-    if (!frameworks[info.framework]) {
-      info.framework = 'Weex'
-    }
-    instanceMap[id] = info
-    config = config || {}
-    config.bundleVersion = info.version
-    console.debug(`[JS Framework] create an ${info.framework}@${config.bundleVersion} instance from ${config.bundleVersion}`)
-    return frameworks[info.framework].createInstance(id, code, config, data)
-  }
-  return new Error(`invalid instance id "${id}"`)
-}
-
-const methods = {
-  createInstance
-}
-
-function genInit (methodName) {
-  methods[methodName] = function (...args) {
-    for (const name in frameworks) {
-      const framework = frameworks[name]
-      if (framework && framework[methodName]) {
-        framework[methodName](...args)
-      }
-    }
-  }
-}
-
-['registerComponents', 'registerModules', 'registerMethods'].forEach(genInit)
-
-function genInstance (methodName) {
-  methods[methodName] = function (...args) {
-    const id = args[0]
-    const info = instanceMap[id]
-    if (info && frameworks[info.framework]) {
-      return frameworks[info.framework][methodName](...args)
-    }
-    return new Error(`invalid instance id "${id}"`)
-  }
-}
-
-['destroyInstance', 'refreshInstance', 'receiveTasks', 'getRoot'].forEach(genInstance)
-
-function adaptInstance (methodName, nativeMethodName) {
-  methods[nativeMethodName] = function (...args) {
-    const id = args[0]
-    const info = instanceMap[id]
-    if (info && frameworks[info.framework]) {
-      return frameworks[info.framework][methodName](...args)
-    }
-    return new Error(`invalid instance id "${id}"`)
-  }
-}
-
-adaptInstance('receiveTasks', 'callJS')
->>>>>>> e9c66c23
 
 export default methods