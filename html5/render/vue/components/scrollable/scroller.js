--- conflicted
+++ resolved
@@ -1,4 +1,3 @@
-<<<<<<< HEAD
 /*
  * Licensed to the Apache Software Foundation (ASF) under one
  * or more contributor license agreements.  See the NOTICE file
@@ -17,9 +16,7 @@
  * specific language governing permissions and limitations
  * under the License.
  */
-=======
 import { extractComponentStyle, createEventMap } from '../../core'
->>>>>>> bbb120d8
 import { scrollable } from '../../mixins'
 // import { validateStyles } from '../../validator'
 import { extend } from '../../utils'
