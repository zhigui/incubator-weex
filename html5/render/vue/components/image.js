<<<<<<< HEAD
/*
 * Licensed to the Apache Software Foundation (ASF) under one
 * or more contributor license agreements.  See the NOTICE file
 * distributed with this work for additional information
 * regarding copyright ownership.  The ASF licenses this file
 * to you under the Apache License, Version 2.0 (the
 * "License"); you may not use this file except in compliance
 * with the License.  You may obtain a copy of the License at
 *
 *   http://www.apache.org/licenses/LICENSE-2.0
 *
 * Unless required by applicable law or agreed to in writing,
 * software distributed under the License is distributed on an
 * "AS IS" BASIS, WITHOUT WARRANTIES OR CONDITIONS OF ANY
 * KIND, either express or implied.  See the License for the
 * specific language governing permissions and limitations
 * under the License.
 */

=======
import { extractComponentStyle, createEventMap } from '../core'
import { extend } from '../utils'

const _css = `
.weex-image, .weex-img {
  background-repeat: no-repeat;
  background-position: 50% 50%;
}
`
>>>>>>> bbb120d8
/**
 * get resize (stetch|cover|contain) related styles.
 */
function getResizeStyle (context) {
  const stretch = '100% 100%'
  const resize = context.resize || stretch
  const bgSize = ['cover', 'contain', stretch].indexOf(resize) > -1 ? resize : stretch
  // compatibility: http://caniuse.com/#search=background-size
  return { 'background-size': bgSize }
}

function preProcessSrc (context, url, mergedStyle) {
  // somehow the merged style in _prerender hook is gone.
  // just return the original src.
  if (!mergedStyle || !mergedStyle.width || !mergedStyle.height) {
    return url
  }
  const { width, height } = mergedStyle
  return context.processImgSrc && context.processImgSrc(url, {
    width: parseFloat(width),
    height: parseFloat(height),
    quality: context.quality,
    sharpen: context.sharpen,
    original: context.original
  }) || url
}

export default {
  props: {
    src: String,
    placeholder: String,
    resize: String,
    quality: String,
    sharpen: String,
    original: [String, Boolean]
  },

  updated () {
    this._fireLazyload()
  },

  mounted () {
    this._fireLazyload()
  },

  render (createElement) {
    /* istanbul ignore next */
    // if (process.env.NODE_ENV === 'development') {
    //   validateStyles('image', this.$vnode.data && this.$vnode.data.staticStyle)
    // }
    // const style = this._normalizeInlineStyles(this.$vnode.data)
    const resizeStyle = getResizeStyle(this)
    const style = extractComponentStyle(this)
    return createElement('figure', {
      attrs: {
        'weex-type': 'image',
        'img-src': preProcessSrc(this, this.src, style),
        'img-placeholder': preProcessSrc(this, this.placeholder, style)
      },
      on: createEventMap(this, ['load', 'error']),
      staticClass: 'weex-image weex-el',
      staticStyle: extend(style, resizeStyle)
    })
  },
  _css
}<|MERGE_RESOLUTION|>--- conflicted
+++ resolved
@@ -1,4 +1,3 @@
-<<<<<<< HEAD
 /*
  * Licensed to the Apache Software Foundation (ASF) under one
  * or more contributor license agreements.  See the NOTICE file
@@ -18,7 +17,6 @@
  * under the License.
  */
 
-=======
 import { extractComponentStyle, createEventMap } from '../core'
 import { extend } from '../utils'
 
@@ -28,7 +26,6 @@
   background-position: 50% 50%;
 }
 `
->>>>>>> bbb120d8
 /**
  * get resize (stetch|cover|contain) related styles.
  */
