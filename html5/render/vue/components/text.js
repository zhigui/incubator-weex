/**
 * @fileOverview Impl of text component.
 *
 * Notes about the style 'height' and 'lines':
 * if the computed value of 'height' is bigger than 'lines', than the text will
 * be clipped according to the 'lines'. Otherwise, it'll be the 'height'.
 */

// import { validateStyles } from '../validator'
import { extend } from '../utils'

/**
 * Get text special styles (lines and text-overflow).
 */
<<<<<<< HEAD
function getTextSpecStyle (context = {}) {
  // const propLines = parseInt(context.lines) || 0
  // const propOverflow = context.textOverflow || 'ellipsis'
  const data = context.$vnode.data
  const staticStyle = data.staticStyle || {}
  const styles = extend(staticStyle, data.style || {})
  const lines = parseInt(styles.lines) || 0
  const overflow = styles['text-overflow'] || 'ellipsis'
=======
function getTextSpecStyle (context = {}, ms = {}) {
  const propLines = parseInt(context.lines) || 0
  const propOverflow = context.textOverflow || 'ellipsis'
  const lines = parseInt(ms.lines) || propLines
  const overflow = ms['text-overflow'] || propOverflow
>>>>>>> eb9f08a5
  if (lines > 0) {
    extend(styles, {
      overflow: 'hidden',
      'text-overflow': overflow,
      '-webkit-line-clamp': lines
    })
  }
<<<<<<< HEAD
  return styles
=======
>>>>>>> eb9f08a5
}

export default {
  props: {
    lines: [Number, String],
    value: [String]
  },

  render (createElement) {
    /* istanbul ignore next */
    // if (process.env.NODE_ENV === 'development') {
    //   validateStyles('text', this.$vnode.data && this.$vnode.data.staticStyle)
    // }
    return createElement('p', {
      attrs: { 'weex-type': 'text' },
      on: this._createEventMap(),
      staticClass: 'weex-text',
<<<<<<< HEAD
      staticStyle: getTextSpecStyle(this)
=======
      staticStyle: extend(ms, getTextSpecStyle(this, ms))
>>>>>>> eb9f08a5
    }, this.$slots.default || [this.value])
  }
}<|MERGE_RESOLUTION|>--- conflicted
+++ resolved
@@ -12,33 +12,16 @@
 /**
  * Get text special styles (lines and text-overflow).
  */
-<<<<<<< HEAD
-function getTextSpecStyle (context = {}) {
-  // const propLines = parseInt(context.lines) || 0
-  // const propOverflow = context.textOverflow || 'ellipsis'
-  const data = context.$vnode.data
-  const staticStyle = data.staticStyle || {}
-  const styles = extend(staticStyle, data.style || {})
-  const lines = parseInt(styles.lines) || 0
-  const overflow = styles['text-overflow'] || 'ellipsis'
-=======
 function getTextSpecStyle (context = {}, ms = {}) {
-  const propLines = parseInt(context.lines) || 0
-  const propOverflow = context.textOverflow || 'ellipsis'
-  const lines = parseInt(ms.lines) || propLines
-  const overflow = ms['text-overflow'] || propOverflow
->>>>>>> eb9f08a5
+  const lines = parseInt(ms.lines) || 0
+  const overflow = ms['text-overflow'] || 'ellipsis'
   if (lines > 0) {
-    extend(styles, {
+    return {
       overflow: 'hidden',
       'text-overflow': overflow,
       '-webkit-line-clamp': lines
-    })
+    }
   }
-<<<<<<< HEAD
-  return styles
-=======
->>>>>>> eb9f08a5
 }
 
 export default {
@@ -52,15 +35,12 @@
     // if (process.env.NODE_ENV === 'development') {
     //   validateStyles('text', this.$vnode.data && this.$vnode.data.staticStyle)
     // }
+    const ms = this._getComponentStyle(this.$vnode.data)
     return createElement('p', {
       attrs: { 'weex-type': 'text' },
       on: this._createEventMap(),
       staticClass: 'weex-text',
-<<<<<<< HEAD
-      staticStyle: getTextSpecStyle(this)
-=======
-      staticStyle: extend(ms, getTextSpecStyle(this, ms))
->>>>>>> eb9f08a5
+      staticStyle: getTextSpecStyle(this, ms)
     }, this.$slots.default || [this.value])
   }
 }