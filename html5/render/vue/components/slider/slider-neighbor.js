/*
 * Licensed to the Apache Software Foundation (ASF) under one
 * or more contributor license agreements.  See the NOTICE file
 * distributed with this work for additional information
 * regarding copyright ownership.  The ASF licenses this file
 * to you under the Apache License, Version 2.0 (the
 * "License"); you may not use this file except in compliance
 * with the License.  You may obtain a copy of the License at
 *
 *   http://www.apache.org/licenses/LICENSE-2.0
 *
 * Unless required by applicable law or agreed to in writing,
 * software distributed under the License is distributed on an
 * "AS IS" BASIS, WITHOUT WARRANTIES OR CONDITIONS OF ANY
 * KIND, either express or implied.  See the License for the
 * specific language governing permissions and limitations
 * under the License.
 */
<<<<<<< HEAD
// import { validateStyles } from '../../validator'
=======
>>>>>>> 7a6b69a8
import './slider-neighbor.css'
import { extractComponentStyle, createEventMap } from '../../core'
import { throttle, bind, extend, fireLazyload } from '../../utils'
import indicator from './indicator'
import slideMixin from './slideMixin'

const DEFAULT_NEIGHBOR_SPACE = 25
const DEFAULT_NEIGHBOR_ALPHA = 0.6
const DEFAULT_NEIGHBOR_SCALE = 0.8
const DEFAULT_CURRENT_ITEM_SCALE = 0.9

let id = 0
export default {
  mixins: [slideMixin],
  props: {
    index: {
      type: [String, Number],
      default: 0
    },
    autoPlay: {
      type: [String, Boolean],
      default: false
    },
    interval: {
      type: [String, Number],
      default: 3000
    },
    infinite: {
      type: [String, Boolean],
      default: true
    },
    neighborSpace: {
      type: [String, Number],
      validator: function (val) {
        val = parseFloat(val)
        return !isNaN(val) && val > 0
      },
      default: DEFAULT_NEIGHBOR_SPACE
    },
    neighborAlpha: {
      type: [String, Number],
      validator: function (val) {
        val = parseFloat(val)
        return !isNaN(val) && val >= 0 && val <= 1
      },
      default: DEFAULT_NEIGHBOR_ALPHA
    },
    neighborScale: {
      type: [String, Number],
      validator: function (val) {
        val = parseFloat(val)
        return !isNaN(val) && val >= 0 && val <= 1
      },
      default: DEFAULT_NEIGHBOR_SCALE
    },
    currentItemScale: {
      type: [String, Number],
      validator: function (val) {
        val = parseFloat(val)
        return !isNaN(val) && val >= 0 && val <= 1
      },
      default: DEFAULT_CURRENT_ITEM_SCALE
    }
  },

  watch: {
    index () {
      this.currentIndex = this.normalizeIndex(this.index)
    }
  },

  data () {
    return {
      currentIndex: this.index,
      frameCount: 0
    }
  },

  methods: {
    computeWrapperSize () {
      const wrapper = this.$refs.wrapper
      if (wrapper) {
        const rect = wrapper.getBoundingClientRect()
        this.wrapperWidth = rect.width
        this.wrapperHeight = rect.height
      }
    },

    updateLayout () {
      this.computeWrapperSize()
      const inner = this.$refs.inner
      if (inner) {
        inner.style.width = this.wrapperWidth * this.frameCount + 'px'
      }
    },

    formatChildren (createElement) {
      const children = this.$slots.default || []
      let indicatorVnode
      const cells = children.filter(vnode => {
        if (!vnode.tag) return false
        if (vnode.componentOptions && vnode.componentOptions.tag === 'indicator') {
          indicatorVnode = vnode
          return false
        }
        return true
      }).map(vnode => {
        return createElement('li', {
          ref: 'cells',
          staticClass: 'weex-slider-cell weex-ct weex-neighbor-item'
        }, [vnode])
      })
      if (indicatorVnode) {
        indicatorVnode.data.attrs = indicatorVnode.data.attrs || {}
        indicatorVnode.data.attrs.count = cells.length
        indicatorVnode.data.attrs.active = this.currentIndex
        this._indicator = createElement(indicator, indicatorVnode.data)
      }
      return cells
    }
  },

  beforeCreate () {
    this.isNeighbor = true
  },

  created () {
    this.weexType = 'slider-neighbor'
    this.innerOffset = 0
    this._indicator = null
    this.id = id++
    this.$nextTick(() => {
      this.updateLayout()
    })
  },

  beforeUpdate () {
    this.updateLayout()
    this.reorder()
  },

  mounted () {
    if (this.autoPlay && this.autoPlay !== 'false') {
      const interval = Number(this.interval)
      this._lastSlideTime = Date.now()

      const autoPlayFn = bind(function () {
        clearTimeout(this._autoPlayTimer)
        const now = Date.now()
        let nextTick = interval - now + this._lastSlideTime
        nextTick = nextTick > 100 ? nextTick : interval

        this.next()
        this._lastSlideTime = now
        this._autoPlayTimer = setTimeout(autoPlayFn, nextTick)
      }, this)

      this._autoPlayTimer = setTimeout(autoPlayFn, interval)
    }

    this.reorder()
    fireLazyload(this.$el, true)
  },

  render (createElement) {
    /* istanbul ignore next */
    // if (process.env.NODE_ENV === 'development') {
    //   validateStyles('slider', this.$vnode.data && this.$vnode.data.staticStyle)
    // }
    this._cells = this.formatChildren(createElement)
    this.frameCount = this._cells.length

    this._renderHook()
    return createElement(
      'nav',
      {
        ref: 'wrapper',
        attrs: { 'weex-type': 'slider-neighbor' },
        on: extend(createEventMap(this, ['scroll', 'scrollstart', 'scrollend']), {
          touchstart: this.handleTouchStart,
          touchmove: throttle(bind(this.handleTouchMove, this), 25),
          touchend: this.handleTouchEnd
        }),
        staticClass: 'weex-slider weex-slider-wrapper weex-ct',
        staticStyle: extractComponentStyle(this)
      },
      [
        createElement('ul', {
          ref: 'inner',
          staticClass: 'weex-slider-inner weex-ct'
        }, this._cells),
        this._indicator
      ]
    )
  }
}<|MERGE_RESOLUTION|>--- conflicted
+++ resolved
@@ -16,10 +16,6 @@
  * specific language governing permissions and limitations
  * under the License.
  */
-<<<<<<< HEAD
-// import { validateStyles } from '../../validator'
-=======
->>>>>>> 7a6b69a8
 import './slider-neighbor.css'
 import { extractComponentStyle, createEventMap } from '../../core'
 import { throttle, bind, extend, fireLazyload } from '../../utils'
