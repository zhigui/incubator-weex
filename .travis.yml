os:
  - osx
  - linux
language: node_js
node_js: 7.6
rvm: 2.0.0
env:
  - TEST_SUITE=ios
  - TEST_SUITE=danger
  - TEST_SUITE=jsfm
  - TEST_SUITE=android
  - TEST_SUITE=release
matrix:
    fast_finish: true
    exclude:
      - os: linux
        env: TEST_SUITE=ios
      - os: osx
        env: TEST_SUITE=danger
      - os: osx
        env: TEST_SUITE=jsfm
      - os: osx
        env: TEST_SUITE=android
      - os: osx
        env: TEST_SUITE=ios
      - os: linux
        env: TEST_SUITE=android
      - os: osx
        env: TEST_SUITE=release
      - os: linux
        env: TEST_SUITE=release
    include:
      - os: osx
        env: TEST_SUITE=release
        osx_image: xcode8.1
        language: objective-c
      - os: osx
        env: TEST_SUITE=ios
        osx_image: xcode8.1
        language: objective-c
      - os: linux
        env: TEST_SUITE=android
        jdk: oraclejdk8
        language: android
        android:
          components:
            - platform-tools
            - tools
            - build-tools-23.0.3
            - android-23
            - extra-google-m2repository
            - extra-android-m2repository
            - sys-img-armeabi-v7a-android-22
cache:
  directories:
  - node_modules
  - $HOME/.m2
  - $HOME/.gradle
before_script:
  - |
    if [[ $TEST_SUITE = "android" ]]; then
      curl -o- https://raw.githubusercontent.com/creationix/nvm/v0.33.2/install.sh | bash
      nvm install 7.0
      npm install
    fi
  - |
    if [[ $TEST_SUITE = "ios" ]]; then
      brew update
    fi
  - |
    if [[ $TEST_SUITE = "release" ]]; then
      brew update
      #manual install android sdk
      brew cask install android-sdk
      brew install gradle
      export ANDROID_HOME=/usr/local/share/android-sdk
      export PATH=$PATH:$ANDROID_HOME/tools:$ANDROID_HOME/tools/bin:$ANDROID_HOME/platform-tools
      echo yes | sdkmanager platform-tools
      echo yes | sdkmanager tools #tools
      echo yes | sdkmanager "build-tools;23.0.3" #build-tool
      echo yes | sdkmanager "platforms;android-23" #compile target
      echo yes | sdkmanager "extras;android;m2repository" #support
    fi
script:
  - |
    if [[ $TEST_SUITE = "android" ]]; then
      cd android
      ./gradlew clean assembleDebug :weex_sdk:testDebugUnitTest --info -PdisableCov=true -Dorg.gradle.daemon=true -Dorg.gradle.parallel=true -Dorg.gradle.jvmargs="-Xmx512m -XX:+HeapDumpOnOutOfMemoryError" -Dfile.encoding=UTF-8 &&
      cd $TRAVIS_BUILD_DIR
    fi
  - |
    if [[ $TEST_SUITE = "ios" ]]; then
      xcodebuild -project ios/sdk/WeexSDK.xcodeproj test -scheme WeexSDKTests CODE_SIGN_IDENTITY="" CODE_SIGNING_REQUIRED=NO -destination 'platform=iOS Simulator,name=iPhone 6'
    fi
  - |
    if [[ $TEST_SUITE = "jsfm" ]]; then
      npm run build &&
      npm run test
    fi
  - |
    if [[ $TEST_SUITE = "danger" ]]; then
      npm run danger
    fi
  - |
    if [[ $TEST_SUITE = "release" ]]; then
      bash scripts/generate_apache_release.sh &&
      cd apache_release_temp &&
      bash scripts/build_from_source.sh &&
      cd $TRAVIS_BUILD_DIR
    fi
notifications:
  webhooks:
    on_pull_requests: false
    urls:
      - https://oapi.dingtalk.com/robot/send?access_token=5a6be5eb6ad180fa4d04bdda0b24857ee49c3dd985361efdf0964aa9134ee623
    on_success: never 
    on_failure: always
  email:
    recipients:
      - weexnotify@gmail.com
    on_success: never
<<<<<<< HEAD
    on_failure: always
=======
    on_failure: always
>>>>>>> 7fc11908
<|MERGE_RESOLUTION|>--- conflicted
+++ resolved
@@ -119,8 +119,4 @@
     recipients:
       - weexnotify@gmail.com
     on_success: never
-<<<<<<< HEAD
-    on_failure: always
-=======
-    on_failure: always
->>>>>>> 7fc11908
+    on_failure: always