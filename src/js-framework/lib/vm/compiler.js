--- conflicted
+++ resolved
@@ -69,31 +69,9 @@
     context._content = context._createBlock(dest)
     return
   }
-<<<<<<< HEAD
+
   if (context._targetNeedCheckRepeat(target, meta)) {
     context._compileRepeat(target, dest)
-=======
-
-  if (!context.hasOwnProperty('repeat') && target.repeat) {
-    const expression = target.repeat.expression || target.repeat
-    const list = expression.call(this)
-    const repeatId = latestRepeatId++
-    const latestItemId = markList(list, repeatId)
-
-    const fragBlock = this._createBlock(parentEl)
-    fragBlock.children = []
-    fragBlock.data = list.slice(0)
-
-    this._checkRepeat(target, fragBlock, repeatId, latestItemId)
-
-    list.forEach((item, index) => {
-      if (typeof item === 'object') {
-        item.INDEX = index
-      }
-      this._generate(target, fragBlock, {repeat: item})
-    })
-
->>>>>>> e1dac7ef
     return
   }
   if (context._targetNeedCheckShown(target, meta)) {
@@ -354,7 +332,6 @@
  * @param {object} fragBlock {vms, data, children}
  * @param {object} info      {getter, key, value, trackBy, oldStyle}
  */
-<<<<<<< HEAD
 export function _bindRepeat(target, fragBlock, info) {
   const vms = fragBlock.vms
   const children = fragBlock.children
@@ -374,17 +351,9 @@
       mergedData = {}
       mergedData[keyName] = index
       mergedData[valueName] = item
-=======
-export function _checkRepeat(target, fragBlock, repeatId, latestItemId) {
-  const expression = target.repeat.expression || target.repeat
-  const children = fragBlock.children
-
-  this._watchBlock(fragBlock, expression, 'repeat', (value) => {
-    if (!fragBlock) {
-      return
->>>>>>> e1dac7ef
     }
     context = context._mergeContext(mergedData)
+    // console.log(context)
     vms.push(context)
     context._compile(target, fragBlock, {repeat: item})
   }
@@ -416,7 +385,7 @@
     }
   }
 
-  const list = this._watchBlock(fragBlock, target.repeat, 'repeat',
+  const list = this._watchBlock(fragBlock, getter, 'repeat',
     (data) => {
       if (!fragBlock) {
         return
