machine:
  node:
<<<<<<< HEAD
    version: 6
=======
    version: 5
  environment:
    GRADLE_OPTS: '-Dorg.gradle.jvmargs="-Xmx2048m -XX:+HeapDumpOnOutOfMemoryError"'
>>>>>>> 4a345957
test:
  override:
    - npm run test
    - cd android/playground && ./gradlew assembleDebug
    - cp -r android/playground/app/build/outputs $CIRCLE_ARTIFACTS # playground artifacts
    - cp -r android/sdk/build/outputs/ $CIRCLE_ARTIFACTS # sdk artifacts
    - cd android/playground && ./gradlew testDebugUnitTest jacocoTestReportDebug
    - cp -r android/sdk/build/reports/ $CIRCLE_ARTIFACTS/reports
dependencies:
  cache_directories:
    - "node_modules"

notify:
  webhooks:
    # gitter
    - url: https://webhooks.gitter.im/e/f1030e2836f6c2beb41c

general:
  branches:
    ignore:
      - gh-pages # ignore weex website
      - doc      # ignore doc
      - /doc-.*/ # ignore doc<|MERGE_RESOLUTION|>--- conflicted
+++ resolved
@@ -1,12 +1,8 @@
 machine:
   node:
-<<<<<<< HEAD
     version: 6
-=======
-    version: 5
   environment:
     GRADLE_OPTS: '-Dorg.gradle.jvmargs="-Xmx2048m -XX:+HeapDumpOnOutOfMemoryError"'
->>>>>>> 4a345957
 test:
   override:
     - npm run test
