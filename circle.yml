machine:
  pre:
    - sudo service mongodb stop
    - sudo service mysql stop
    - sudo service postgresql stop
    - sudo service rabbitmq-server stop
    - sudo service couchdb stop
  node:
   version: 7
  java:
    version: 'oraclejdk8'
test:
  override:
<<<<<<< HEAD
    #- npm run build
    #- npm run test
    - cd android/playground && ./gradlew assembleDebug -Dorg.gradle.daemon=true -Dorg.gradle.parallel=true -Dorg.gradle.jvmargs="-Xmx512m -XX:+HeapDumpOnOutOfMemoryError" -Dfile.encoding=UTF-8
    - cd android/sdk && ./gradlew testDebugUnitTest -PdisableCov=true -PtargetSDK=19 -Dorg.gradle.daemon=true -Dorg.gradle.parallel=true -Dorg.gradle.jvmargs="-Xmx512m -XX:+HeapDumpOnOutOfMemoryError" -Dfile.encoding=UTF-8
=======
   # - npm run test
    - cd android && ./run-ci.sh
>>>>>>> 6a8f1ca7
  post:
    - cp -r android/playground/app/build/outputs $CIRCLE_ARTIFACTS/playground # playground artifacts
    - cp -r android/sdk/build/reports $CIRCLE_ARTIFACTS/sdk_reports

dependencies:
  cache_directories:
    - "node_modules"
    - ~/.gradle
    - ~/.m2

notify:
  webhooks:
    # gitter
    - url: https://webhooks.gitter.im/e/f1030e2836f6c2beb41c

general:
  branches:
    ignore:
      - gh-pages # ignore weex website
      - doc      # ignore doc
      - /doc-.*/ # ignore doc<|MERGE_RESOLUTION|>--- conflicted
+++ resolved
@@ -11,15 +11,9 @@
     version: 'oraclejdk8'
 test:
   override:
-<<<<<<< HEAD
     #- npm run build
     #- npm run test
-    - cd android/playground && ./gradlew assembleDebug -Dorg.gradle.daemon=true -Dorg.gradle.parallel=true -Dorg.gradle.jvmargs="-Xmx512m -XX:+HeapDumpOnOutOfMemoryError" -Dfile.encoding=UTF-8
-    - cd android/sdk && ./gradlew testDebugUnitTest -PdisableCov=true -PtargetSDK=19 -Dorg.gradle.daemon=true -Dorg.gradle.parallel=true -Dorg.gradle.jvmargs="-Xmx512m -XX:+HeapDumpOnOutOfMemoryError" -Dfile.encoding=UTF-8
-=======
-   # - npm run test
     - cd android && ./run-ci.sh
->>>>>>> 6a8f1ca7
   post:
     - cp -r android/playground/app/build/outputs $CIRCLE_ARTIFACTS/playground # playground artifacts
     - cp -r android/sdk/build/reports $CIRCLE_ARTIFACTS/sdk_reports
