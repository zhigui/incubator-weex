--- conflicted
+++ resolved
@@ -62,21 +62,12 @@
         <text>transparent</text>
     </div>
     <div class="container">
-<<<<<<< HEAD
-        <image class="box topleft" :src="img"></image>
-        <image class="box topright" :src="img"></image>
-        <image class="box bottomleft" :src="img"></image>
-        <image class="box bottomright" :src="img"></image>
-        <image class="box" :src="img"></image>
-        <image class="circle" :src="img"></image>
-=======
         <image class="box topleft" :src="img" @load="onload"></image>
         <image class="box topright" :src="img" @load="onload"></image>
         <image class="box bottomleft" :src="img" @load="onload"></image>
         <image class="box bottomright" :src="img" @load="onload"></image>
         <image class="box" :src="img" @load="onload"></image>
         <image class="circle" :src="img" @load="onload"></image>
->>>>>>> 7fc11908
         <text>image</text>
     </div>
   </scroller>
