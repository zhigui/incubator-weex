--- conflicted
+++ resolved
@@ -37,16 +37,11 @@
   const driver = util.createDriver(wd)
 
   before(function () {
-<<<<<<< HEAD
-    return util.init(driver)
-      .get(util.getPage('/components/recycler.js'))
-      .waitForElementByXPath('//recycler[1]',util.getGETActionWaitTimeMills(),1000)
-=======
+
     console.log(util.getPage('/components/recycler.js'))
     return util.init(driver)
       .get(util.getPage('/components/recycler.js'))
       .waitForElementById('waterfall',util.getGETActionWaitTimeMills(),1000)
->>>>>>> db99d41e
   });
 
   after(function () {
