/*
 * Licensed to the Apache Software Foundation (ASF) under one
 * or more contributor license agreements.  See the NOTICE file
 * distributed with this work for additional information
 * regarding copyright ownership.  The ASF licenses this file
 * to you under the Apache License, Version 2.0 (the
 * "License"); you may not use this file except in compliance
 * with the License.  You may obtain a copy of the License at
 *
 *   http://www.apache.org/licenses/LICENSE-2.0
 *
 * Unless required by applicable law or agreed to in writing,
 * software distributed under the License is distributed on an
 * "AS IS" BASIS, WITHOUT WARRANTIES OR CONDITIONS OF ANY
 * KIND, either express or implied.  See the License for the
 * specific language governing permissions and limitations
 * under the License.
 */
'use strict';

var _ = require('macaca-utils');
var assert = require('chai').assert
var wd = require('weex-wd')
var path = require('path');
var os = require('os');
var util = require("../util.js");

describe('list scroll event', function () {
  this.timeout(util.getTimeoutMills());
  var driver = util.createDriver(wd);

  before(function () {
    return util.init(driver)
      .get(util.getPage('/list-scroll.js'))
      .waitForElementById('status',util.getGETActionWaitTimeMills(),1000)
  });

  after(function () {
      return util.quit(driver);
  })


  it('#1 Drag list', () => {
    return driver
<<<<<<< HEAD
    .dragUp(200)
    .dragUp(200)
=======
    .dragUp(20)
    .dragUp(20)
>>>>>>> 7a6b69a8
    .elementById('status')
    .text()
    .then((text)=>{
      var y = Math.abs(parseInt(text))
      assert.equal(y > 20,true)
    })
  })
});

describe('scroller scroll event', function () {
  this.timeout(util.getTimeoutMills());
  var driver = util.createDriver(wd);

  before(function () {
    return util.init(driver)
      .get(util.getPage('/scroller-scroll.js'))
      .waitForElementById('status',util.getGETActionWaitTimeMills(),1000)
  });

  after(function () {
      // return util.quit(driver)
  })


  it('#1 Drag scroller', () => {
    return driver
<<<<<<< HEAD
    .dragUp(200)
    .dragUp(200)
=======
    .dragUp(20)
    .dragUp(20)
>>>>>>> 7a6b69a8
    .elementById('status')
    .text()
    .then((text)=>{
      var y = Math.abs(parseInt(text))
      console.log(`y=${y}`)
<<<<<<< HEAD
      assert.equal(y > 200,true)
=======
      assert.equal(y > 20,true)
>>>>>>> 7a6b69a8
    })
  })
});

<|MERGE_RESOLUTION|>--- conflicted
+++ resolved
@@ -42,13 +42,8 @@
 
   it('#1 Drag list', () => {
     return driver
-<<<<<<< HEAD
-    .dragUp(200)
-    .dragUp(200)
-=======
     .dragUp(20)
     .dragUp(20)
->>>>>>> 7a6b69a8
     .elementById('status')
     .text()
     .then((text)=>{
@@ -75,23 +70,14 @@
 
   it('#1 Drag scroller', () => {
     return driver
-<<<<<<< HEAD
-    .dragUp(200)
-    .dragUp(200)
-=======
     .dragUp(20)
     .dragUp(20)
->>>>>>> 7a6b69a8
     .elementById('status')
     .text()
     .then((text)=>{
       var y = Math.abs(parseInt(text))
       console.log(`y=${y}`)
-<<<<<<< HEAD
-      assert.equal(y > 200,true)
-=======
       assert.equal(y > 20,true)
->>>>>>> 7a6b69a8
     })
   })
 });
