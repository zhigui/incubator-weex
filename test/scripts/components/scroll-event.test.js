--- conflicted
+++ resolved
@@ -44,11 +44,7 @@
     .text()
     .then((text)=>{
       var y = Math.abs(parseInt(text))
-<<<<<<< HEAD
-      assert.equal(y > 10,true)
-=======
       assert.equal(y > 200,true)
->>>>>>> e38930af
     })
   })
 });
